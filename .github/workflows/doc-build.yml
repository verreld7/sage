--- conflicted
+++ resolved
@@ -125,15 +125,9 @@
           export SAGE_USE_CDNS=yes
           mv /sage/local/share/doc/sage/html/.git /sage/.git-doc
           make doc-clean doc-uninstall
-<<<<<<< HEAD
-          mkdir -p /sage/local/share/doc/sage/html/en/ && mv /sage/.git-doc /sage/local/share/doc/sage/html/en/.git
+          mkdir -p /sage/local/share/doc/sage/html/ && mv /sage/.git-doc /sage/local/share/doc/sage/html/.git
           ./config.status && make sagemath_doc_html
         shell: sh .ci/docker-exec-script.sh BUILD /sage {0}
-=======
-          mkdir -p /sage/local/share/doc/sage/html/ && mv /sage/.git-doc /sage/local/share/doc/sage/html/.git
-          ./config.status && make sagemath_doc_html-no-deps
-        shell: sh .ci/docker-exec-script.sh BUILD ./worktree-image {0}
->>>>>>> d702f94c
 
       - name: Copy docs
         id: copy
