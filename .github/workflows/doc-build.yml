--- conflicted
+++ resolved
@@ -23,12 +23,8 @@
         run: |
           # Reuse built SAGE_LOCAL contained in the Docker image 
           ./bootstrap
-<<<<<<< HEAD
-          ./configure --enable-build-as-root --prefix=/sage/local --with-sage-venv
+          ./configure --enable-build-as-root --prefix=/sage/local --with-sage-venv --enable-download-from-upstream-url
           make furo
-=======
-          ./configure --enable-build-as-root --prefix=/sage/local --with-sage-venv --enable-download-from-upstream-url
->>>>>>> 67c34fee
 
       - name: Build
         run: make doc-html
