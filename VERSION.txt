<<<<<<< HEAD
SageMath version 8.2.rc1, Release Date: 2018-03-31
=======
SageMath version 8.3.beta1, Release Date: 2018-05-14
>>>>>>> 6fc1e20c
<|MERGE_RESOLUTION|>--- conflicted
+++ resolved
@@ -1,5 +1 @@
-<<<<<<< HEAD
-SageMath version 8.2.rc1, Release Date: 2018-03-31
-=======
-SageMath version 8.3.beta1, Release Date: 2018-05-14
->>>>>>> 6fc1e20c
+SageMath version 8.3.beta1, Release Date: 2018-05-14