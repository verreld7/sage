--- conflicted
+++ resolved
@@ -1,5 +1 @@
-<<<<<<< HEAD
-Sage version 6.6.beta0, released 2015-02-18
-=======
-Sage version 6.6.beta1, released 2015-02-21
->>>>>>> 6c5572a1
+Sage version 6.6.beta1, released 2015-02-21