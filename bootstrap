#!/usr/bin/env bash

########################################################################
# Regenerate auto-generated files (e.g. configure)
#
# If the -s option is given, save the autogenerated scripts in
# $SAGE_ROOT/upstream/configure-$CONFVERSION.tar.gz where CONFVERSION
# is the sha1 of HEAD `git rev-parse HEAD`
#
# If optional argument -d is given and bootstrapping failed, instead
# extract the files from a local configure tarball, downloading it if
# needed. If -D is given, don't try to bootstrap and always extract or
# download.
#
# If optional argument -u <URL> is given download the configure
# tarball from that base url. That is, "bootstrap -u http://host/path"
# will download http://host/path/configure-$CONFVERSION.tar.gz to
# upstream/configure-$CONFVERSION.tar.gz. This is used by the buildbot
# to download tarballs that are not published.
########################################################################

# Set SAGE_ROOT to the path to this file and then cd into it
SAGE_ROOT="$(cd "$(dirname "$0")" && pwd -P)"
cd "$SAGE_ROOT"

export PATH="$SAGE_ROOT/build/bin:$PATH"

PKG=build/pkgs/configure
MAKE="${MAKE:-make}"
CONFVERSION=$(cat $PKG/package-version.txt)

install_config_rpath() {
    # The file config.rpath which comes from gettext is supposed to be
    # installed by automake, but due to a bug in most distros it is not;
    # see https://trac.sagemath.org/ticket/27823#comment:17
    #
    # Here we need to determine where gettext stores its data files and
    # copy config.rpath from there to config/
    gettextize="$(command -v gettextize)"
    if [ -z "$gettextize" ]; then
        echo >&2 "gettext and the gettextize program must be installed and be in"
        echo >&2 "your PATH. E.g. Homebrew installs them in /usr/local/opt/gettext/bin."
        return 179
    fi
    eval `sed -n '/^prefix=.*$/p' $gettextize`
    eval `sed -n '/^datarootdir=.*$/p' $gettextize`
    eval `sed -n '/^: \${gettext_datadir=.*$/p' $gettextize`

    if [ -z "$gettext_datadir" ]; then
        eval `sed -n '/^gettext_dir=.*$/p' $gettextize`
        # In older versions (before 2014) this is spelled gettext_dir
        # See https://github.com/autotools-mirror/gettext/commit/ff18897068486560e2bb421004cfbd42b7cdd0f8
        gettext_datadir="$gettext_dir"
    fi

    if [ -z "$gettext_datadir" ]; then
        echo >&2 "Failed to read the gettext_datadir directory from $gettextize"
        echo >&2 "The config.rpath file must manually be copied into config/"
        echo >&2 "This file is installed with gettext typically in /usr/share/gettext"
        return 179
    fi

    config_rpath="$gettext_datadir/config.rpath"
    if [ ! -f "$config_rpath" ]; then
        echo >&2 "Missing $config_rpath file; this indicates a broken gettext install."
        return 179
    fi

    echo "bootstrap:$LINENO: installing 'config/config.rpath'"
    cp "$config_rpath" config/
}



bootstrap () {
    rm -f m4/sage_spkg_configures.m4
    spkg_configures=""
<<<<<<< HEAD
=======
    for filename in $(find build/pkgs -type f -name type); do
        pkgtype="$(cat $filename)"
        pkgname="$(echo $filename | cut -d/ -f3)"
        case "$pkgtype" in
            optional|experimental)
                # Trac #29629: Temporary solution for Sage 9.1: Do not provide
                # --enable-SPKG options for installing pip packages
                if [ ! -f "$(dirname $filename)/requirements.txt" ]; then
                    spkg_configures="$spkg_configures
SAGE_SPKG_ENABLE([$pkgname], [$pkgtype])"
                fi
                ;;
        esac
    done
>>>>>>> b25802ab
    for filename in $(find build/pkgs -type f -name spkg-configure.m4 | sort); do
        pkgname="$(echo $filename | cut -d/ -f3)"
        echo "m4_sinclude([$filename])" >> m4/sage_spkg_configures.m4
        spkg_configures="$spkg_configures
SAGE_SPKG_CONFIGURE_$(echo ${pkgname} | tr '[a-z]' '[A-Z]')"
    done
    echo "$spkg_configures" >> m4/sage_spkg_configures.m4

    SAGE_ROOT="$SAGE_ROOT" src/doc/bootstrap && \
    install_config_rpath && \
    aclocal -I m4 && \
    automake --add-missing --copy build/make/Makefile-auto && \
    autoconf

    st=$?
    case $st in
        0) true;; # Success

        179|16|63|127)  # install_config_rpath failed|no m4 for pkg-config|autotools not installed|or version too old
            if [ $DOWNLOAD = yes ]; then
                echo >&2 "Bootstrap failed, downloading required files instead."
                bootstrap-download || exit $?
            else
                if [ $st -eq 127 ]; then
                    verb="install"
                elif [ $st -eq 16 ]; then
                    verb="install pkg-config m4 macros for"
                else
                    verb="upgrade"
                fi
                echo >&2 "Bootstrap failed. Either $verb autotools or run bootstrap with"
                echo >&2 "the -d option to download the auto-generated files instead."
                exit $st
            fi;;

        *) exit $st;; # Failure
    esac
}

# Bootstrap by downloading the auto-generated files
bootstrap-download () {
    sage-download-file configure-$CONFVERSION.tar.gz
    if [ $? -ne 0 ]; then
        echo >&2 "Error: downloading configure-$CONFVERSION.tar.gz failed"
        exit 1
    fi

    # The "m" option to tar ensures that timestamps are set to the
    # current time, not taken from the tarball.
    # We need these files to be more recent than the input files
    # like configure.ac, otherwise "make" gets confused.
    tar xzmf $CONFBALL || exit $?
}

save () {
    set -e

    # Check that config.guess is sufficiently recent
    if ! grep '^timestamp=.*20\(1[5-9]\|2[0-9]\)' config/config.guess >/dev/null; then
        echo >&2 "Error: config.guess is outdated:"
        grep >&2 '^timestamp=' config/config.guess
        echo >&2 "You should update the 'gnuconfig' or 'automake' package and try again"
        exit 63
    fi

    NEWCONFVERSION=`git rev-parse HEAD`
    NEWCONFBALL="upstream/configure-$NEWCONFVERSION.tar.gz"
    
    # Create configure tarball
    echo "Creating $NEWCONFBALL..."
    mkdir -p upstream
    tar zcf "$NEWCONFBALL" configure config/* build/make/Makefile-auto.in src/doc/en/installation/*.txt src/doc/en/reference/spkg/*.rst src/doc/en/reference/repl/*.txt
    
    # Update version
    echo "$NEWCONFVERSION" >$PKG/package-version.txt
    
    # Compute checksum
    ./sage --package fix-checksum configure
}


usage () {
    echo >&2 "Usage: $0 [-d|-D|-s] [-u <URL>] [-h]"
}


# Parse options
SAVE=no
DOWNLOAD=no
ALWAYSDOWNLOAD=no
CONFTARBALL_URL=""
while getopts "Ddshu:" OPTION
do
     case "$OPTION" in
         D) ALWAYSDOWNLOAD=yes; DOWNLOAD=yes;;
         d) DOWNLOAD=yes;;
         s) SAVE=yes;;
         u) CONFTARBALL_URL="$OPTARG"; ALWAYSDOWNLOAD=yes; DOWNLOAD=yes;;
         h) usage; exit 0;;
         ?) usage; exit 2;;
     esac
done
CONFBALL="upstream/configure-$CONFVERSION.tar.gz"

if [ $DOWNLOAD$SAVE = yesyes ]; then
    echo >&2 "$0: refusing to download and save."
    usage
    exit 2
fi

# Start cleanly (it's not a problem if this fails)
$MAKE bootstrap-clean 2>/dev/null
mkdir config 2>/dev/null

# If Sage has not been built yet, this will fail due to a missing
# sage-env-config. We just ignore that error.
source src/bin/sage-env-config 2>/dev/null
source src/bin/sage-env 2>/dev/null


if [ $ALWAYSDOWNLOAD = yes ]; then
    if [ -n "$CONFTARBALL_URL" ]; then
        URL="$CONFTARBALL_URL"/configure-$CONFVERSION.tar.gz
        sage-download-file "$URL" upstream/configure-$CONFVERSION.tar.gz
        if [ $? -ne 0 ]; then
            echo >&2 "Error: downloading configure-$CONFVERSION.tar.gz from $CONFTARBALL_URL failed"
            exit 1
        fi
        echo >&2 "Downloaded configure-$CONFVERSION.tar.gz from $CONFTARBALL_URL "
    else
        bootstrap-download || exit $?
    fi
else
    bootstrap
fi

if [ $SAVE = yes ]; then
    save
fi<|MERGE_RESOLUTION|>--- conflicted
+++ resolved
@@ -75,8 +75,6 @@
 bootstrap () {
     rm -f m4/sage_spkg_configures.m4
     spkg_configures=""
-<<<<<<< HEAD
-=======
     for filename in $(find build/pkgs -type f -name type); do
         pkgtype="$(cat $filename)"
         pkgname="$(echo $filename | cut -d/ -f3)"
@@ -91,7 +89,6 @@
                 ;;
         esac
     done
->>>>>>> b25802ab
     for filename in $(find build/pkgs -type f -name spkg-configure.m4 | sort); do
         pkgname="$(echo $filename | cut -d/ -f3)"
         echo "m4_sinclude([$filename])" >> m4/sage_spkg_configures.m4
