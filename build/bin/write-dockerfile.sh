--- conflicted
+++ resolved
@@ -270,10 +270,6 @@
         mv /new /sage;                                                  \
     fi
 WORKDIR /sage
-<<<<<<< HEAD
-
-ARG BOOTSTRAP=${BOOTSTRAP-./bootstrap}
-=======
 $ADD Makefile VERSION.txt COPYING.txt condarc.yml README.md bootstrap bootstrap-conda configure.ac sage .homebrew-build-env tox.ini Pipfile.m4 ./
 $ADD config/config.rpath config/config.rpath
 $ADD src/doc/bootstrap src/doc/bootstrap
@@ -284,7 +280,6 @@
 $ADD build ./build
 $ADD .upstream.d ./.upstream.d
 ARG BOOTSTRAP=./bootstrap
->>>>>>> c4363fc9
 $RUN sh -x -c "\${BOOTSTRAP}" $ENDRUN $THEN_SAVE_STATUS
 
 FROM bootstrapped as configured
