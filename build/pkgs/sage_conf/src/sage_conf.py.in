# @configure_input@

VERSION = "@PACKAGE_VERSION@"

# The following must not be used during build to determine source or installation
# location of sagelib.  See comments in SAGE_ROOT/src/Makefile.in
# These variables come first so that other substituted variable values can refer
# to it.
SAGE_LOCAL = "@prefix@"
SAGE_ROOT = "@SAGE_ROOT@"

MAXIMA = "@prefix@/bin/maxima"

# Delete this line if your ECL can load maxima without further prodding.
MAXIMA_FAS = "@SAGE_MAXIMA_FAS@".replace('${prefix}', SAGE_LOCAL)

# Delete this line if your ECL can load Kenzo without further prodding.
KENZO_FAS = "@SAGE_KENZO_FAS@".replace('${prefix}', SAGE_LOCAL)

ARB_LIBRARY = "@SAGE_ARB_LIBRARY@"

NTL_INCDIR = "@NTL_INCDIR@"
NTL_LIBDIR = "@NTL_LIBDIR@"

# Path to the ecl-config script
<<<<<<< HEAD
# TODO: At the moment this is hard-coded, needs to be set during the configure phase if we want to support system-installed ecl.
ECL_CONFIG = "${prefix}/bin/ecl-config".replace('${prefix}', SAGE_LOCAL)
=======
ECL_CONFIG = "@SAGE_ECL_CONFIG@".replace('${prefix}', SAGE_LOCAL)
>>>>>>> 473cd41f

SAGE_NAUTY_BINS_PREFIX = "@SAGE_NAUTY_BINS_PREFIX@"

# Colon-separated list of pkg-config modules to search for cblas functionality.
# We hard-code it here as cblas because configure (build/pkgs/openblas/spkg-configure.m4)
# always provides cblas.pc, if necessary by creating a facade pc file for a system BLAS.
CBLAS_PC_MODULES = "cblas"

# for sage_setup.setenv
SAGE_ARCHFLAGS = "@SAGE_ARCHFLAGS@"
SAGE_PKG_CONFIG_PATH = "@SAGE_PKG_CONFIG_PATH@".replace('$SAGE_LOCAL', SAGE_LOCAL)

# Used in sage.repl.ipython_kernel.install
MATHJAX_DIR = SAGE_LOCAL + "/share/mathjax"
<<<<<<< HEAD
THREEJS_DIR = SAGE_LOCAL + "/share/threejs"
=======
THREEJS_DIR = SAGE_LOCAL + "/share/threejs-sage"
>>>>>>> 473cd41f

# OpenMP flags, if available.
OPENMP_CFLAGS = "@OPENMP_CFLAGS@"
OPENMP_CXXFLAGS = "@OPENMP_CXXFLAGS@"

# Entry point 'sage-config'.  It does not depend on any packages.

def _main():
    from argparse import ArgumentParser
    from sys import exit, stdout
    parser = ArgumentParser()
    parser.add_argument('--version', help="show version", action="version",
                       version='%(prog)s ' + VERSION)
    parser.add_argument("VARIABLE", nargs='?', help="output the value of VARIABLE")
    args = parser.parse_args()
    d = globals()
    if args.VARIABLE:
        stdout.write('{}\n'.format(d[args.VARIABLE]))
    else:
        for k, v in d.items():
            if not k.startswith('_'):
                stdout.write('{}={}\n'.format(k, v))

if __name__ == "__main__":
    _main()<|MERGE_RESOLUTION|>--- conflicted
+++ resolved
@@ -23,12 +23,7 @@
 NTL_LIBDIR = "@NTL_LIBDIR@"
 
 # Path to the ecl-config script
-<<<<<<< HEAD
-# TODO: At the moment this is hard-coded, needs to be set during the configure phase if we want to support system-installed ecl.
-ECL_CONFIG = "${prefix}/bin/ecl-config".replace('${prefix}', SAGE_LOCAL)
-=======
 ECL_CONFIG = "@SAGE_ECL_CONFIG@".replace('${prefix}', SAGE_LOCAL)
->>>>>>> 473cd41f
 
 SAGE_NAUTY_BINS_PREFIX = "@SAGE_NAUTY_BINS_PREFIX@"
 
@@ -43,11 +38,7 @@
 
 # Used in sage.repl.ipython_kernel.install
 MATHJAX_DIR = SAGE_LOCAL + "/share/mathjax"
-<<<<<<< HEAD
-THREEJS_DIR = SAGE_LOCAL + "/share/threejs"
-=======
 THREEJS_DIR = SAGE_LOCAL + "/share/threejs-sage"
->>>>>>> 473cd41f
 
 # OpenMP flags, if available.
 OPENMP_CFLAGS = "@OPENMP_CFLAGS@"
