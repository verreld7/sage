--- conflicted
+++ resolved
@@ -378,14 +378,9 @@
                       .format(destination=destination))
                 os.remove(destination)
         successful_download = False
-<<<<<<< HEAD
         print('Attempting to download package {0} from mirrors'.format(self.filename))
         for mirror in MirrorList():
-            url = mirror + '/'.join(['spkg', 'upstream', self.package, self.filename])
-=======
-        for mirror in mirror_list:
             url = mirror + '/'.join(['spkg', 'upstream', self.package.name, self.filename])
->>>>>>> f9ab830b
             print(url)
             try:
                 http_download(url, self.upstream_fqn)
