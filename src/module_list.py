import os
from glob import glob
from distutils.extension import Extension
from sage.env import SAGE_LOCAL

SAGE_INC = os.path.join(SAGE_LOCAL, 'include')

#########################################################
### pkg-config setup
#########################################################

import pkgconfig

# CBLAS can be one of multiple implementations
cblas_pc = pkgconfig.parse('cblas')
cblas_libs = cblas_pc['libraries']
cblas_library_dirs = cblas_pc['library_dirs']
cblas_include_dirs = cblas_pc['include_dirs']

# TODO: Remove Cygwin hack by installing a suitable cblas.pc
if os.path.exists('/usr/lib/libblas.dll.a'):
    cblas_libs = ['gslcblas']

# LAPACK can be one of multiple implementations
lapack_pc = pkgconfig.parse('lapack')
lapack_libs = lapack_pc['libraries']
lapack_library_dirs = lapack_pc['library_dirs']
lapack_include_dirs = lapack_pc['include_dirs']

# FFLAS-FFPACK
fflas_ffpack_pc = pkgconfig.parse('fflas-ffpack')
fflas_ffpack_libs = fflas_ffpack_pc['libraries']
fflas_ffpack_library_dirs = fflas_ffpack_pc['library_dirs']
fflas_ffpack_cflags = pkgconfig.cflags('fflas-ffpack').split()

# Givaro
givaro_pc = pkgconfig.parse('givaro')
givaro_libs = givaro_pc['libraries']
givaro_library_dirs = givaro_pc['library_dirs']
givaro_cflags = pkgconfig.cflags('givaro').split()

# GNU Scientific Library
# The default gslcblas is removed in the gsl spkg - not need to remove it.
# The above cblas should already be in the list thanks to #20646
gsl_pc = pkgconfig.parse('gsl')
gsl_libs = gsl_pc['libraries']
gsl_library_dirs = gsl_pc['library_dirs']
gsl_include_dirs = gsl_pc['include_dirs']

# GD image library
gd_pc = pkgconfig.parse('gdlib')
gd_libs = gd_pc['libraries']
gd_library_dirs = gd_pc['library_dirs']
gd_include_dirs = gd_pc['include_dirs']

# LinBox
linbox_pc = pkgconfig.parse('linbox')
linbox_libs = linbox_pc['libraries']
linbox_library_dirs = linbox_pc['library_dirs']
linbox_cflags = pkgconfig.cflags('linbox').split()

# Singular
singular_pc = pkgconfig.parse('Singular')
singular_libs = singular_pc['libraries']
singular_library_dirs = singular_pc['library_dirs']
singular_cflags = pkgconfig.cflags('Singular').split()

# PNG image library
png_pc = pkgconfig.parse('libpng')
png_libs = png_pc['libraries']
png_library_dirs = png_pc['library_dirs']
png_include_dirs = png_pc['include_dirs']

# zlib
zlib_pc = pkgconfig.parse('zlib')
zlib_libs = zlib_pc['libraries']
zlib_library_dirs = zlib_pc['library_dirs']
zlib_include_dirs = zlib_pc['include_dirs']


#########################################################
### Commonly used definitions and aliases
#########################################################

aliases = dict(
    FFLASFFPACK_CFLAGS=fflas_ffpack_cflags,
    FFLASFFPACK_LIBRARIES=fflas_ffpack_libs,
    FFLASFFPACK_LIBDIR=fflas_ffpack_library_dirs,
    GIVARO_CFLAGS=givaro_cflags,
    GIVARO_LIBRARIES=givaro_libs,
    GIVARO_LIBDIR=givaro_library_dirs,
    GSL_LIBRARIES=gsl_libs,
    GSL_LIBDIR=gsl_library_dirs,
    GSL_INCDIR=gsl_include_dirs,
    LINBOX_CFLAGS=linbox_cflags,
    LINBOX_LIBRARIES=linbox_libs,
    LINBOX_LIBDIR=linbox_library_dirs,
    SINGULAR_CFLAGS=singular_cflags,
    SINGULAR_LIBRARIES=singular_libs,
    SINGULAR_LIBDIR=singular_library_dirs
)

#########################################################
### M4RI flags
#########################################################

m4ri_pc = pkgconfig.parse('m4ri')
m4ri_libs = m4ri_pc['libraries']
m4ri_library_dirs = m4ri_pc['library_dirs']
m4ri_include_dirs = m4ri_pc['include_dirs']

m4ri_extra_compile_args = pkgconfig.cflags('m4ri').split()
try:
    m4ri_extra_compile_args.remove("-pedantic")
except ValueError:
    pass

#########################################################
### Library order
#########################################################

# This list defines the *order* of linking libraries. A library should
# be put *before* any library it links to. Cython allows
# defining libraries using "# distutils: libraries = LIB". However, if
# there are multiple libraries, the order is undefined so we need to
# manually reorder the libraries according to this list. The order is
# important in particular for Cygwin. Any libraries which are not
# listed here will be added at the end of the list (without changing
# their relative order). There is one exception: stdc++ is always put
# at the very end of the list.
library_order_list = singular_libs + [
    "ec", "ecm",
] + linbox_libs + fflas_ffpack_libs + gsl_libs + [
    "pari", "flint", "ratpoints", "ecl", "glpk", "ppl",
    "arb", "mpfi", "mpfr", "mpc", "gmp", "gmpxx",
    "brial",
    "brial_groebner",
    "m4rie",
] + m4ri_libs + [
    "zn_poly", "gap",
] + gd_libs + png_libs + [
    "m", "readline", "Lfunction" ,
] + cblas_libs + zlib_libs

# Make a dict with library:order pairs, where the order are negative
# integers sorted according to library_order_list. When sorting,
# unlisted libraries have order 0, so they appear after the libraries
# in library_order_list.
n = len(library_order_list)
library_order = {}
for i in range(n):
    lib = library_order_list[i]
    library_order[lib] = i-n

library_order["stdc++"] = 1000

#############################################################
### List of modules
###
### Note that the list of modules is sorted alphabetically
### by extension name. Please keep this list sorted when
### adding new modules!
###
#############################################################

from sage_setup.optional_extension import OptionalExtension
UNAME = os.uname()

def uname_specific(name, value, alternative):
    if name in UNAME[0]:
        return value
    else:
        return alternative


ext_modules = [

    ################################
    ##
    ## sage.algebras
    ##
    ################################

    Extension('sage.algebras.quatalg.quaternion_algebra_element',
               sources = ['sage/algebras/quatalg/quaternion_algebra_element.pyx'],
               language='c++',
               libraries = ["gmp", "m", "ntl"]),

    Extension('*', sources = ['sage/algebras/letterplace/*.pyx']),

    Extension('sage.algebras.quatalg.quaternion_algebra_cython',
               sources = ['sage/algebras/quatalg/quaternion_algebra_cython.pyx'],
               language='c++',
               libraries = ["gmp", "m", "ntl"]),

    Extension('sage.algebras.lie_algebras.lie_algebra_element',
              sources = ["sage/algebras/lie_algebras/lie_algebra_element.pyx"]),

    ################################
    ##
    ## sage.arith
    ##
    ################################

    Extension('*', ['sage/arith/*.pyx']),

    ################################
    ##
    ## sage.calculus
    ##
    ################################

    Extension('*', ['sage/calculus/**/*.pyx']),

    ################################
    ##
    ## sage.categories
    ##
    ################################

    Extension('*', ['sage/categories/**/*.pyx']),

    ################################
    ##
    ## sage.coding
    ##
    ################################

    Extension('sage.coding.codecan.codecan',
              sources = ['sage/coding/codecan/codecan.pyx']),

    Extension('*', ['sage/coding/**/*.pyx']),

    ################################
    ##
    ## sage.combinat
    ##
    ################################

    Extension('*', ['sage/combinat/**/*.pyx']),

    Extension('sage.combinat.subword_complex_c',
              sources=['sage/combinat/subword_complex_c.pyx']),

    ################################
    ##
    ## sage.cpython
    ##
    ################################

    Extension('*', ['sage/cpython/*.pyx']),

    ################################
    ##
    ## sage.crypto
    ##
    ################################

    Extension('*', ['sage/crypto/*.pyx']),

    ################################
    ##
    ## sage.data_structures
    ##
    ################################

    Extension('*', ['sage/data_structures/*.pyx']),

    ################################
    ##
    ## sage.docs
    ##
    ################################

    Extension('*', ['sage/docs/*.pyx']),

    ################################
    ##
    ## sage.dynamics
    ##
    ################################
<<<<<<< HEAD

    Extension('sage.dynamics.arithmetic_dynamics.projective_ds_helper',
              sources = ['sage/dynamics/arithmetic_dynamics/projective_ds_helper.pyx']),
=======
    

    Extension('sage.dynamics.complex_dynamics.mandel_julia_helper',
                sources = ['sage/dynamics/complex_dynamics/mandel_julia_helper.pyx']),

>>>>>>> e77531ed

    ################################
    ##
    ## sage.ext
    ##
    ################################

    Extension('*', ['sage/ext/**/*.pyx']),

    ################################
    ##
    ## sage.finance
    ##
    ################################

    Extension('*', ['sage/finance/*.pyx']),

    ################################
    ##
    ## sage.functions
    ##
    ################################

    Extension('sage.functions.prime_pi',
        sources = ['sage/functions/prime_pi.pyx'],
        extra_compile_args = ['-std=c99']),

    ################################
    ##
    ## sage.games
    ##
    ################################

    Extension('*', ['sage/games/*.pyx']),

    ################################
    ##
    ## sage.geometry
    ##
    ################################

    Extension('sage.geometry.point_collection',
              sources = ['sage/geometry/point_collection.pyx']),

    Extension('sage.geometry.toric_lattice_element',
              sources = ['sage/geometry/toric_lattice_element.pyx']),

    Extension('sage.geometry.integral_points',
              sources = ['sage/geometry/integral_points.pyx']),

    Extension('sage.geometry.triangulation.base',
              sources = ['sage/geometry/triangulation/base.pyx',
                         'sage/geometry/triangulation/functions.cc',
                         'sage/geometry/triangulation/data.cc',
                         'sage/geometry/triangulation/triangulations.cc'],
              depends = ['sage/geometry/triangulation/functions.h',
                         'sage/geometry/triangulation/data.h',
                         'sage/geometry/triangulation/triangulations.h'],
              language="c++"),

    ################################
    ##
    ## sage.graphs
    ##
    ################################

    Extension('sage.graphs.asteroidal_triples',
              sources = ['sage/graphs/asteroidal_triples.pyx']),

    Extension('sage.graphs.chrompoly',
              sources = ['sage/graphs/chrompoly.pyx']),

    Extension('sage.graphs.cliquer',
              sources = ['sage/graphs/cliquer.pyx']),

    Extension('sage.graphs.centrality',
              sources = ['sage/graphs/centrality.pyx']),

    Extension('sage.graphs.independent_sets',
              sources = ['sage/graphs/independent_sets.pyx']),

    Extension('sage.graphs.graph_decompositions.fast_digraph',
              sources = ['sage/graphs/graph_decompositions/fast_digraph.pyx']),

    Extension('sage.graphs.graph_decompositions.vertex_separation',
              sources = ['sage/graphs/graph_decompositions/vertex_separation.pyx']),

    Extension('sage.graphs.graph_decompositions.graph_products',
              sources = ['sage/graphs/graph_decompositions/graph_products.pyx']),

    Extension('sage.graphs.convexity_properties',
              sources = ['sage/graphs/convexity_properties.pyx']),

    Extension('sage.graphs.comparability',
              sources = ['sage/graphs/comparability.pyx']),

    Extension('sage.graphs.generic_graph_pyx',
              sources = ['sage/graphs/generic_graph_pyx.pyx']),

    Extension('sage.graphs.graph_generators_pyx',
              sources = ['sage/graphs/graph_generators_pyx.pyx']),

    Extension('sage.graphs.distances_all_pairs',
              sources = ['sage/graphs/distances_all_pairs.pyx']),

    Extension('sage.graphs.base.graph_backends',
              sources = ['sage/graphs/base/graph_backends.pyx']),

    Extension('sage.graphs.base.static_dense_graph',
              sources = ['sage/graphs/base/static_dense_graph.pyx']),

    Extension('sage.graphs.base.static_sparse_graph',
              sources = ['sage/graphs/base/static_sparse_graph.pyx'],
              language = 'c++'),

    Extension('sage.graphs.base.static_sparse_backend',
              sources = ['sage/graphs/base/static_sparse_backend.pyx']),

    Extension('sage.graphs.weakly_chordal',
              sources = ['sage/graphs/weakly_chordal.pyx']),

    Extension('sage.graphs.matchpoly',
              sources = ['sage/graphs/matchpoly.pyx'],
              extra_compile_args = ['-std=c99']),

    OptionalExtension("sage.graphs.mcqd",
              ["sage/graphs/mcqd.pyx"],
              language = "c++",
              package = 'mcqd'),

    OptionalExtension("sage.graphs.bliss",
              ["sage/graphs/bliss.pyx"],
              language = "c++",
              libraries = ['bliss'],
              package = 'bliss'),

    OptionalExtension('sage.graphs.modular_decomposition',
              sources = ['sage/graphs/modular_decomposition.pyx'],
              libraries = ['modulardecomposition'],
              package = 'modular_decomposition'),

    Extension('sage.graphs.planarity',
              sources = ['sage/graphs/planarity.pyx'],
              libraries=['planarity']),

    Extension('sage.graphs.strongly_regular_db',
              sources = ['sage/graphs/strongly_regular_db.pyx']),

    Extension('sage.graphs.graph_decompositions.rankwidth',
              sources = ['sage/graphs/graph_decompositions/rankwidth.pyx'],
              libraries=['rw']),

    Extension('sage.graphs.graph_decompositions.bandwidth',
              sources = ['sage/graphs/graph_decompositions/bandwidth.pyx']),

    Extension('sage.graphs.graph_decompositions.cutwidth',
              sources = ['sage/graphs/graph_decompositions/cutwidth.pyx']),

    OptionalExtension('sage.graphs.graph_decompositions.tdlib',
              sources = ['sage/graphs/graph_decompositions/tdlib.pyx'],
              language="c++",
              package = 'tdlib'),

    Extension('sage.graphs.spanning_tree',
              sources = ['sage/graphs/spanning_tree.pyx']),

    Extension('sage.graphs.trees',
              sources = ['sage/graphs/trees.pyx']),

    Extension('sage.graphs.genus',
              sources = ['sage/graphs/genus.pyx']),

    Extension('sage.graphs.hyperbolicity',
              sources = ['sage/graphs/hyperbolicity.pyx']),

    Extension('sage.graphs.base.c_graph',
              sources = ['sage/graphs/base/c_graph.pyx']),

    Extension('sage.graphs.base.sparse_graph',
              sources = ['sage/graphs/base/sparse_graph.pyx']),

    Extension('sage.graphs.base.dense_graph',
              sources = ['sage/graphs/base/dense_graph.pyx']),

    Extension('sage.graphs.base.boost_graph',
              sources = ['sage/graphs/base/boost_graph.pyx']),

    ################################
    ##
    ## sage.groups
    ##
    ################################

    Extension('*', ['sage/groups/*.pyx']),

    Extension('sage.groups.semimonomial_transformations.semimonomial_transformation',
              sources = ['sage/groups/semimonomial_transformations/semimonomial_transformation.pyx']),
    Extension('sage.groups.matrix_gps.group_element',
              sources = ['sage/groups/matrix_gps/group_element.pyx']),

    ###################################
    ##
    ## sage.groups.perm_gps
    ##
    ###################################

    Extension('sage.groups.perm_gps.permgroup_element',
              sources = ['sage/groups/perm_gps/permgroup_element.pyx']),

    Extension('*',
              sources = ['sage/groups/perm_gps/partn_ref/*.pyx'],
              extra_compile_args = ['-std=c99']),

    Extension('sage.groups.perm_gps.partn_ref2.refinement_generic',
              sources = ['sage/groups/perm_gps/partn_ref2/refinement_generic.pyx'],
              extra_compile_args=["-std=c99"]),

    ################################
    ##
    ## sage.interacts
    ##
    ################################

    Extension('*', ['sage/interacts/*.pyx']),

    ################################
    ##
    ## sage.interfaces
    ##
    ################################

    Extension('*', ['sage/interfaces/*.pyx']),

    ################################
    ##
    ## sage.lfunctions
    ##
    ################################

    Extension('sage.lfunctions.zero_sums',
              sources = ['sage/lfunctions/zero_sums.pyx']),

    ################################
    ##
    ## sage.libs
    ##
    ################################

    OptionalExtension('sage.libs.coxeter3.coxeter',
              sources = ['sage/libs/coxeter3/coxeter.pyx'],
              include_dirs = [os.path.join(SAGE_INC, 'coxeter')],
              language="c++",
              libraries = ['coxeter3'],
              package = 'coxeter3'),

    Extension('sage.libs.ecl',
              sources = ["sage/libs/ecl.pyx"]),

    OptionalExtension("sage.libs.fes",
             ["sage/libs/fes.pyx"],
             language = "c",
             libraries = ['fes'],
             package = 'fes'),

    Extension('sage.libs.flint.flint',
              sources = ["sage/libs/flint/flint.pyx"],
              extra_compile_args = ["-std=c99", "-D_XPG6"]),

    Extension('sage.libs.flint.fmpz_poly',
              sources = ["sage/libs/flint/fmpz_poly.pyx"],
              extra_compile_args = ["-std=c99", "-D_XPG6"]),

    Extension('sage.libs.flint.arith',
              sources = ["sage/libs/flint/arith.pyx"],
              extra_compile_args = ["-std=c99", "-D_XPG6"]),

    Extension("sage.libs.glpk.error",
             ["sage/libs/glpk/error.pyx"]),

    Extension('sage.libs.gmp.pylong',
              sources = ['sage/libs/gmp/pylong.pyx']),

    OptionalExtension('sage.libs.braiding',
                      sources = ["sage/libs/braiding.pyx"],
                      libraries = ["braiding"],
                      package="libbraiding",
                      language = 'c++'),


    OptionalExtension('sage.libs.homfly',
                      sources = ["sage/libs/homfly.pyx"],
                      libraries = ["homfly", "gc"],
                      package="libhomfly"),

    OptionalExtension('sage.libs.sirocco',
                      sources = ["sage/libs/sirocco.pyx"],
                      libraries = ["sirocco", "mpfr", "gmp"],
                      package="sirocco",
                      language = 'c++'),

    Extension('*', ['sage/libs/linbox/*.pyx']),

    Extension('sage.libs.lcalc.lcalc_Lfunction',
              sources = ['sage/libs/lcalc/lcalc_Lfunction.pyx'],
              libraries = ['m', 'ntl', 'mpfr', 'gmp',
                           'Lfunction'],
              extra_compile_args=["-O3", "-ffast-math"],
              language = 'c++'),

    Extension('sage.libs.libecm',
              sources = ['sage/libs/libecm.pyx'],
              libraries = ['ecm'],
              extra_link_args = uname_specific("Linux", ["-Wl,-z,noexecstack"],
                                                        [])),

    Extension('sage.libs.lrcalc.lrcalc',
              sources = ["sage/libs/lrcalc/lrcalc.pyx"]),

    Extension('*', ['sage/libs/pari/*.pyx']),

    Extension('sage.libs.ppl',
              sources = ['sage/libs/ppl.pyx', 'sage/libs/ppl_shim.cc']),

    Extension('*', ['sage/libs/pynac/*.pyx']),

    Extension('sage.libs.ratpoints',
              sources = ["sage/libs/ratpoints.pyx"],
              libraries = ["ratpoints"]),

    Extension('sage.libs.readline',
              sources = ['sage/libs/readline.pyx'],
              libraries = ['readline']),

    Extension('*', sources = ['sage/libs/singular/*.pyx']),

    Extension('sage.libs.symmetrica.symmetrica',
              sources = ["sage/libs/symmetrica/symmetrica.pyx"],
              libraries = ["symmetrica"]),

    Extension('sage.libs.mpmath.utils',
              sources = ["sage/libs/mpmath/utils.pyx"],
              libraries = ['mpfr']),

    Extension('sage.libs.mpmath.ext_impl',
              sources = ["sage/libs/mpmath/ext_impl.pyx"],
              libraries = ['mpfr']),

    Extension('sage.libs.mpmath.ext_main',
              sources = ["sage/libs/mpmath/ext_main.pyx"]),

    Extension('sage.libs.mpmath.ext_libmp',
              sources = ["sage/libs/mpmath/ext_libmp.pyx"]),

    ###################################
    ##
    ## sage.libs.arb
    ##
    ###################################

    Extension('*', ["sage/libs/arb/*.pyx"]),

    ###################################
    ##
    ## sage.libs.eclib
    ##
    ###################################

    Extension('*', ["sage/libs/eclib/*.pyx"]),


    ################################
    ##
    ## sage.libs.gap
    ##
    ################################

    Extension('sage.libs.gap.util',
              sources = ["sage/libs/gap/util.pyx"],
              libraries = ['gmp', 'gap', 'm']),

    Extension('sage.libs.gap.element',
              sources = ["sage/libs/gap/element.pyx"],
              libraries = ['gmp', 'gap', 'm']),

    Extension('sage.libs.gap.libgap',
              sources = ["sage/libs/gap/libgap.pyx"],
              libraries = ['gmp', 'gap', 'm']),

    ###################################
    ##
    ## sage.libs.gsl
    ##
    ###################################

    Extension('*', ["sage/libs/gsl/*.pyx"]),

    ###################################
    ##
    ## sage.libs.ntl
    ##
    ###################################

    Extension('sage.libs.ntl.convert',
              sources = ["sage/libs/ntl/convert.pyx"],
              libraries = ["ntl", "gmp"],
              language='c++'),

    Extension('sage.libs.ntl.error',
              sources = ["sage/libs/ntl/error.pyx"],
              libraries = ["ntl", "gmp"],
              language='c++'),

    Extension('sage.libs.ntl.ntl_GF2',
              sources = ["sage/libs/ntl/ntl_GF2.pyx"],
              libraries = ["ntl", "gmp"],
              language='c++'),

    Extension('sage.libs.ntl.ntl_GF2E',
              sources = ["sage/libs/ntl/ntl_GF2E.pyx"],
              libraries = ["ntl", "gmp", "m"],
              language='c++'),

    Extension('sage.libs.ntl.ntl_GF2EContext',
              sources = ["sage/libs/ntl/ntl_GF2EContext.pyx"],
              libraries = ["ntl", "gmp", "m"],
              language='c++'),

    Extension('sage.libs.ntl.ntl_GF2EX',
              sources = ["sage/libs/ntl/ntl_GF2EX.pyx"],
              libraries = ["ntl", "gmp", "m"],
              language='c++'),

    Extension('sage.libs.ntl.ntl_GF2X',
              sources = ["sage/libs/ntl/ntl_GF2X.pyx"],
              libraries = ["ntl", "gmp", "m"],
              language='c++'),

    Extension('sage.libs.ntl.ntl_lzz_p',
              sources = ["sage/libs/ntl/ntl_lzz_p.pyx"],
              libraries = ["ntl", "gmp", "m"],
              language='c++'),

    Extension('sage.libs.ntl.ntl_lzz_pContext',
              sources = ["sage/libs/ntl/ntl_lzz_pContext.pyx"],
              libraries = ["ntl", "gmp", "m"],
              language='c++'),

    Extension('sage.libs.ntl.ntl_lzz_pX',
              sources = ["sage/libs/ntl/ntl_lzz_pX.pyx"],
              libraries = ["ntl", "gmp", "m"],
              language='c++'),

    Extension('sage.libs.ntl.ntl_mat_GF2',
              sources = ["sage/libs/ntl/ntl_mat_GF2.pyx"],
              libraries = ["ntl", "gmp", "m"],
              language='c++'),

    Extension('sage.libs.ntl.ntl_mat_GF2E',
              sources = ["sage/libs/ntl/ntl_mat_GF2E.pyx"],
              libraries = ["ntl", "gmp", "m"],
              language='c++'),

    Extension('sage.libs.ntl.ntl_mat_ZZ',
              sources = ["sage/libs/ntl/ntl_mat_ZZ.pyx"],
              libraries = ["ntl", "gmp", "m"],
              language='c++'),

    Extension('sage.libs.ntl.ntl_ZZ',
              sources = ["sage/libs/ntl/ntl_ZZ.pyx"],
              libraries = ["ntl", "gmp", "m"],
              language='c++'),

    Extension('sage.libs.ntl.ntl_ZZX',
              sources = ["sage/libs/ntl/ntl_ZZX.pyx"],
              libraries = ["ntl", "gmp", "m"],
              language='c++'),

    Extension('sage.libs.ntl.ntl_ZZ_p',
              sources = ["sage/libs/ntl/ntl_ZZ_p.pyx"],
              libraries = ["ntl", "gmp", "m"],
              language='c++'),

    Extension('sage.libs.ntl.ntl_ZZ_pContext',
              sources = ["sage/libs/ntl/ntl_ZZ_pContext.pyx"],
              libraries = ["ntl", "gmp", "m"],
              language='c++'),

    Extension('sage.libs.ntl.ntl_ZZ_pE',
              sources = ["sage/libs/ntl/ntl_ZZ_pE.pyx"],
              libraries = ["ntl", "gmp", "m"],
              language='c++'),

    Extension('sage.libs.ntl.ntl_ZZ_pEContext',
              sources = ["sage/libs/ntl/ntl_ZZ_pEContext.pyx"],
              libraries = ["ntl", "gmp", "m"],
              language='c++'),

    Extension('sage.libs.ntl.ntl_ZZ_pEX',
              sources = ["sage/libs/ntl/ntl_ZZ_pEX.pyx"],
              libraries = ["ntl", "gmp", "m"],
              language='c++'),

    Extension('sage.libs.ntl.ntl_ZZ_pX',
              sources = ["sage/libs/ntl/ntl_ZZ_pX.pyx"],
              libraries = ["ntl", "gmp", "m"],
              language='c++'),

    ################################
    ##
    ## sage.matrix
    ##
    ################################

    Extension('sage.matrix.action',
              sources = ['sage/matrix/action.pyx']),

    Extension('sage.matrix.echelon_matrix',
              sources = ['sage/matrix/echelon_matrix.pyx']),

    Extension('sage.matrix.change_ring',
              sources = ['sage/matrix/change_ring.pyx']),

    Extension('sage.matrix.constructor',
              sources = ['sage/matrix/constructor.pyx']),

    Extension('sage.matrix.matrix',
              sources = ['sage/matrix/matrix.pyx']),

    Extension('sage.matrix.matrix0',
              sources = ['sage/matrix/matrix0.pyx']),

    Extension('sage.matrix.matrix1',
              sources = ['sage/matrix/matrix1.pyx']),

    Extension('sage.matrix.matrix2',
              sources = ['sage/matrix/matrix2.pyx']),

    Extension("sage.matrix.matrix_complex_ball_dense",
              ["sage/matrix/matrix_complex_ball_dense.pyx"],
              libraries=['arb', 'mpfi', 'mpfr'],
              language = "c++"),

    Extension('sage.matrix.matrix_complex_double_dense',
              sources = ['sage/matrix/matrix_complex_double_dense.pyx']),

    Extension('sage.matrix.matrix_cyclo_dense',
              sources = ['sage/matrix/matrix_cyclo_dense.pyx'],
              language = "c++",
              libraries=['ntl']),

    Extension('sage.matrix.matrix_dense',
              sources = ['sage/matrix/matrix_dense.pyx']),

    Extension('sage.matrix.matrix_double_dense',
              sources = ['sage/matrix/matrix_double_dense.pyx']),

    Extension('sage.matrix.matrix_generic_dense',
              sources = ['sage/matrix/matrix_generic_dense.pyx']),

    Extension('sage.matrix.matrix_generic_sparse',
              sources = ['sage/matrix/matrix_generic_sparse.pyx']),

    Extension('sage.matrix.matrix_integer_dense',
              sources = ['sage/matrix/matrix_integer_dense.pyx'],
              extra_compile_args = m4ri_extra_compile_args,
              libraries = ['iml', 'ntl', 'gmp', 'm'] + cblas_libs,
              library_dirs = cblas_library_dirs,
              include_dirs = cblas_include_dirs),

    Extension('sage.matrix.matrix_integer_sparse',
              sources = ['sage/matrix/matrix_integer_sparse.pyx']),

    Extension('sage.matrix.matrix_mod2_dense',
              sources = ['sage/matrix/matrix_mod2_dense.pyx'],
              libraries = m4ri_libs + gd_libs + png_libs + zlib_libs,
              library_dirs = m4ri_library_dirs + gd_library_dirs + png_library_dirs + zlib_library_dirs,
              include_dirs = m4ri_include_dirs + gd_include_dirs + png_include_dirs + zlib_include_dirs,
              extra_compile_args = ['-std=c99'] + m4ri_extra_compile_args,
              depends = [SAGE_INC + "/png.h", SAGE_INC + "/m4ri/m4ri.h"]),

    Extension('sage.matrix.matrix_gf2e_dense',
              sources = ['sage/matrix/matrix_gf2e_dense.pyx'],
              libraries = ['m4rie'] + m4ri_libs + ['m'],
              library_dirs = m4ri_library_dirs,
              include_dirs = m4ri_include_dirs,
              depends = [SAGE_INC + "/m4rie/m4rie.h"],
              extra_compile_args = ['-std=c99'] + m4ri_extra_compile_args),

    Extension('sage.matrix.matrix_modn_dense_float',
              sources = ['sage/matrix/matrix_modn_dense_float.pyx'],
              language="c++",
              libraries = linbox_libs + cblas_libs,
              library_dirs = cblas_library_dirs,
              include_dirs = cblas_include_dirs),

    Extension('sage.matrix.matrix_modn_dense_double',
              sources = ['sage/matrix/matrix_modn_dense_double.pyx'],
              language="c++",
              libraries = linbox_libs + cblas_libs,
              library_dirs = cblas_library_dirs,
              include_dirs = cblas_include_dirs,
              extra_compile_args = ["-D_XPG6"]),

    Extension('sage.matrix.matrix_modn_sparse',
              sources = ['sage/matrix/matrix_modn_sparse.pyx']),

    Extension('sage.matrix.matrix_mpolynomial_dense',
              sources = ['sage/matrix/matrix_mpolynomial_dense.pyx']),

    Extension('sage.matrix.matrix_polynomial_dense',
              sources = ['sage/matrix/matrix_polynomial_dense.pyx']),

    Extension('sage.matrix.matrix_rational_dense',
              sources = ['sage/matrix/matrix_rational_dense.pyx'],
              extra_compile_args = ["-std=c99", "-D_XPG6"] + m4ri_extra_compile_args,
              libraries = ['iml', 'ntl', 'm'] + cblas_libs,
              library_dirs = cblas_library_dirs,
              include_dirs = cblas_include_dirs,
              depends = [SAGE_INC + '/m4ri/m4ri.h']),

    Extension('sage.matrix.matrix_rational_sparse',
              sources = ['sage/matrix/matrix_rational_sparse.pyx']),

    Extension('sage.matrix.matrix_real_double_dense',
              sources = ['sage/matrix/matrix_real_double_dense.pyx']),

    Extension('sage.matrix.matrix_sparse',
              sources = ['sage/matrix/matrix_sparse.pyx']),

    Extension('sage.matrix.matrix_symbolic_dense',
              sources = ['sage/matrix/matrix_symbolic_dense.pyx']),

    Extension('sage.matrix.matrix_window',
              sources = ['sage/matrix/matrix_window.pyx']),

    OptionalExtension("sage.matrix.matrix_gfpn_dense",
              sources = ['sage/matrix/matrix_gfpn_dense.pyx'],
              libraries = ['mtx'],
              package = 'meataxe'),

    Extension('sage.matrix.misc',
              sources = ['sage/matrix/misc.pyx'],
              libraries=['mpfr']),

    Extension('sage.matrix.strassen',
              sources = ['sage/matrix/strassen.pyx']),

    ################################
    ##
    ## sage.matroids
    ##
    ################################

    Extension('*', ['sage/matroids/*.pyx']),

    ################################
    ##
    ## sage.media
    ##
    ################################

    Extension('*', ['sage/media/*.pyx']),

    ################################
    ##
    ## sage.misc
    ##
    ################################

    Extension('*', ['sage/misc/*.pyx']),

    ################################
    ##
    ## sage.modular
    ##
    ################################

    Extension('sage.modular.arithgroup.congroup',
              sources = ['sage/modular/arithgroup/congroup.pyx']),

    Extension('sage.modular.arithgroup.farey_symbol',
              sources = ['sage/modular/arithgroup/farey_symbol.pyx']),

    Extension('sage.modular.arithgroup.arithgroup_element',
              sources = ['sage/modular/arithgroup/arithgroup_element.pyx']),

    Extension('sage.modular.modform.eis_series_cython',
              sources = ['sage/modular/modform/eis_series_cython.pyx'],
              extra_compile_args = ['-std=c99']),

    Extension('sage.modular.modform.l_series_gross_zagier_coeffs',
              sources = ['sage/modular/modform/l_series_gross_zagier_coeffs.pyx']),

    Extension('sage.modular.modsym.apply',
              sources = ['sage/modular/modsym/apply.pyx'],
              extra_compile_args=["-std=c99", "-D_XPG6"]),

    Extension('sage.modular.modsym.manin_symbol',
              sources = ['sage/modular/modsym/manin_symbol.pyx']),

    Extension('sage.modular.modsym.relation_matrix_pyx',
              sources = ['sage/modular/modsym/relation_matrix_pyx.pyx']),

    Extension('sage.modular.modsym.heilbronn',
              sources = ['sage/modular/modsym/heilbronn.pyx'],
              extra_compile_args=["-std=c99", "-D_XPG6"]),

    Extension('sage.modular.modsym.p1list',
              sources = ['sage/modular/modsym/p1list.pyx']),

    Extension('sage.modular.pollack_stevens.dist',
              sources = ['sage/modular/pollack_stevens/dist.pyx'],
              libraries = ["gmp", "zn_poly"],
              extra_compile_args=['-std=c99', '-D_XPG6']),

    ################################
    ##
    ## sage.modules
    ##
    ################################

    Extension('sage.modules.vector_rational_sparse',
              sources = ['sage/modules/vector_rational_sparse.pyx']),

    Extension('sage.modules.vector_integer_sparse',
              sources = ['sage/modules/vector_integer_sparse.pyx']),

    Extension('sage.modules.vector_modn_sparse',
              sources = ['sage/modules/vector_modn_sparse.pyx']),

    Extension('sage.modules.finite_submodule_iter',
              sources = ['sage/modules/finite_submodule_iter.pyx']),

    Extension('sage.modules.free_module_element',
              sources = ['sage/modules/free_module_element.pyx']),

    Extension('sage.modules.module',
              sources = ['sage/modules/module.pyx']),

    Extension('sage.modules.vector_complex_double_dense',
              ['sage/modules/vector_complex_double_dense.pyx']),

    Extension('sage.modules.vector_double_dense',
              ['sage/modules/vector_double_dense.pyx']),

    Extension('sage.modules.vector_integer_dense',
              sources = ['sage/modules/vector_integer_dense.pyx']),

    Extension('sage.modules.vector_modn_dense',
              extra_compile_args = ['-std=c99'],
              sources = ['sage/modules/vector_modn_dense.pyx']),

    Extension('sage.modules.vector_mod2_dense',
              sources = ['sage/modules/vector_mod2_dense.pyx'],
              libraries = m4ri_libs + gd_libs + png_libs,
              library_dirs = m4ri_library_dirs + gd_library_dirs + png_library_dirs,
              include_dirs = m4ri_include_dirs + gd_include_dirs + png_include_dirs,
              extra_compile_args = ['-std=c99'] + m4ri_extra_compile_args,
              depends = [SAGE_INC + "/png.h", SAGE_INC + "/m4ri/m4ri.h"]),

    Extension('sage.modules.vector_rational_dense',
              sources = ['sage/modules/vector_rational_dense.pyx']),

    Extension('sage.modules.vector_real_double_dense',
              ['sage/modules/vector_real_double_dense.pyx']),

    Extension('sage.modules.with_basis.indexed_element',
              sources = ['sage/modules/with_basis/indexed_element.pyx']),

    ################################
    ##
    ## sage.numerical
    ##
    ################################


    Extension("sage.numerical.mip",
              ["sage/numerical/mip.pyx"]),

    Extension("sage.numerical.linear_functions",
              ["sage/numerical/linear_functions.pyx"]),

    Extension("sage.numerical.linear_tensor_element",
              ["sage/numerical/linear_tensor_element.pyx"]),

    Extension("sage.numerical.gauss_legendre",
              ["sage/numerical/gauss_legendre.pyx"]),

    Extension("sage.numerical.sdp",
              ["sage/numerical/sdp.pyx"]),

    Extension("sage.numerical.backends.generic_backend",
              ["sage/numerical/backends/generic_backend.pyx"]),

    Extension("sage.numerical.backends.generic_sdp_backend",
              ["sage/numerical/backends/generic_sdp_backend.pyx"]),

    Extension("sage.numerical.backends.glpk_backend",
              ["sage/numerical/backends/glpk_backend.pyx"]),

    Extension("sage.numerical.backends.glpk_exact_backend",
              ["sage/numerical/backends/glpk_exact_backend.pyx"]),

    Extension("sage.numerical.backends.ppl_backend",
              ["sage/numerical/backends/ppl_backend.pyx"]),

    Extension("sage.numerical.backends.cvxopt_backend",
              ["sage/numerical/backends/cvxopt_backend.pyx"]),

    Extension("sage.numerical.backends.cvxopt_sdp_backend",
              ["sage/numerical/backends/cvxopt_sdp_backend.pyx"]),

    Extension("sage.numerical.backends.glpk_graph_backend",
              ["sage/numerical/backends/glpk_graph_backend.pyx"]),

    Extension("sage.numerical.backends.interactivelp_backend",
              ["sage/numerical/backends/interactivelp_backend.pyx"]),

    OptionalExtension("sage.numerical.backends.gurobi_backend",
              ["sage/numerical/backends/gurobi_backend.pyx"],
              libraries = ["gurobi"],
              condition = os.path.isfile(SAGE_INC + "/gurobi_c.h") and
                  os.path.isfile(SAGE_LOCAL + "/lib/libgurobi.so")),

    OptionalExtension("sage.numerical.backends.cplex_backend",
              ["sage/numerical/backends/cplex_backend.pyx"],
              libraries = ["cplex"],
              condition = os.path.isfile(SAGE_INC + "/cplex.h") and
                  os.path.isfile(SAGE_LOCAL + "/lib/libcplex.a")),

    OptionalExtension("sage.numerical.backends.coin_backend",
              ["sage/numerical/backends/coin_backend.pyx"],
              language = 'c++',
              libraries = ["Cbc", "CbcSolver", "Cgl", "Clp", "CoinUtils",
                           "OsiCbc", "OsiClp", "Osi"] + lapack_libs,
              library_dirs = lapack_library_dirs,
              include_dirs = lapack_include_dirs,
              package = 'cbc'),

    ################################
    ##
    ## sage.parallel
    ##
    ################################

    Extension('*', ['sage/parallel/**/*.pyx']),

    ################################
    ##
    ## sage.plot
    ##
    ################################

    Extension('sage.plot.complex_plot',
              sources = ['sage/plot/complex_plot.pyx']),

    Extension('sage.plot.plot3d.base',
              sources = ['sage/plot/plot3d/base.pyx'],
              extra_compile_args=["-std=c99"]),

    Extension('sage.plot.plot3d.implicit_surface',
              sources = ['sage/plot/plot3d/implicit_surface.pyx']),

    Extension('sage.plot.plot3d.index_face_set',
              sources = ['sage/plot/plot3d/index_face_set.pyx'],
              extra_compile_args=["-std=c99"]),

    Extension('sage.plot.plot3d.parametric_surface',
              sources = ['sage/plot/plot3d/parametric_surface.pyx']),

    Extension('sage.plot.plot3d.shapes',
              sources = ['sage/plot/plot3d/shapes.pyx']),

    Extension('sage.plot.plot3d.transform',
              sources = ['sage/plot/plot3d/transform.pyx']),

    ################################
    ##
    ## sage.probability
    ##
    ################################

    Extension('*', ['sage/probability/*.pyx']),

    ################################
    ##
    ## sage.quadratic_forms
    ##
    ################################

    Extension('*', ['sage/quadratic_forms/*.pyx']),

    ###############################
    ##
    ## sage.quivers
    ##
    ###############################

    Extension('*', ['sage/quivers/*.pyx']),

    ################################
    ##
    ## sage.rings
    ##
    ################################

    Extension('sage.rings.sum_of_squares',
              sources = ['sage/rings/sum_of_squares.pyx'],
              libraries = ['m']),

    Extension('sage.rings.bernmm',
              sources = ['sage/rings/bernmm.pyx',
                         'sage/rings/bernmm/bern_modp.cpp',
                         'sage/rings/bernmm/bern_modp_util.cpp',
                         'sage/rings/bernmm/bern_rat.cpp'],
              libraries = ['ntl', 'pthread', 'gmp'],
              depends = ['sage/rings/bernmm/bern_modp.h',
                         'sage/rings/bernmm/bern_modp_util.h',
                         'sage/rings/bernmm/bern_rat.h'],
              language = 'c++',
              define_macros=[('USE_THREADS', '1'),
                             ('THREAD_STACK_SIZE', '4096')]),

    Extension('sage.rings.bernoulli_mod_p',
              sources = ['sage/rings/bernoulli_mod_p.pyx'],
              libraries=['ntl', 'gmp'],
              language = 'c++'),

    Extension("sage.rings.complex_arb",
              ["sage/rings/complex_arb.pyx"],
              libraries=['mpfi', 'mpfr', 'gmp'],
              language = 'c++'),

    Extension('sage.rings.complex_double',
              sources = ['sage/rings/complex_double.pyx'],
              extra_compile_args=["-std=c99", "-D_XPG6"],
              libraries = ['m']),

    Extension('sage.rings.complex_interval',
              sources = ['sage/rings/complex_interval.pyx'],
              libraries = ['gmp', 'mpfi', 'mpfr']),

    Extension('sage.rings.complex_number',
              sources = ['sage/rings/complex_number.pyx'],
              libraries = ['gmp', 'mpfr']),

    Extension('sage.rings.integer',
              sources = ['sage/rings/integer.pyx'],
              libraries=['ntl']),

    Extension('sage.rings.integer_ring',
              sources = ['sage/rings/integer_ring.pyx'],
              libraries=['ntl']),

    Extension('sage.rings.factorint',
              sources = ['sage/rings/factorint.pyx']),

    Extension('sage.rings.fast_arith',
              sources = ['sage/rings/fast_arith.pyx']),

    Extension('sage.rings.fraction_field_element',
              sources = ['sage/rings/fraction_field_element.pyx']),

    Extension('sage.rings.fraction_field_FpT',
              sources = ['sage/rings/fraction_field_FpT.pyx'],
              libraries = ["gmp", "ntl", "zn_poly"],
              language = 'c++'),

    Extension('sage.rings.laurent_series_ring_element',
              sources = ['sage/rings/laurent_series_ring_element.pyx']),

    Extension('sage.rings.morphism',
              sources = ['sage/rings/morphism.pyx']),

    Extension('sage.rings.complex_mpc',
              sources = ['sage/rings/complex_mpc.pyx'],
              libraries = ['gmp', 'mpc', 'mpfr']),

    Extension('sage.rings.noncommutative_ideals',
              sources = ['sage/rings/noncommutative_ideals.pyx']),

    Extension('sage.rings.power_series_mpoly',
              sources = ['sage/rings/power_series_mpoly.pyx']),

    Extension('sage.rings.power_series_poly',
              sources = ['sage/rings/power_series_poly.pyx']),

    Extension('sage.rings.power_series_pari',
              sources = ['sage/rings/power_series_pari.pyx']),

    Extension('sage.rings.power_series_ring_element',
              sources = ['sage/rings/power_series_ring_element.pyx']),

    Extension('sage.rings.rational',
              sources = ['sage/rings/rational.pyx'],
              libraries=['ntl']),

    Extension('sage.rings.real_double',
              sources = ['sage/rings/real_double.pyx']),

    Extension('sage.rings.real_interval_absolute',
              sources = ['sage/rings/real_interval_absolute.pyx']),

    Extension("sage.rings.real_arb",
              ["sage/rings/real_arb.pyx"],
              libraries = ['mpfi', 'mpfr'],
              language = 'c++'),

    Extension('sage.rings.real_lazy',
              sources = ['sage/rings/real_lazy.pyx']),

    Extension('sage.rings.real_mpfi',
              sources = ['sage/rings/real_mpfi.pyx'],
              libraries = ['mpfi', 'mpfr']),

    Extension('sage.rings.real_mpfr',
              sources = ['sage/rings/real_mpfr.pyx'],
              libraries = ['mpfr']),

    Extension('sage.rings.finite_rings.residue_field',
              sources = ['sage/rings/finite_rings/residue_field.pyx']),

    Extension('sage.rings.ring',
              sources = ['sage/rings/ring.pyx']),

    ################################
    ##
    ## sage.rings.finite_rings
    ##
    ################################

    Extension('sage.rings.finite_rings.finite_field_base',
              sources = ['sage/rings/finite_rings/finite_field_base.pyx']),

    Extension('sage.rings.finite_rings.element_base',
              sources = ['sage/rings/finite_rings/element_base.pyx']),

    Extension('sage.rings.finite_rings.integer_mod',
              sources = ['sage/rings/finite_rings/integer_mod.pyx']),

    Extension('sage.rings.finite_rings.element_givaro',
              sources = ["sage/rings/finite_rings/element_givaro.pyx"],
              libraries = ['givaro', 'ntl', 'gmp', 'm'],
              language='c++'),

    Extension('sage.rings.finite_rings.element_ntl_gf2e',
              sources = ['sage/rings/finite_rings/element_ntl_gf2e.pyx'],
              libraries = ['ntl'],
              language = 'c++'),

    Extension('sage.rings.finite_rings.element_pari_ffelt',
              sources = ['sage/rings/finite_rings/element_pari_ffelt.pyx']),

    Extension('sage.rings.finite_rings.hom_finite_field',
              sources = ["sage/rings/finite_rings/hom_finite_field.pyx"]),

    Extension('sage.rings.finite_rings.hom_prime_finite_field',
              sources = ["sage/rings/finite_rings/hom_prime_finite_field.pyx"]),

    Extension('sage.rings.finite_rings.hom_finite_field_givaro',
              sources = ["sage/rings/finite_rings/hom_finite_field_givaro.pyx"],
              libraries = ['givaro', 'ntl', 'gmp', 'm'],
              language='c++'),

    ################################
    ##
    ## sage.rings.function_field
    ##
    ################################

    Extension('sage.rings.function_field.function_field_element',
              sources = ['sage/rings/function_field/function_field_element.pyx']),

    ################################
    ##
    ## sage.rings.number_field
    ##
    ################################

    Extension('sage.rings.number_field.number_field_base',
              sources = ['sage/rings/number_field/number_field_base.pyx']),

    Extension('sage.rings.number_field.number_field_element',
              sources = ['sage/rings/number_field/number_field_element.pyx'],
              libraries=['ntl', 'mpfr', 'mpfi'],
              language = 'c++'),

    Extension('sage.rings.number_field.number_field_element_quadratic',
              sources = ['sage/rings/number_field/number_field_element_quadratic.pyx'],
              libraries=['ntl', 'mpfr', 'mpfi'],
              language = 'c++'),

    Extension('sage.rings.number_field.number_field_morphisms',
              sources = ['sage/rings/number_field/number_field_morphisms.pyx']),

    Extension('sage.rings.number_field.totallyreal',
              sources = ['sage/rings/number_field/totallyreal.pyx']),

    Extension('sage.rings.number_field.totallyreal_data',
              sources = ['sage/rings/number_field/totallyreal_data.pyx'],
              libraries = ['gmp']),

    ################################
    ##
    ## sage.rings.padics
    ##
    ################################

    Extension('sage.rings.padics.morphism',
              sources = ['sage/rings/padics/morphism.pyx']),

    Extension('sage.rings.padics.common_conversion',
              sources = ['sage/rings/padics/common_conversion.pyx']),

    Extension('sage.rings.padics.local_generic_element',
              sources = ['sage/rings/padics/local_generic_element.pyx']),

    Extension('sage.rings.padics.padic_capped_absolute_element',
              sources = ['sage/rings/padics/padic_capped_absolute_element.pyx']),

    Extension('sage.rings.padics.padic_capped_relative_element',
              sources = ['sage/rings/padics/padic_capped_relative_element.pyx']),

    Extension('sage.rings.padics.padic_floating_point_element',
              sources = ['sage/rings/padics/padic_floating_point_element.pyx']),

    Extension('sage.rings.padics.padic_ext_element',
              sources = ['sage/rings/padics/padic_ext_element.pyx'],
              libraries=['ntl', 'gmp', 'm'],
              language='c++'),

    Extension('sage.rings.padics.padic_fixed_mod_element',
              sources = ['sage/rings/padics/padic_fixed_mod_element.pyx']),

    Extension('sage.rings.padics.padic_generic_element',
              sources = ['sage/rings/padics/padic_generic_element.pyx']),

    Extension('sage.rings.padics.padic_printing',
              sources = ['sage/rings/padics/padic_printing.pyx'],
              libraries=['gmp', 'ntl', 'm'],
              language='c++'),

    Extension('sage.rings.padics.padic_ZZ_pX_CA_element',
              sources = ['sage/rings/padics/padic_ZZ_pX_CA_element.pyx'],
              libraries = ['ntl', 'gmp', 'm'],
              language='c++'),

    Extension('sage.rings.padics.padic_ZZ_pX_CR_element',
              sources = ['sage/rings/padics/padic_ZZ_pX_CR_element.pyx'],
              libraries=['ntl', 'gmp', 'm'],
              language='c++'),

    Extension('sage.rings.padics.padic_ZZ_pX_element',
              sources = ['sage/rings/padics/padic_ZZ_pX_element.pyx'],
              libraries=['ntl', 'gmp', 'm'],
              language='c++'),

    Extension('sage.rings.padics.padic_ZZ_pX_FM_element',
              sources = ['sage/rings/padics/padic_ZZ_pX_FM_element.pyx'],
              libraries=['ntl', 'gmp', 'm'],
              language='c++'),

    Extension('sage.rings.padics.pow_computer',
              sources = ['sage/rings/padics/pow_computer.pyx'],
              libraries = ["ntl", "gmp", "m"],
              language='c++'),

    Extension('sage.rings.padics.pow_computer_ext',
              sources = ['sage/rings/padics/pow_computer_ext.pyx'],
              libraries = ["ntl", "gmp", "m"],
              language='c++'),

    Extension('sage.rings.padics.pow_computer_flint',
              sources = ['sage/rings/padics/pow_computer_flint.pyx'],
              libraries = ["gmp", "ntl"],
              language='c++'),

    Extension('sage.rings.padics.qadic_flint_CR',
              sources = ['sage/rings/padics/qadic_flint_CR.pyx']),

    Extension('sage.rings.padics.qadic_flint_CA',
              sources = ['sage/rings/padics/qadic_flint_CA.pyx']),

    Extension('sage.rings.padics.qadic_flint_FM',
              sources = ['sage/rings/padics/qadic_flint_FM.pyx']),

    Extension('sage.rings.padics.qadic_flint_FP',
              sources = ['sage/rings/padics/qadic_flint_FP.pyx'],
              libraries = ["flint"]),

    ################################
    ##
    ## sage.rings.polynomial
    ##
    ################################

    Extension('sage.rings.polynomial.cyclotomic',
              sources = ['sage/rings/polynomial/cyclotomic.pyx']),

    Extension('sage.rings.polynomial.evaluation',
              libraries = ["gmp", "ntl", "mpfr", "mpfi"],
              sources = ['sage/rings/polynomial/evaluation.pyx'],
              language = 'c++'),

    Extension('sage.rings.polynomial.laurent_polynomial',
              sources = ['sage/rings/polynomial/laurent_polynomial.pyx']),

    Extension('sage.rings.polynomial.multi_polynomial',
              sources = ['sage/rings/polynomial/multi_polynomial.pyx']),

    Extension('sage.rings.polynomial.multi_polynomial_ideal_libsingular',
              sources = ['sage/rings/polynomial/multi_polynomial_ideal_libsingular.pyx']),

    Extension('sage.rings.polynomial.plural',
              sources = ['sage/rings/polynomial/plural.pyx']),

    Extension('sage.rings.polynomial.multi_polynomial_libsingular',
              sources = ['sage/rings/polynomial/multi_polynomial_libsingular.pyx']),

    Extension('sage.rings.polynomial.multi_polynomial_ring_generic',
              sources = ['sage/rings/polynomial/multi_polynomial_ring_generic.pyx']),

    Extension('sage.rings.polynomial.polynomial_number_field',
              sources = ['sage/rings/polynomial/polynomial_number_field.pyx']),

    Extension('sage.rings.polynomial.polydict',
              sources = ['sage/rings/polynomial/polydict.pyx']),

    Extension('sage.rings.polynomial.polynomial_complex_arb',
               sources = ['sage/rings/polynomial/polynomial_complex_arb.pyx'],
               language="c++"),

    Extension('sage.rings.polynomial.polynomial_compiled',
               sources = ['sage/rings/polynomial/polynomial_compiled.pyx']),

    Extension('sage.rings.polynomial.polynomial_element',
              sources = ['sage/rings/polynomial/polynomial_element.pyx']),

    Extension('sage.rings.polynomial.polynomial_gf2x',
              sources = ['sage/rings/polynomial/polynomial_gf2x.pyx'],
              libraries = ['gmp', 'ntl'],
              extra_compile_args = m4ri_extra_compile_args,
              language = 'c++'),

    Extension('sage.rings.polynomial.polynomial_zz_pex',
              sources = ['sage/rings/polynomial/polynomial_zz_pex.pyx'],
              libraries = ['ntl', 'gmp'],
              language = 'c++'),

    Extension('sage.rings.polynomial.polynomial_zmod_flint',
              sources = ['sage/rings/polynomial/polynomial_zmod_flint.pyx'],
              libraries = ["gmp", "ntl", "zn_poly"],
              language = 'c++'),

    Extension('sage.rings.polynomial.polynomial_integer_dense_flint',
              sources = ['sage/rings/polynomial/polynomial_integer_dense_flint.pyx'],
              language = 'c++',
              libraries = ["ntl", "gmp"]),

    Extension('sage.rings.polynomial.polynomial_integer_dense_ntl',
              sources = ['sage/rings/polynomial/polynomial_integer_dense_ntl.pyx'],
              libraries = ['ntl', 'gmp'],
              language = 'c++'),

    Extension('sage.rings.polynomial.polynomial_rational_flint',
              sources = ['sage/rings/polynomial/polynomial_rational_flint.pyx'],
              libraries = ["ntl", "gmp"],
              language = 'c++'),

    Extension('sage.rings.polynomial.polynomial_modn_dense_ntl',
              sources = ['sage/rings/polynomial/polynomial_modn_dense_ntl.pyx'],
              libraries = ['ntl', 'gmp'],
              language = 'c++'),

    Extension('sage.rings.polynomial.polynomial_ring_homomorphism',
              sources = ['sage/rings/polynomial/polynomial_ring_homomorphism.pyx']),

    Extension('sage.rings.polynomial.pbori',
              sources = ['sage/rings/polynomial/pbori.pyx'],
              libraries=['brial', 'brial_groebner'] + m4ri_libs + png_libs,
              library_dirs = m4ri_library_dirs + png_library_dirs,
              include_dirs = m4ri_include_dirs + png_include_dirs,
              depends = [SAGE_INC + "/polybori/" + hd + ".h" for hd in ["polybori", "config"] ] +
                        [SAGE_INC + '/m4ri/m4ri.h'],
              extra_compile_args = m4ri_extra_compile_args),

    Extension('sage.rings.polynomial.polynomial_real_mpfr_dense',
              sources = ['sage/rings/polynomial/polynomial_real_mpfr_dense.pyx'],
              libraries = ['gmp', 'mpfr']),

    Extension('sage.rings.polynomial.real_roots',
              sources = ['sage/rings/polynomial/real_roots.pyx'],
              libraries=['mpfr']),

    Extension('sage.rings.polynomial.refine_root',
              sources = ['sage/rings/polynomial/refine_root.pyx'],
              libraries=['gmp', 'mpfr', 'mpfi']),

    Extension('sage.rings.polynomial.symmetric_reduction',
              sources = ['sage/rings/polynomial/symmetric_reduction.pyx']),

    Extension('sage.rings.polynomial.skew_polynomial_element',
              sources = ['sage/rings/polynomial/skew_polynomial_element.pyx']),


    ################################
    ##
    ## sage.rings.semirings
    ##
    ################################

    Extension('sage.rings.semirings.tropical_semiring',
              sources = ['sage/rings/semirings/tropical_semiring.pyx']),

    ################################
    ##
    ## sage.sat
    ##
    ################################

    Extension('sage.sat.solvers.satsolver',
              sources = ['sage/sat/solvers/satsolver.pyx']),

    ################################
    ##
    ## sage.schemes
    ##
    ################################

    Extension('sage.schemes.elliptic_curves.descent_two_isogeny',
              sources = ['sage/schemes/elliptic_curves/descent_two_isogeny.pyx'],
              extra_compile_args=["-std=c99"],
              libraries = ['ratpoints']),

    Extension('sage.schemes.elliptic_curves.period_lattice_region',
              sources = ['sage/schemes/elliptic_curves/period_lattice_region.pyx']),

    Extension('sage.schemes.hyperelliptic_curves.hypellfrob',
              sources = ['sage/schemes/hyperelliptic_curves/hypellfrob.pyx',
                         'sage/schemes/hyperelliptic_curves/hypellfrob/hypellfrob.cpp',
                         'sage/schemes/hyperelliptic_curves/hypellfrob/recurrences_ntl.cpp',
                         'sage/schemes/hyperelliptic_curves/hypellfrob/recurrences_zn_poly.cpp'],
              libraries = ['gmp', 'ntl', 'zn_poly'],
              depends = ['sage/schemes/hyperelliptic_curves/hypellfrob/hypellfrob.h',
                         'sage/schemes/hyperelliptic_curves/hypellfrob/recurrences_ntl.h',
                         'sage/schemes/hyperelliptic_curves/hypellfrob/recurrences_zn_poly.h'],
              language = 'c++',
              include_dirs = ['sage/libs/ntl/',
                              'sage/schemes/hyperelliptic_curves/hypellfrob/']),

    Extension('sage.schemes.toric.divisor_class',
              sources = ['sage/schemes/toric/divisor_class.pyx']),

    ################################
    ##
    ## sage.sets
    ##
    ################################

    Extension('sage.sets.disjoint_set',
              sources = ['sage/sets/disjoint_set.pyx'],
              extra_compile_args = ['-std=c99']),

    Extension('sage.sets.finite_set_map_cy',
              sources=['sage/sets/finite_set_map_cy.pyx']),

    Extension('sage.sets.recursively_enumerated_set',
              sources = ['sage/sets/recursively_enumerated_set.pyx']),

    ################################
    ##
    ## sage.stats
    ##
    ################################

    Extension('sage.stats.hmm.util',
              sources = ['sage/stats/hmm/util.pyx']),

    Extension('sage.stats.hmm.distributions',
              sources = ['sage/stats/hmm/distributions.pyx']),

    Extension('sage.stats.hmm.hmm',
              sources = ['sage/stats/hmm/hmm.pyx']),

    Extension('sage.stats.hmm.chmm',
              sources = ['sage/stats/hmm/chmm.pyx'],
              extra_compile_args=["-std=c99"]),

    Extension('sage.stats.intlist',
              sources = ['sage/stats/intlist.pyx']),

    Extension('sage.stats.distributions.discrete_gaussian_integer',
              sources = ['sage/stats/distributions/discrete_gaussian_integer.pyx', 'sage/stats/distributions/dgs_gauss_mp.c', 'sage/stats/distributions/dgs_gauss_dp.c', 'sage/stats/distributions/dgs_bern.c'],
              depends = ['sage/stats/distributions/dgs_gauss.h', 'sage/stats/distributions/dgs_bern.h', 'sage/stats/distributions/dgs_misc.h'],
              libraries = ['mpfr'],
              extra_compile_args=["-std=c99", "-D_XOPEN_SOURCE=600"],
          ),

    ################################
    ##
    ## sage.structure
    ##
    ################################

    # Compile this with -Os because it works around a bug with
    # GCC-4.7.3 + Cython 0.19 on Itanium, see Trac #14452. Moreover, it
    # actually results in faster code than -O3.
    Extension('sage.structure.element',
              sources = ['sage/structure/element.pyx'],
              extra_compile_args=["-Os"]),

    Extension('*', ['sage/structure/*.pyx']),

    ################################
    ##
    ## sage.symbolic
    ##
    ################################

    Extension('*', ['sage/symbolic/*.pyx']),

    ################################
    ##
    ## sage.tests
    ##
    ################################

    Extension('sage.tests.stl_vector',
              sources = ['sage/tests/stl_vector.pyx'],
              language = 'c++'),

    Extension('sage.tests.cython',
              sources = ['sage/tests/cython.pyx']),
]<|MERGE_RESOLUTION|>--- conflicted
+++ resolved
@@ -279,17 +279,12 @@
     ## sage.dynamics
     ##
     ################################
-<<<<<<< HEAD
 
     Extension('sage.dynamics.arithmetic_dynamics.projective_ds_helper',
               sources = ['sage/dynamics/arithmetic_dynamics/projective_ds_helper.pyx']),
-=======
-    
 
     Extension('sage.dynamics.complex_dynamics.mandel_julia_helper',
                 sources = ['sage/dynamics/complex_dynamics/mandel_julia_helper.pyx']),
-
->>>>>>> e77531ed
 
     ################################
     ##
