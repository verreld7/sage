--- conflicted
+++ resolved
@@ -51,11 +51,7 @@
             sage: A = FiniteDimensionalAlgebra(GF(3), [Matrix([[1, 0], [0, 1]]),
             ....:                                      Matrix([[0, 1], [0, 0]])])
             sage: I = A.ideal(A([0,1]))
-<<<<<<< HEAD
-            sage: TestSuite(I).run(skip='_test_category') # Currently ideals are not using the category framework
-=======
-            sage: TestSuite(I).run(skip="_test_category")  # Currently ideals are not using the category framework
->>>>>>> ab24dac4
+            sage: TestSuite(I).run(skip='_test_category')  # Currently ideals are not using the category framework
         """
         k = A.base_ring()
         n = A.degree()
