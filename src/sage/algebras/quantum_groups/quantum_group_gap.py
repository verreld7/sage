--- conflicted
+++ resolved
@@ -1579,11 +1579,7 @@
             sage: T = tensor([V,V])
             sage: S = T.highest_weight_decomposition()[0]
             sage: latex(S)
-<<<<<<< HEAD
-            \begin{tikzpicture}
-=======
             \begin{tikzpicture}...
->>>>>>> 6ea1fe93
             ...
             \end{tikzpicture}
         """
