r"""
Coxeter Groups
"""
#*****************************************************************************
#  Copyright (C) 2009    Nicolas M. Thiery <nthiery at users.sf.net>
#                2015    Christian Stump <christian.stump at gmail.com
#
#  Distributed under the terms of the GNU General Public License (GPL)
#                  http://www.gnu.org/licenses/
#******************************************************************************
# With contributions from Dan Bump, Steve Pon, Qiang Wang, Anne Schilling, Christian Stump, Mark Shimozono

from sage.misc.cachefunc import cached_method, cached_in_parent_method
from sage.misc.lazy_import import LazyImport
from sage.misc.abstract_method import abstract_method
from sage.misc.constant_function import ConstantFunction
from sage.misc.misc import attrcall, uniq
from sage.categories.category_singleton import Category_singleton
from sage.categories.groups import Groups
from sage.categories.enumerated_sets import EnumeratedSets
from sage.categories.finite_enumerated_sets import FiniteEnumeratedSets
from sage.structure.element import have_same_parent
from sage.misc.flatten import flatten
from copy import copy

class CoxeterGroups(Category_singleton):
    r"""
    The category of Coxeter groups.

    A *Coxeter group* is a group `W` with a distinguished (finite)
    family of involutions `(s_i)_{i\in I}`, called the *simple
    reflections*, subject to relations of the form `(s_is_j)^{m_{i,j}} = 1`.

    `I` is the *index set* of `W` and `|I|` is the *rank* of `W`.

    See :Wikipedia:`Coxeter_group` for details.

    EXAMPLES::

        sage: C = CoxeterGroups(); C
        Category of coxeter groups
        sage: C.super_categories()
        [Category of finitely generated groups]

        sage: W = C.example(); W
        The symmetric group on {0, ..., 3}

        sage: W.simple_reflections()
        Finite family {0: (1, 0, 2, 3), 1: (0, 2, 1, 3), 2: (0, 1, 3, 2)}

    Here are some further examples::

        sage: FiniteCoxeterGroups().example()
        The 5-th dihedral group of order 10
        sage: FiniteWeylGroups().example()
        The symmetric group on {0, ..., 3}
        sage: WeylGroup(["B", 3])
        Weyl Group of type ['B', 3] (as a matrix group acting on the ambient space)

    Those will eventually be also in this category::

        sage: SymmetricGroup(4)
        Symmetric group of order 4! as a permutation group
        sage: DihedralGroup(5)
        Dihedral group of order 10 as a permutation group

    .. TODO:: add a demo of usual computations on Coxeter groups.

    .. SEEALSO:: :class:`WeylGroups`, :mod:`sage.combinat.root_system`

    .. WARNING::

        It is assumed that morphisms in this category preserve the
        distinguished choice of simple reflections. In particular,
        subobjects in this category are parabolic subgroups. In this
        sense, this category might be better named ``Coxeter
        Systems``. In the long run we might want to have two distinct
        categories, one for Coxeter groups (with morphisms being just
        group morphisms) and one for Coxeter systems::

            sage: CoxeterGroups().is_full_subcategory(Groups())
            False

    TESTS::

        sage: W = CoxeterGroups().example(); TestSuite(W).run(verbose = "True")
        running ._test_an_element() . . . pass
        running ._test_associativity() . . . pass
        running ._test_cardinality() . . . pass
        running ._test_category() . . . pass
        running ._test_elements() . . .
          Running the test suite of self.an_element()
          running ._test_category() . . . pass
          running ._test_eq() . . . pass
          running ._test_not_implemented_methods() . . . pass
          running ._test_pickling() . . . pass
          pass
        running ._test_elements_eq_reflexive() . . . pass
        running ._test_elements_eq_symmetric() . . . pass
        running ._test_elements_eq_transitive() . . . pass
        running ._test_elements_neq() . . . pass
        running ._test_enumerated_set_contains() . . . pass
        running ._test_enumerated_set_iter_cardinality() . . . pass
        running ._test_enumerated_set_iter_list() . . . pass
        running ._test_eq() . . . pass
        running ._test_has_descent() . . . pass
        running ._test_inverse() . . . pass
        running ._test_not_implemented_methods() . . . pass
        running ._test_one() . . . pass
        running ._test_pickling() . . . pass
        running ._test_prod() . . . pass
        running ._test_reduced_word() . . . pass
        running ._test_simple_projections() . . . pass
        running ._test_some_elements() . . . pass
    """

    def super_categories(self):
        """
        EXAMPLES::

            sage: CoxeterGroups().super_categories()
            [Category of finitely generated groups]
        """
        return [Groups().FinitelyGenerated()]

    Finite = LazyImport('sage.categories.finite_coxeter_groups', 'FiniteCoxeterGroups')
    Algebras = LazyImport('sage.categories.coxeter_group_algebras', 'CoxeterGroupAlgebras')

    class ParentMethods:

        @abstract_method
        def index_set(self):
            """
            Returns the index set of (the simple reflections of)
            ``self``, as a list (or iterable).

            EXAMPLES::

                sage: W = FiniteCoxeterGroups().example(); W
                The 5-th dihedral group of order 10
                sage: W.index_set()
                [1, 2]
            """
            # return self.simple_reflections().keys()

        def _an_element_(self):
            """
            Implements: :meth:`Sets.ParentMethods.an_element` by
            returning the product of the simple reflections (a Coxeter
            element).

            EXAMPLES::

                sage: W=CoxeterGroups().example()
                sage: W
                The symmetric group on {0, ..., 3}
                sage: W.an_element()               # indirect doctest
                (1, 2, 3, 0)

            """
            return self.prod(self.simple_reflections())

        def some_elements(self):
            """
            Implements :meth:`Sets.ParentMethods.some_elements` by
            returning some typical element of `self`.

            EXAMPLES::

                sage: W=WeylGroup(['A',3])
                sage: W.some_elements()
                [
                [0 1 0 0]  [1 0 0 0]  [1 0 0 0]  [1 0 0 0]  [0 0 0 1]
                [1 0 0 0]  [0 0 1 0]  [0 1 0 0]  [0 1 0 0]  [1 0 0 0]
                [0 0 1 0]  [0 1 0 0]  [0 0 0 1]  [0 0 1 0]  [0 1 0 0]
                [0 0 0 1], [0 0 0 1], [0 0 1 0], [0 0 0 1], [0 0 1 0]
                ]
                sage: W.order()
                24
            """
            return list(self.simple_reflections()) + [ self.one(), self.an_element() ]

        def __iter__(self):
            r"""
            Returns an iterator over the elements of this Coxeter group.

            EXAMPLES::

                sage: D5 = FiniteCoxeterGroups().example(5)
                sage: sorted(list(D5)) # indirect doctest (but see :meth:`._test_enumerated_set_iter_list`)
                [(),
                 (1,),
                 (1, 2),
                 (1, 2, 1),
                 (1, 2, 1, 2),
                 (1, 2, 1, 2, 1),
                 (2,),
                 (2, 1),
                 (2, 1, 2),
                 (2, 1, 2, 1)]

                sage: W = WeylGroup(["A",2,1])
                sage: g = iter(W)
                sage: next(g)
                [1 0 0]
                [0 1 0]
                [0 0 1]
                sage: next(g)
                [-1  1  1]
                [ 0  1  0]
                [ 0  0  1]
                sage: next(g)
                [ 0 -1  2]
                [ 1 -1  1]
                [ 0  0  1]
            """
            return iter(self.weak_order_ideal(predicate = ConstantFunction(True)))

        def weak_order_ideal(self, predicate, side ="right", category = None):
            """
            Returns a weak order ideal defined by a predicate

            INPUT:

            - ``predicate``: a predicate on the elements of ``self`` defining an
              weak order ideal in ``self``
            - ``side``: "left" or "right" (default: "right")

            OUTPUT: an enumerated set

            EXAMPLES::

                sage: D6 = FiniteCoxeterGroups().example(5)
                sage: I = D6.weak_order_ideal(predicate = lambda w: w.length() <= 3)
                sage: I.cardinality()
                7
                sage: list(I)
                [(), (1,), (1, 2), (1, 2, 1), (2,), (2, 1), (2, 1, 2)]

            We now consider an infinite Coxeter group::

                sage: W = WeylGroup(["A",1,1])
                sage: I = W.weak_order_ideal(predicate = lambda w: w.length() <= 2)
                sage: list(iter(I))
                [
                [1 0]  [-1  2]  [ 3 -2]  [ 1  0]  [-1  2]
                [0 1], [ 0  1], [ 2 -1], [ 2 -1], [-2  3]
                ]

            Even when the result is finite, some features of
            :class:`FiniteEnumeratedSets` are not available::

                sage: I.cardinality() # todo: not implemented
                5
                sage: list(I)         # todo: not implemented

            unless this finiteness is explicitly specified::

                sage: I = W.weak_order_ideal(predicate = lambda w: w.length() <= 2,
                ...                          category = FiniteEnumeratedSets())
                sage: I.cardinality()
                5
                sage: list(I)
                [
                [1 0]  [-1  2]  [ 3 -2]  [ 1  0]  [-1  2]
                [0 1], [ 0  1], [ 2 -1], [ 2 -1], [-2  3]
                ]

            .. rubric:: Background

            The weak order is returned as a :class:`SearchForest`.
            This is achieved by assigning to each element `u1` of the
            ideal a single ancestor `u=u1 s_i`, where `i` is the
            smallest descent of `u`.

            This allows for iterating through the elements in
            roughly Constant Amortized Time and constant memory
            (taking the operations and size of the generated objects
            as constants).
            """
            from sage.combinat.backtrack import SearchForest
            def succ(u):
                for i in u.descents(positive = True, side = side):
                    u1 = u.apply_simple_reflection(i, side)
                    if i == u1.first_descent(side = side) and predicate(u1):
                        yield u1
                return
            from sage.categories.finite_coxeter_groups import FiniteCoxeterGroups
            default_category = FiniteEnumeratedSets() if self in FiniteCoxeterGroups() else EnumeratedSets()
            return SearchForest((self.one(),), succ, category = default_category.or_subcategory(category))

        def grassmannian_elements(self, side = "right"):
            """
            INPUT:

            - ``side``: "left" or "right" (default: "right")

            Returns the left or right grassmanian elements of self, as an enumerated set

            EXAMPLES::

                sage: S = CoxeterGroups().example()
                sage: G = S.grassmannian_elements()
                sage: G.cardinality()
                12
                sage: G.list()
                [(0, 1, 2, 3), (1, 0, 2, 3), (2, 0, 1, 3), (3, 0, 1, 2), (0, 2, 1, 3), (1, 2, 0, 3), (0, 3, 1, 2), (1, 3, 0, 2), (2, 3, 0, 1), (0, 1, 3, 2), (0, 2, 3, 1), (1, 2, 3, 0)]
                sage: sorted(tuple(w.descents()) for w in G)
                [(), (0,), (0,), (0,), (1,), (1,), (1,), (1,), (1,), (2,), (2,), (2,)]
                sage: G = S.grassmannian_elements(side = "left")
                sage: G.cardinality()
                12
                sage: sorted(tuple(w.descents(side = "left")) for w in G)
                [(), (0,), (0,), (0,), (1,), (1,), (1,), (1,), (1,), (2,), (2,), (2,)]
            """
            order_side = "left" if side == "right" else "right"
            return self.weak_order_ideal(attrcall("is_grassmannian", side = side), side = order_side)

        def from_reduced_word(self, word):
            r"""
            INPUT:

            - ``word`` - a list (or iterable) of elements of ``self.index_set()``

            Returns the group element corresponding to the given
            word. Namely, if ``word`` is `[i_1,i_2,\ldots,i_k]`, then
            this returns the corresponding product of simple
            reflections `s_{i_1} s_{i_2} \cdots s_{i_k}`.

            Note: the main use case is for constructing elements from
            reduced words, hence the name of this method. But actually
            the input word need *not* be reduced.

            EXAMPLES::

                sage: W = CoxeterGroups().example()
                sage: W
                The symmetric group on {0, ..., 3}
                sage: s = W.simple_reflections()
                sage: W.from_reduced_word([0,2,0,1])
                (0, 3, 1, 2)
                sage: W.from_reduced_word((0,2,0,1))
                (0, 3, 1, 2)
                sage: s[0]*s[2]*s[0]*s[1]
                (0, 3, 1, 2)

            See also :meth:'._test_reduced_word'::

                sage: W._test_reduced_word()

            TESTS::

                sage: W=WeylGroup(['E',6])
                sage: W.from_reduced_word([2,3,4,2])
                [ 0  1  0  0  0  0  0  0]
                [ 0  0 -1  0  0  0  0  0]
                [-1  0  0  0  0  0  0  0]
                [ 0  0  0  1  0  0  0  0]
                [ 0  0  0  0  1  0  0  0]
                [ 0  0  0  0  0  1  0  0]
                [ 0  0  0  0  0  0  1  0]
                [ 0  0  0  0  0  0  0  1]

            """
            return self.one().apply_simple_reflections(word, side = 'right')

        def _test_reduced_word(self, **options):
            """
            Runs sanity checks on :meth:'CoxeterGroups.ElementMethods.reduced_word' and
            :meth:'.from_reduced_word`.

            EXAMPLES::

                sage: W = CoxeterGroups().example()
                sage: W._test_reduced_word()

            """
            tester = self._tester(**options)
            s = self.simple_reflections()
            for x in tester.some_elements():
                red = x.reduced_word()
                tester.assertEquals(self.from_reduced_word(red), x)
                tester.assertEquals(self.prod((s[i] for i in red)), x)

        def simple_reflection(self, i):
            """
            INPUT:

            - ``i`` - an element from the index set.

            Returns the simple reflection `s_i`

            EXAMPLES::

                sage: W = CoxeterGroups().example()
                sage: W
                The symmetric group on {0, ..., 3}
                sage: W.simple_reflection(1)
                (0, 2, 1, 3)
                sage: s = W.simple_reflections()
                sage: s[1]
                (0, 2, 1, 3)

            """
            if not i in self.index_set():
                raise ValueError("%s is not in the Dynkin node set %s"%(i,self.index_set()))
            return self.one().apply_simple_reflection(i) # don't care about left/right

        @cached_method
        def simple_reflections(self):
            r"""
            Returns the simple reflections `(s_i)_{i\in I}`, as a family.

            EXAMPLES::

                sage: W = CoxeterGroups().example()
                sage: W
                The symmetric group on {0, ..., 3}
                sage: s = W.simple_reflections()
                sage: s
                Finite family {0: (1, 0, 2, 3), 1: (0, 2, 1, 3), 2: (0, 1, 3, 2)}
                sage: s[0]
                (1, 0, 2, 3)
                sage: s[1]
                (0, 2, 1, 3)
                sage: s[2]
                (0, 1, 3, 2)


            This default implementation uses :meth:`.index_set` and
            :meth:`.simple_reflection`.
            """
            from sage.sets.family import Family
            return Family(self.index_set(), self.simple_reflection)

        @cached_method
        def rank(self):
            r"""
                Return the rank of ``self``.

                EXAMPLES::

                    sage: W = CoxeterGroups().example()
                    sage: W.rank()
                    3
            """
            return len(self.simple_reflections())

        def group_generators(self):
            r"""
            Implements :meth:`Groups.ParentMethods.group_generators`
            by returning the simple reflections of ``self``.

            EXAMPLES::

                sage: D10 = FiniteCoxeterGroups().example(10)
                sage: D10.group_generators()
                Finite family {1: (1,), 2: (2,)}
                sage: SymmetricGroup(5).group_generators()
                Finite family {1: (1,2), 2: (2,3), 3: (3,4), 4: (4,5)}

            Those give semigroup generators, even for an infinite group::

                sage: W = WeylGroup(["A",2,1])
                sage: W.semigroup_generators()
                Finite family {0: [-1  1  1]
                                  [ 0  1  0]
                                  [ 0  0  1],
                               1: [ 1  0  0]
                                  [ 1 -1  1]
                                  [ 0  0  1],
                               2: [ 1  0  0]
                                  [ 0  1  0]
                                  [ 1  1 -1]}
            """
            return self.simple_reflections()

        semigroup_generators = group_generators

        def simple_projection(self, i, side = 'right', length_increasing = True):
            r"""
            INPUT:

            - ``i`` - an element of the index set of ``self``

            Returns the simple projection `\pi_i` (or `\overline\pi_i` if `length_increasing` is False).

            See :meth:`.simple_projections` for the options and for
            the definition of the simple projections.

            EXAMPLES::

                sage: W = CoxeterGroups().example()
                sage: W
                The symmetric group on {0, ..., 3}
                sage: s = W.simple_reflections()
                sage: sigma=W.an_element()
                sage: sigma
                (1, 2, 3, 0)
                sage: u0=W.simple_projection(0)
                sage: d0=W.simple_projection(0,length_increasing=False)
                sage: sigma.length()
                3
                sage: pi=sigma*s[0]
                sage: pi.length()
                4
                sage: u0(sigma)
                (2, 1, 3, 0)
                sage: pi
                (2, 1, 3, 0)
                sage: u0(pi)
                (2, 1, 3, 0)
                sage: d0(sigma)
                (1, 2, 3, 0)
                sage: d0(pi)
                (1, 2, 3, 0)

            """
            if not (i in self.index_set() or i == 0):
                raise ValueError("%s is not 0 and not in the Dynkin node set %s"%(i, self.index_set()))
            return lambda x: x.apply_simple_projection(i, side = side, length_increasing = length_increasing)

        @cached_method
        def simple_projections(self, side = 'right', length_increasing = True):
            r"""
            Returns the family of simple projections, also known as 0-Hecke or Demazure operators.

            INPUT:

            - ``self`` - a Coxeter group `W`
            - ``side`` - 'left' or 'right' (default: 'right')
            - ``length_increasing`` - a boolean (default: True) specifying
              whether the operator increases or decreases length

            Returns the simple projections of `W`, as a family.

            To each simple reflection `s_i` of `W`, corresponds a
            *simple projection* `\pi_i` from `W` to `W` defined by:

                      `\pi_i(w) = w s_i` if `i` is not a descent of `w`
                      `\pi_i(w) = w` otherwise.

            The simple projections `(\pi_i)_{i\in I}` move elements
            down the right permutohedron, toward the maximal element.
            They satisfy the same braid relations as the simple reflections,
            but are idempotents `\pi_i^2=\pi` not involutions `s_i^2 = 1`. As such,
            the simple projections generate the `0`-Hecke monoid.

            By symmetry, one can also define the projections
            `(\overline\pi_i)_{i\in I}` (when the option ``length_increasing`` is False):

                      `\overline\pi_i(w) = w s_i` if `i` is a descent of `w`
                      `\overline\pi_i(w) = w` otherwise.

            as well as the analogues acting on the left (when the option ``side`` is 'left').

            EXAMPLES::

                sage: W = CoxeterGroups().example()
                sage: W
                The symmetric group on {0, ..., 3}
                sage: s = W.simple_reflections()
                sage: sigma=W.an_element()
                sage: sigma
                (1, 2, 3, 0)
                sage: pi=W.simple_projections()
                sage: pi
                Finite family {0: <function <lambda> at ...>, 1: <function <lambda> at ...>, 2: <function <lambda> ...>}
                sage: pi[1](sigma)
                (1, 3, 2, 0)
                sage: W.simple_projection(1)(sigma)
                (1, 3, 2, 0)
            """
            from sage.sets.family import Family
            return Family(self.index_set(), lambda i: self.simple_projection(i, side = side, length_increasing = length_increasing))

        def demazure_product(self,Q):
            r"""
            Returns the Demazure product of the list ``Q`` in ``self``.

            INPUT:

            - ``Q`` is a list of elements from the index set of ``self``.

            This returns the Coxeter group element that represents the composition of 0-Hecke or Demazure operators.
            See :meth:`CoxeterGroups.ParentMethods.simple_projections`.

            EXAMPLES::

                sage: W = WeylGroup(['A',2])
                sage: w = W.demazure_product([2,2,1])
                sage: w.reduced_word()
                [2, 1]

                sage: w = W.demazure_product([2,1,2,1,2])
                sage: w.reduced_word()
                [1, 2, 1]

                sage: W = WeylGroup(['B',2])
                sage: w = W.demazure_product([2,1,2,1,2])
                sage: w.reduced_word()
                [2, 1, 2, 1]

            """
            return self.one().apply_demazure_product(Q)

        def bruhat_interval(self, x, y):
            """
            Returns the list of t such that x <= t <= y.

            EXAMPLES::

                sage: W = WeylGroup("A3", prefix="s")
                sage: [s1,s2,s3]=W.simple_reflections()
                sage: W.bruhat_interval(s2,s1*s3*s2*s1*s3)
                [s1*s2*s3*s2*s1, s2*s3*s2*s1, s3*s1*s2*s1, s1*s2*s3*s1, s1*s2*s3*s2, s3*s2*s1, s2*s3*s1, s2*s3*s2, s1*s2*s1, s3*s1*s2, s1*s2*s3, s2*s1, s3*s2, s2*s3, s1*s2, s2]
                sage: W = WeylGroup(['A',2,1], prefix="s")
                sage: [s0,s1,s2]=W.simple_reflections()
                sage: W.bruhat_interval(1,s0*s1*s2)
                [s0*s1*s2, s1*s2, s0*s2, s0*s1, s2, s1, s0, 1]
            """
            if x == 1:
                x = self.one()
            if y == 1:
                y = self.one()
            if x == y:
                return [x]
            ret = []
            if not x.bruhat_le(y):
                return ret
            ret.append([y])
            while ret[-1] != []:
                nextlayer = []
                for z in ret[-1]:
                    for t in z.bruhat_lower_covers():
                        if t not in nextlayer:
                            if x.bruhat_le(t):
                                nextlayer.append(t)
                ret.append(nextlayer)
            return flatten(ret)

        def canonical_representation(self):
            r"""
            Return the canonical faithful representation of ``self``.

            EXAMPLES::

                sage: W = WeylGroup("A3")
                sage: W.canonical_representation()
                Finite Coxeter group over Universal Cyclotomic Field with Coxeter matrix:
                [1 3 2]
                [3 1 3]
                [2 3 1]
            """
            from sage.groups.matrix_gps.coxeter_group import CoxeterMatrixGroup
            return CoxeterMatrixGroup(self.coxeter_matrix(),
                                      index_set=self.index_set())

        def elements_of_length(self, n):
            r"""
            Return all elements of length `n`.

            EXAMPLES::

                sage: A = AffinePermutationGroup(['A',2,1])
                sage: [len(list(A.elements_of_length(i))) for i in [0..5]]
                [1, 3, 6, 9, 12, 15]

                sage: W = CoxeterGroup(['H',3])
                sage: [len(list(W.elements_of_length(i))) for i in range(4)]
                [1, 3, 5, 7]

                sage: W = CoxeterGroup(['A',2])
                sage: [len(list(W.elements_of_length(i))) for i in range(6)]
                [1, 2, 2, 1, 0, 0]
            """
            I = self.weak_order_ideal(ConstantFunction(True), side='right')
            return I.elements_of_depth_iterator(n)

        def random_element_of_length(self, n):
            r"""
            Return a random element of length ``n`` in ``self``.

            Starts at the identity, then chooses an upper cover at random.

            Not very uniform: actually constructs a uniformly random
            reduced word of length `n`. Thus we most likely get
            elements with lots of reduced words!

            EXAMPLES::

                sage: A = AffinePermutationGroup(['A', 7, 1])
                sage: p = A.random_element_of_length(10)
                sage: p in A
                True
                sage: p.length() == 10
                True

                sage: W = CoxeterGroup(['A', 4])
                sage: p = W.random_element_of_length(5)
                sage: p in W
                True
                sage: p.length() == 5
                True
            """
            from sage.misc.prandom import randint
            x = self.one()
            for i in xrange(1, n + 1):
                antiD = x.descents(positive=True)
                rnd = randint(0, len(antiD) - 1)
                x = x.apply_simple_reflection_right(antiD[rnd])
            return x

        # TODO: Groups() should have inverse() call __invert__
        # With strong doc stating that this is just a convenience for the user
        # and links to ~ / __invert__

        # parabolic_subgroup

        def _test_simple_projections(self, **options):
            """
            Runs sanity checks on :meth:`.simple_projections`
            and :meth:`CoxeterGroups.ElementMethods.apply_simple_projection`

            EXAMPLES::

                sage: W = CoxeterGroups().example()
                sage: W._test_simple_projections()
            """
            tester = self._tester(**options)
            for side in ['left', 'right']:
                pi  = self.simple_projections(side = side)
                opi = self.simple_projections(side = side, length_increasing = False)
                for i in self.index_set():
                    for w in tester.some_elements():
                        tester.assert_( pi[i](w) == w.apply_simple_projection(i, side = side))
                        tester.assert_( pi[i](w) == w.apply_simple_projection(i, side = side, length_increasing = True ))
                        tester.assert_(opi[i](w) == w.apply_simple_projection(i, side = side, length_increasing = False))
                        tester.assert_( pi[i](w).has_descent(i, side = side))
                        tester.assert_(not opi[i](w).has_descent(i, side = side))
                        tester.assertEquals(set([pi[i](w), opi[i](w)]),
                                            set([w, w.apply_simple_reflection(i, side = side)]))


        def _test_has_descent(self, **options):
            """
            Runs sanity checks on the method
            :meth:`CoxeterGroups.ElementMethods.has_descent` of the
            elements of self.

            EXAMPLES::

                sage: W = CoxeterGroups().example()
                sage: W._test_has_descent()
            """
            tester = self._tester(**options)
            s = self.simple_reflections()
            for i in self.index_set():
                tester.assert_(not self.one().has_descent(i))
                tester.assert_(not self.one().has_descent(i, side = 'left'))
                tester.assert_(not self.one().has_descent(i, side = 'right'))
                tester.assert_(self.one().has_descent(i, positive = True))
                tester.assert_(self.one().has_descent(i, positive = True, side = 'left'))
                tester.assert_(self.one().has_descent(i, positive = True, side = 'right'))
                for j in self.index_set():
                    tester.assertEquals(s[i].has_descent(j, side = 'left' ), i==j)
                    tester.assertEquals(s[i].has_descent(j, side = 'right'), i==j)
                    tester.assertEquals(s[i].has_descent(j                ), i==j)
                    tester.assertEquals(s[i].has_descent(j, positive = True, side = 'left' ), i!=j)
                    tester.assertEquals(s[i].has_descent(j, positive = True, side = 'right'), i!=j)
                    tester.assertEquals(s[i].has_descent(j, positive = True,               ), i!=j)
                    if i == j:
                        continue
                    u = s[i] * s[j]
                    v = s[j] * s[i]
                    tester.assert_((s[i]*s[j]).has_descent(i, side = 'left' ))
                    tester.assert_((s[i]*s[j]).has_descent(j, side = 'right'))
                    tester.assertEquals((s[i]*s[j]).has_descent(j, side = 'left' ), u == v)
                    tester.assertEquals((s[i]*s[j]).has_descent(i, side = 'right'), u == v)

    class ElementMethods:
        def has_descent(self, i, side = 'right', positive=False):
            """
            Returns whether i is a (left/right) descent of self.

            See :meth:`.descents` for a description of the options.

            EXAMPLES::

                sage: W = CoxeterGroups().example()
                sage: s = W.simple_reflections()
                sage: w = s[0] * s[1] * s[2]
                sage: w.has_descent(2)
                True
                sage: [ w.has_descent(i)                  for i in [0,1,2] ]
                [False, False, True]
                sage: [ w.has_descent(i, side = 'left')   for i in [0,1,2] ]
                [True, False, False]
                sage: [ w.has_descent(i, positive = True) for i in [0,1,2] ]
                [True, True, False]

            This default implementation delegates the work to
            :meth:`.has_left_descent` and :meth:`.has_right_descent`.
            """
            if not isinstance(positive, bool):
                raise TypeError("%s is not a boolean"%(bool))
            if side == 'right':
                return self.has_right_descent(i) != positive
            if side != 'left':
                raise ValueError("%s is neither 'right' nor 'left'"%(side))
            return self.has_left_descent(i)  != positive

#        @abstract_method(optional = True)
        def has_right_descent(self, i):
            """
            Returns whether ``i`` is a right descent of self.

            EXAMPLES::

                sage: W = CoxeterGroups().example(); W
                The symmetric group on {0, ..., 3}
                sage: w = W.an_element(); w
                (1, 2, 3, 0)
                sage: w.has_right_descent(0)
                False
                sage: w.has_right_descent(1)
                False
                sage: w.has_right_descent(2)
                True
                sage: WeylGroup(['A',2]).long_element().has_right_descent(1)
                True
            """
            return (~self).has_left_descent(i)

        def has_left_descent(self, i):
            """
            Returns whether `i` is a left descent of self.

            This default implementation uses that a left descent of
            `w` is a right descent of `w^{-1}`.

            EXAMPLES::

                sage: W = CoxeterGroups().example(); W
                The symmetric group on {0, ..., 3}
                sage: w = W.an_element(); w
                (1, 2, 3, 0)
                sage: w.has_left_descent(0)
                True
                sage: w.has_left_descent(1)
                False
                sage: w.has_left_descent(2)
                False

            TESTS::

                sage: w.has_left_descent.__module__
                'sage.categories.coxeter_groups'
            """
            return (~self).has_right_descent(i)

        def first_descent(self, side = 'right', index_set=None, positive=False):
            """
            Returns the first left (resp. right) descent of self, as
            ane element of ``index_set``, or ``None`` if there is none.

            See :meth:`.descents` for a description of the options.

            EXAMPLES::

                sage: W = CoxeterGroups().example()
                sage: s = W.simple_reflections()
                sage: w = s[2]*s[0]
                sage: w.first_descent()
                0
                sage: w = s[0]*s[2]
                sage: w.first_descent()
                0
                sage: w = s[0]*s[1]
                sage: w.first_descent()
                1
            """
            if index_set is None:
                index_set = self.parent().index_set()
            for i in index_set:
                if self.has_descent(i, side = side, positive = positive):
                    return i
            return None

        def descents(self, side = 'right', index_set=None, positive=False):
            """
            INPUT:

            - ``index_set`` - a subset (as a list or iterable) of the nodes of the Dynkin diagram;
              (default: all of them)
            - ``side`` - 'left' or 'right' (default: 'right')
            - ``positive`` - a boolean (default: ``False``)

            Returns the descents of self, as a list of elements of the
            index_set.

            The ``index_set`` option can be used to restrict to the
            parabolic subgroup indexed by ``index_set``.

            If positive is ``True``, then returns the non-descents
            instead

            TODO: find a better name for ``positive``: complement? non_descent?

            Caveat: the return type may change to some other iterable
            (tuple, ...) in the future. Please use keyword arguments
            also, as the order of the arguments may change as well.

            EXAMPLES::

                sage: W=CoxeterGroups().example()
                sage: s=W.simple_reflections()
                sage: w=s[0]*s[1]
                sage: w.descents()
                [1]
                sage: w=s[0]*s[2]
                sage: w.descents()
                [0, 2]

                TODO: side, index_set, positive
            """
            if index_set is None:
                index_set=self.parent().index_set()
            return [ i for i in index_set if self.has_descent(i, side = side, positive = positive) ]

        def is_grassmannian(self, side = "right"):
            """
            INPUT:

            - ``side`` - "left" or "right" (default: "right")

            Tests whether ``self`` is Grassmannian, i.e. it has at
            most one descent on the right (resp. on the left).

v            EXAMPLES::

                sage: W = CoxeterGroups().example(); W
                The symmetric group on {0, ..., 3}
                sage: s = W.simple_reflections()
                sage: W.one().is_grassmannian()
                True
                sage: s[1].is_grassmannian()
                True
                sage: (s[1]*s[2]).is_grassmannian()
                True
                sage: (s[0]*s[1]).is_grassmannian()
                True
                sage: (s[1]*s[2]*s[1]).is_grassmannian()
                False

                sage: (s[0]*s[2]*s[1]).is_grassmannian(side = "left")
                False
                sage: (s[0]*s[2]*s[1]).is_grassmannian(side = "right")
                True
                sage: (s[0]*s[2]*s[1]).is_grassmannian()
                True
            """
            return len(self.descents(side = side)) <= 1

        def reduced_word_reverse_iterator(self):
            """
            Return a reverse iterator on a reduced word for ``self``.

            EXAMPLES::

                sage: W=CoxeterGroups().example()
                sage: s = W.simple_reflections()
                sage: sigma = s[0]*s[1]*s[2]
                sage: rI=sigma.reduced_word_reverse_iterator()
                sage: [i for i in rI]
                [2, 1, 0]
                sage: s[0]*s[1]*s[2]==sigma
                True
                sage: sigma.length()
                3

            .. SEEALSO::

                :meth:`.reduced_word`

            Default implementation: recursively remove the first right
            descent until the identity is reached (see :meth:`.first_descent` and
            :meth:`apply_simple_reflection`).

            """
            while True:
                i = self.first_descent()
                if i is None:
                    return
                self = self.apply_simple_reflection(i, 'right')
                yield i

        def reduced_word(self):
            r"""
            Return a reduced word for ``self``.

            This is a word `[i_1,i_2,\ldots,i_k]` of minimal length
            such that
            `s_{i_1} s_{i_2} \cdots s_{i_k} = \operatorname{self}`,
            where the `s_i` are the simple reflections.

            EXAMPLES::

                sage: W=CoxeterGroups().example()
                sage: s=W.simple_reflections()
                sage: w=s[0]*s[1]*s[2]
                sage: w.reduced_word()
                [0, 1, 2]
                sage: w=s[0]*s[2]
                sage: w.reduced_word()
                [2, 0]

            .. SEEALSO::

                :meth:`.reduced_words`, :meth:`.reduced_word_reverse_iterator`,
                :meth:`length`, :meth:`reduced_word_graph`
            """
            result = list(self.reduced_word_reverse_iterator())
            return list(reversed(result))

        #def lex_min_reduced_word(w):
        #    return list(reversed((w.inverse()).reduced_word()))

        def support(self):
            r"""
            Return the support of ``self``, that is the simple reflections that
            appear in the reduced expressions of ``self``.

            OUTPUT:

            The support of ``self`` as a set of integers

            EXAMPLES::

                sage: W = CoxeterGroups().example()
                sage: w = W.from_reduced_word([1,2,1])
                sage: w.support()
                {1, 2}
            """
            return set(self.reduced_word())

        def has_full_support(self):
            r"""
            Return whether ``self`` has full support.

            An element is said to have full support if its support contains
            all simple reflections.

            EXAMPLES::

                sage: W = CoxeterGroups().example()
                sage: w = W.from_reduced_word([1,2,1])
                sage: w.has_full_support()
                False
                sage: w = W.from_reduced_word([1,2,1,0,1])
                sage: w.has_full_support()
                True
                """
            return self.support() == set(self.parent().index_set())

        def reduced_words(self):
            r"""
            Return all reduced words for ``self``.

            See :meth:`reduced_word` for the definition of a reduced
            word.

            EXAMPLES::

                sage: W=CoxeterGroups().example()
                sage: s=W.simple_reflections()
                sage: w=s[0]*s[2]
                sage: w.reduced_words()
                [[2, 0], [0, 2]]
                sage: W=WeylGroup(['E',6])
                sage: w=W.from_reduced_word([2,3,4,2])
                sage: w.reduced_words()
                [[3, 2, 4, 2], [2, 3, 4, 2], [3, 4, 2, 4]]

            TODO: the result should be full featured finite enumerated
            set (e.g. counting can be done much faster than iterating).

            .. SEEALSO::

                :meth:`.reduced_word`, :meth:`.reduced_word_reverse_iterator`,
                :meth:`length`, :meth:`reduced_word_graph`
            """
            descents = self.descents()
            if descents == []:
                return [[]]
            else:
                return [ r + [i]
                         for i in self.descents()
                         for r in (self.apply_simple_reflection(i)).reduced_words()
                         ]

        def reduced_word_graph(self):
            r"""
            Return the reduced word graph of ``self``.

            The reduced word graph of an element `w` in a Coxeter group
            is the graph whose vertices are the reduced words for `w`
            (see :meth:`reduced_word` for a definition of this term),
            and which has an `m`-colored edge between two reduced words
            `x` and `y` whenever `x` and `y` differ by exactly one
            length-`m` braid move (with `m \geq 2`).

            This graph is always connected (a theorem due to Tits) and
            has no multiple edges.

            EXAMPLES::

                sage: W = WeylGroup(['A',3], prefix='s')
                sage: w0 = W.long_element()
                sage: G = w0.reduced_word_graph()
                sage: G.num_verts()
                16
                sage: len(w0.reduced_words())
                16
                sage: G.num_edges()
                18
                sage: len([e for e in G.edges() if e[2] == 2])
                10
                sage: len([e for e in G.edges() if e[2] == 3])
                8

            TESTS::

                sage: w1 = W.one()
                sage: G = w1.reduced_word_graph()
                sage: G.num_verts()
                1
                sage: G.num_edges()
                0

            .. SEEALSO::

                :meth:`.reduced_words`, :meth:`.reduced_word_reverse_iterator`,
                :meth:`length`, :meth:`reduced_word`
            """
            R = self.reduced_words()
            from sage.graphs.graph import Graph
            # Special case for when the graph does not contain any edges
            if len(R) == 1:
                return Graph({tuple(R[0]): []}, immutable=True)

            P = self.parent()
            edges = []
            for i,x in enumerate(R):
                x = tuple(x)
                for y in R[i:]:
                    y = tuple(y)
                    # Check that the reduced expressions differ by only
                    #   a single braid move
                    i = 0
                    while i < len(x) and x[i] == y[i]:
                        i += 1
                    if i == len(x):
                        continue
                    a, b = x[i], y[i]
                    I = P.index_set()
                    m = P.coxeter_matrix()[I.index(a),I.index(b)]
                    subword = [a,b] * (m // 2)
                    subword2 = [b,a] * (m // 2)
                    if m % 2 != 0:
                        subword.append(a)
                        subword2.append(b)
                    if (x[i:i+m] != tuple(subword)
                            or y[i:i+m] != tuple(subword2)
                            or x[i+m:] != y[i+m:]):
                        continue
                    edges.append([x, y, m])
            G = Graph(edges, immutable=True)
            colors = {2: 'blue', 3: 'red', 4: 'green'}
            G.set_latex_options(edge_labels=True, color_by_label=lambda x: colors[x])
            return G

        def length(self):
            r"""
            Return the length of ``self``.

            This is the minimal length of
            a product of simple reflections giving ``self``.

            EXAMPLES::

                sage: W = CoxeterGroups().example()
                sage: s1 = W.simple_reflection(1)
                sage: s2 = W.simple_reflection(2)
                sage: s1.length()
                1
                sage: (s1*s2).length()
                2
                sage: W = CoxeterGroups().example()
                sage: s = W.simple_reflections()
                sage: w = s[0]*s[1]*s[0]
                sage: w.length()
                3
                sage: W = CoxeterGroups().example()
                sage: sum((x^w.length()) for w in W) - expand(prod(sum(x^i for i in range(j+1)) for j in range(4))) # This is scandalously slow!!!
                0

            .. SEEALSO::

<<<<<<< HEAD
                :meth:`.reduced_word`
=======
                :meth:`reduced_word`
>>>>>>> 46ecb30e

            .. TODO::

                Should use reduced_word_iterator (or reverse_iterator)
            """
            return len(self.reduced_word())

        def absolute_length(self):
            """
            Return the absolute length of ``self``.

            The absolute length is the length of the shortest expression
            of the element as a product of reflections.

<<<<<<< HEAD
=======
            For permutations in the symmetric groups, the absolute
            length is the size minus the number of its disjoint
            cycles.

>>>>>>> 46ecb30e
            .. SEEALSO::

                :meth:`absolute_le`.

            EXAMPLES::

                sage: W = WeylGroup(["A", 3])
                sage: s = W.simple_reflections()
                sage: (s[1]*s[2]*s[3]).absolute_length()
                3

                sage: W = SymmetricGroup(4)
                sage: s = W.simple_reflections()
                sage: (s[3]*s[2]*s[1]).absolute_length()
                3
            """
            from sage.groups.perm_gps.permgroup_named import SymmetricGroup
            from sage.combinat.permutation import Permutation
            if isinstance(self.parent(), SymmetricGroup):
                return Permutation(self).absolute_length()
            M = self.canonical_matrix()
            return (M - 1).image().dimension()

        def absolute_le(self, other):
            r"""
            Return whether ``self`` is smaller than ``other`` in the absolute
            order.

            A general reflection is an element of the form `w s_i w^{-1}`,
            where `s_i` is a simple reflection. The absolute order is defined
            analogously to the weak order but using general reflections rather
            than just simple reflections.

            This partial order can be used to define noncrossing partitions
            associated with this Coxeter group.

            .. SEEALSO::

                :meth:`absolute_length`

            EXAMPLES::

                sage: W = WeylGroup(["A", 3])
                sage: s = W.simple_reflections()
                sage: w0 = s[1]
                sage: w1 = s[1]*s[2]*s[3]
                sage: w0.absolute_le(w1)
                True
                sage: w1.absolute_le(w0)
                False
                sage: w1.absolute_le(w1)
                True
            """
            if self == other:
                return True
            if self.absolute_length() >= other.absolute_length():
                return False
            return self.absolute_length() + (self.inverse() * other).absolute_length() == other.absolute_length()

        def absolute_covers(self):
            r"""
            Return the list of covers of ``self`` in absolute order.

            .. SEEALSO::

                :meth:`absolute_length`

            EXAMPLES::

                sage: W = WeylGroup(["A", 3])
                sage: s = W.simple_reflections()
                sage: w0 = s[1]
                sage: w1 = s[1]*s[2]*s[3]
                sage: w0.absolute_covers()
                [
                [0 1 0 0]  [0 1 0 0]  [0 0 0 1]  [0 0 1 0]  [0 1 0 0]
                [0 0 1 0]  [1 0 0 0]  [1 0 0 0]  [1 0 0 0]  [0 0 0 1]
                [1 0 0 0]  [0 0 0 1]  [0 0 1 0]  [0 1 0 0]  [0 0 1 0]
                [0 0 0 1], [0 0 1 0], [0 1 0 0], [0 0 0 1], [1 0 0 0]
                ]
            """
            W = self.parent()
            return [self * t for t in W.conjugacy_class(W.simple_reflection(1))
                    if self.absolute_length() < (self * t).absolute_length()]

        def canonical_matrix(self):
            r"""
            Return the matrix of ``self`` in the canonical faithful
            representation.

            This is an `n`-dimension real faithful essential representation,
            where `n` is the number of generators of the Coxeter group.
            Note that this is not always the most natural matrix
            representation, for instance in type `A_n`.

            EXAMPLES::

                sage: W = WeylGroup(["A", 3])
                sage: s = W.simple_reflections()
                sage: (s[1]*s[2]*s[3]).canonical_matrix()
                [ 0  0 -1]
                [ 1  0 -1]
                [ 0  1 -1]
            """
            G = self.parent().canonical_representation()
            return G.prod(G.simple_reflection(i) for i in self.reduced_word()).matrix()

        def coset_representative(self, index_set, side = 'right'):
            r"""
            INPUT:

            - ``index_set`` - a subset (or iterable) of the nodes of the Dynkin diagram
            - ``side`` - 'left' or 'right'

            Returns the unique shortest element of the Coxeter group
            $W$ which is in the same left (resp. right) coset as
            ``self``, with respect to the parabolic subgroup $W_I$.

            EXAMPLES::

                sage: W = CoxeterGroups().example(5)
                sage: s = W.simple_reflections()
                sage: w = s[2]*s[1]*s[3]
                sage: w.coset_representative([]).reduced_word()
                [2, 3, 1]
                sage: w.coset_representative([1]).reduced_word()
                [2, 3]
                sage: w.coset_representative([1,2]).reduced_word()
                [2, 3]
                sage: w.coset_representative([1,3]                 ).reduced_word()
                [2]
                sage: w.coset_representative([2,3]                 ).reduced_word()
                [2, 1]
                sage: w.coset_representative([1,2,3]               ).reduced_word()
                []
                sage: w.coset_representative([],      side = 'left').reduced_word()
                [2, 3, 1]
                sage: w.coset_representative([1],     side = 'left').reduced_word()
                [2, 3, 1]
                sage: w.coset_representative([1,2],   side = 'left').reduced_word()
                [3]
                sage: w.coset_representative([1,3],   side = 'left').reduced_word()
                [2, 3, 1]
                sage: w.coset_representative([2,3],   side = 'left').reduced_word()
                [1]
                sage: w.coset_representative([1,2,3], side = 'left').reduced_word()
                []

            """
            while True:
                i = self.first_descent(side = side, index_set = index_set)
                if i is None:
                    return self
                self = self.apply_simple_reflection(i, side = side)

        def apply_simple_projection(self, i, side = 'right', length_increasing = True):
            r"""
            INPUT:

            - ``i`` - an element of the index set of the Coxeter group
            - ``side`` - 'left' or 'right' (default: 'right')
            - ``length_increasing`` - a boolean (default: True) specifying
              the direction of the projection

            Returns the result of the application of the simple
            projection `\pi_i` (resp. `\overline\pi_i`) on ``self``.

            See :meth:`CoxeterGroups.ParentMethods.simple_projections`
            for the definition of the simple projections.

            EXAMPLE::

                sage: W=CoxeterGroups().example()
                sage: w=W.an_element()
                sage: w
                (1, 2, 3, 0)
                sage: w.apply_simple_projection(2)
                (1, 2, 3, 0)
                sage: w.apply_simple_projection(2, length_increasing=False)
                (1, 2, 0, 3)
                sage: W = WeylGroup(['C',4],prefix="s")
                sage: v = W.from_reduced_word([1,2,3,4,3,1])
                sage: v
                s1*s2*s3*s4*s3*s1
                sage: v.apply_simple_projection(2)
                s1*s2*s3*s4*s3*s1*s2
                sage: v.apply_simple_projection(2, side='left')
                s1*s2*s3*s4*s3*s1
                sage: v.apply_simple_projection(1, length_increasing = False)
                s1*s2*s3*s4*s3

            """
            if self.has_descent(i, side = side, positive = length_increasing):
                return self.apply_simple_reflection(i, side=side)
            return self

        def binary_factorizations(self, predicate = ConstantFunction(True)):
            """
            Returns the set of all the factorizations `self = u v` such
            that `l(self) = l(u) + l(v)`.

            Iterating through this set is Constant Amortized Time
            (counting arithmetic operations in the Coxeter group as
            constant time) complexity, and memory linear in the length
            of `self`.

            One can pass as optional argument a predicate p such that
            `p(u)` implies `p(u')` for any `u` left factor of `self`
            and `u'` left factor of `u`. Then this returns only the
            factorizations `self = uv` such `p(u)` holds.

            EXAMPLES:

            We construct the set of all factorizations of the maximal
            element of the group::

                sage: W = WeylGroup(['A',3])
                sage: s = W.simple_reflections()
                sage: w0 = W.from_reduced_word([1,2,3,1,2,1])
                sage: w0.binary_factorizations().cardinality()
                24

            The same number of factorizations, by bounded length::

                sage: [w0.binary_factorizations(lambda u: u.length() <= l).cardinality() for l in [-1,0,1,2,3,4,5,6]]
                [0, 1, 4, 9, 15, 20, 23, 24]

            The number of factorizations of the elements just below
            the maximal element::

                sage: [(s[i]*w0).binary_factorizations().cardinality() for i in [1,2,3]]
                [12, 12, 12]
                sage: w0.binary_factorizations(lambda u: False).cardinality()
                0

            TESTS::

                sage: w0.binary_factorizations().category()
                Category of finite enumerated sets
            """
            from sage.combinat.backtrack import SearchForest
            W = self.parent()
            if not predicate(W.one()):
                from sage.sets.finite_enumerated_set import FiniteEnumeratedSet
                return FiniteEnumeratedSet([])
            s = W.simple_reflections()
            def succ(u_v):
                (u, v) = u_v
                for i in v.descents(side = 'left'):
                    u1 = u * s[i]
                    if i == u1.first_descent() and predicate(u1):
                        yield (u1, s[i]*v)
            return SearchForest(((W.one(), self),), succ, category = FiniteEnumeratedSets())

        # TODO: standardize / cleanup
        def apply_simple_reflections(self, word, side = 'right'):
            """
            INPUT:

            - ``word`` -- A sequence of indices of Coxeter generators
            - ``side`` -- Indicates multiplying from left or right

            Returns the result of the (left/right) multiplication of
            word to self.  ``self`` is not changed.

            EXAMPLES::

               sage: W=CoxeterGroups().example()
               sage: w=W.an_element(); w
               (1, 2, 3, 0)
               sage: w.apply_simple_reflections([0,1])
               (2, 3, 1, 0)
               sage: w
               (1, 2, 3, 0)
               sage: w.apply_simple_reflections([0,1],side='left')
               (0, 1, 3, 2)
            """
            for i in word:
                self = self.apply_simple_reflection(i, side)
            return self


        def apply_simple_reflection_left(self, i):
            """
            Returns ``self`` multiplied by the simple reflection ``s[i]`` on the left

            This low level method is used intensively. Coxeter groups
            are encouraged to override this straightforward
            implementation whenever a faster approach exists.

            EXAMPLES::

                sage: W=CoxeterGroups().example()
                sage: w = W.an_element(); w
                (1, 2, 3, 0)
                sage: w.apply_simple_reflection_left(0)
                (0, 2, 3, 1)
                sage: w.apply_simple_reflection_left(1)
                (2, 1, 3, 0)
                sage: w.apply_simple_reflection_left(2)
                (1, 3, 2, 0)

            TESTS::

                sage: w.apply_simple_reflection_left.__module__
                'sage.categories.coxeter_groups'
            """
            s = self.parent().simple_reflections()
            return s[i] * self

        def apply_simple_reflection_right(self, i):
            """
            Returns ``self`` multiplied by the simple reflection ``s[i]`` on the right

            This low level method is used intensively. Coxeter groups
            are encouraged to override this straightforward
            implementation whenever a faster approach exists.

            EXAMPLES::

                sage: W=CoxeterGroups().example()
                sage: w = W.an_element(); w
                (1, 2, 3, 0)
                sage: w.apply_simple_reflection_right(0)
                (2, 1, 3, 0)
                sage: w.apply_simple_reflection_right(1)
                (1, 3, 2, 0)
                sage: w.apply_simple_reflection_right(2)
                (1, 2, 0, 3)

            TESTS::

                sage: w.apply_simple_reflection_right.__module__
                'sage.categories.coxeter_groups'
            """
            s = self.parent().simple_reflections()
            return self * s[i]

        def apply_simple_reflection(self, i, side = 'right'):
            """
            Returns ``self`` multiplied by the simple reflection ``s[i]``

            INPUT:

            - ``i`` -- an element of the index set
            - ``side`` -- "left" or "right" (default: "right")

            This default implementation simply calls
            :meth:`apply_simple_reflection_left` or
            :meth:`apply_simple_reflection_right`.

            EXAMPLES::

                sage: W=CoxeterGroups().example()
                sage: w = W.an_element(); w
                (1, 2, 3, 0)
                sage: w.apply_simple_reflection(0, side = "left")
                (0, 2, 3, 1)
                sage: w.apply_simple_reflection(1, side = "left")
                (2, 1, 3, 0)
                sage: w.apply_simple_reflection(2, side = "left")
                (1, 3, 2, 0)

                sage: w.apply_simple_reflection(0, side = "right")
                (2, 1, 3, 0)
                sage: w.apply_simple_reflection(1, side = "right")
                (1, 3, 2, 0)
                sage: w.apply_simple_reflection(2, side = "right")
                (1, 2, 0, 3)

            By default, ``side`` is "right"::

                sage: w.apply_simple_reflection(0)
                (2, 1, 3, 0)

            TESTS::

                sage: w.apply_simple_reflection_right.__module__
                'sage.categories.coxeter_groups'
            """
            if side == 'right':
                return self.apply_simple_reflection_right(i)
            else:
                return self.apply_simple_reflection_left(i)

        def _mul_(self, other):
            r"""
            Returns the product of ``self`` and ``other``

            This default implementation computes a reduced word of
            ``other`` using :meth:`reduced_word`, and applies the
            corresponding simple reflections on ``self`` using
            :meth:`apply_simple_reflections`.

            EXAMPLES::

                sage: W = FiniteCoxeterGroups().example(); W
                The 5-th dihedral group of order 10
                sage: w = W.an_element()
                sage: w
                (1, 2)
                sage: w._mul_(w)
                (1, 2, 1, 2)
                sage: w._mul_(w)._mul_(w)
                (2, 1, 2, 1)

            This method is called when computing ``self*other``::

                sage: w * w
                (1, 2, 1, 2)

            TESTS::

                sage: w._mul_.__module__
                'sage.categories.coxeter_groups'
            """
            return self.apply_simple_reflections(other.reduced_word())

        def inverse(self):
            """
            Returns the inverse of self

            EXAMPLES::

                sage: W=WeylGroup(['B',7])
                sage: w=W.an_element()
                sage: u=w.inverse()
                sage: u==~w
                True
                sage: u*w==w*u
                True
                sage: u*w
                [1 0 0 0 0 0 0]
                [0 1 0 0 0 0 0]
                [0 0 1 0 0 0 0]
                [0 0 0 1 0 0 0]
                [0 0 0 0 1 0 0]
                [0 0 0 0 0 1 0]
                [0 0 0 0 0 0 1]

            """

            return self.parent().one().apply_simple_reflections(self.reduced_word_reverse_iterator())

        __invert__ = inverse

        @cached_in_parent_method
        def bruhat_lower_covers(self):
            """
            Returns all elements that ``self`` covers in (strong) Bruhat order.

            If ``w = self`` has a descent at `i`, then the elements that
            `w` covers are exactly `\{ws_i, u_1s_i, u_2s_i,..., u_js_i\}`,
            where the `u_k` are elements that `ws_i` covers that also
            do not have a descent at `i`.

            EXAMPLES::

                sage: W = WeylGroup(["A",3])
                sage: w = W.from_reduced_word([3,2,3])
                sage: print([v.reduced_word() for v in w.bruhat_lower_covers()])
                [[3, 2], [2, 3]]

                sage: W = WeylGroup(["A",3])
                sage: print([v.reduced_word() for v in W.simple_reflection(1).bruhat_lower_covers()])
                [[]]
                sage: print([v.reduced_word() for v in W.one().bruhat_lower_covers()])
                []
                sage: W = WeylGroup(["B",4,1])
                sage: w = W.from_reduced_word([0,2])
                sage: print([v.reduced_word() for v in w.bruhat_lower_covers()])
                [[2], [0]]

            We now show how to construct the Bruhat poset::

                sage: W = WeylGroup(["A",3])
                sage: covers = tuple([u, v] for v in W for u in v.bruhat_lower_covers() )
                sage: P = Poset((W, covers), cover_relations = True)
                sage: P.show()

            Alternatively, one can just use::

                sage: P = W.bruhat_poset()

            The algorithm is taken from Stembridge's 'coxeter/weyl' package for Maple.
            """
            desc = self.first_descent()
            if desc is not None:
                ww = self.apply_simple_reflection(desc)
                return [u.apply_simple_reflection(desc) for u in ww.bruhat_lower_covers() if not u.has_descent(desc)] + [ww]
            else:
                return []

        @cached_in_parent_method
        def bruhat_upper_covers(self):
            r"""
            Returns all elements that cover ``self`` in (strong) Bruhat order.

            The algorithm works recursively, using the 'inverse' of the method described for
            lower covers :meth:`bruhat_lower_covers`. Namely, it runs through all `i` in the
            index set. Let `w` equal ``self``. If `w` has no right descent `i`, then `w s_i` is a cover;
            if `w` has a decent at `i`, then `u_j s_i` is a cover of `w` where `u_j` is a cover
            of `w s_i`.

            EXAMPLES::

                sage: W = WeylGroup(['A',3,1], prefix="s")
                sage: w = W.from_reduced_word([1,2,1])
                sage: w.bruhat_upper_covers()
                [s1*s2*s1*s0, s1*s2*s0*s1, s0*s1*s2*s1, s3*s1*s2*s1, s2*s3*s1*s2, s1*s2*s3*s1]

                sage: W = WeylGroup(['A',3])
                sage: w = W.long_element()
                sage: w.bruhat_upper_covers()
                []

                sage: W = WeylGroup(['A',3])
                sage: w = W.from_reduced_word([1,2,1])
                sage: S = [v for v in W if w in v.bruhat_lower_covers()]
                sage: C = w.bruhat_upper_covers()
                sage: set(S) == set(C)
                True
            """
            Covers = []
            for i in self.parent().index_set():
                if i in self.descents():
                    Covers += [ x.apply_simple_reflection(i) for x in self.apply_simple_reflection(i).bruhat_upper_covers()
                                if i not in x.descents() ]
                else:
                    Covers += [ self.apply_simple_reflection(i) ]
            return uniq(Covers)

        @cached_in_parent_method
        def bruhat_lower_covers_reflections(self):
            r"""
            Returns all 2-tuples of lower_covers and reflections (``v``, ``r``) where ``v`` is covered by ``self`` and ``r`` is the reflection such that ``self`` = ``v`` ``r``.

            ALGORITHM:

            See :meth:`.bruhat_lower_covers`

            EXAMPLES::

                sage: W = WeylGroup(['A',3], prefix="s")
                sage: w = W.from_reduced_word([3,1,2,1])
                sage: w.bruhat_lower_covers_reflections()
                [(s1*s2*s1, s1*s2*s3*s2*s1), (s3*s2*s1, s2), (s3*s1*s2, s1)]

            """
            i = self.first_descent()
            if i is None:
                return []
            wi = self.apply_simple_reflection(i)
            return [(u.apply_simple_reflection(i),r.apply_conjugation_by_simple_reflection(i)) for u,r in wi.bruhat_lower_covers_reflections() if not u.has_descent(i)] + [(wi, self.parent().simple_reflection(i))]

        def lower_cover_reflections(self, side = 'right'):
            r"""
            Returns the reflections ``t`` such that ``self`` covers ``self`` ``t``.

            If ``side`` is 'left', ``self`` covers ``t`` ``self``.

            EXAMPLES::

                sage: W = WeylGroup(['A',3],prefix="s")
                sage: w = W.from_reduced_word([3,1,2,1])
                sage: w.lower_cover_reflections()
                [s1*s2*s3*s2*s1, s2, s1]
                sage: w.lower_cover_reflections(side = 'left')
                [s2*s3*s2, s3, s1]

            """

            if side == 'left':
                self = self.inverse()
            return [x[1] for x in self.bruhat_lower_covers_reflections()]

        @cached_in_parent_method
        def bruhat_upper_covers_reflections(self):
            r"""
            Returns all 2-tuples of covers and reflections (``v``, ``r``) where ``v`` covers ``self`` and ``r`` is the reflection such that ``self`` = ``v`` ``r``.

            ALGORITHM:

            See :meth:`.bruhat_upper_covers`

            EXAMPLES::

                sage: W = WeylGroup(['A',4], prefix="s")
                sage: w = W.from_reduced_word([3,1,2,1])
                sage: w.bruhat_upper_covers_reflections()
                [(s1*s2*s3*s2*s1, s3), (s2*s3*s1*s2*s1, s2*s3*s2), (s3*s4*s1*s2*s1, s4), (s4*s3*s1*s2*s1, s1*s2*s3*s4*s3*s2*s1)]

            """

            Covers = []
            for i in self.parent().index_set():
                wi = self.apply_simple_reflection(i)
                if i in self.descents():
                    Covers += [(u.apply_simple_reflection(i), r.apply_conjugation_by_simple_reflection(i)) for u,r in wi.bruhat_upper_covers_reflections() if i not in u.descents()]
                else:
                    Covers += [(wi,self.parent().simple_reflection(i))]
            return uniq(Covers)

        def cover_reflections(self, side = 'right'):
            r"""
            Returns the set of reflections ``t`` such that ``self`` ``t`` covers ``self``.

            If ``side`` is 'left', ``t`` ``self`` covers ``self``.

            EXAMPLES::

                sage: W = WeylGroup(['A',4], prefix="s")
                sage: w = W.from_reduced_word([3,1,2,1])
                sage: w.cover_reflections()
                [s3, s2*s3*s2, s4, s1*s2*s3*s4*s3*s2*s1]
                sage: w.cover_reflections(side = 'left')
                [s4, s2, s1*s2*s1, s3*s4*s3]

            """

            if side == 'left':
                self = self.inverse()
            return [x[1] for x in self.bruhat_upper_covers_reflections()]

        @cached_in_parent_method
        def bruhat_le(self, other):
            """
            Bruhat comparison

            INPUT:

            - other - an element of the same Coxeter group

            OUTPUT: a boolean

            Returns whether ``self`` <= ``other`` in the Bruhat order.

            EXAMPLES::

                sage: W = WeylGroup(["A",3])
                sage: u = W.from_reduced_word([1,2,1])
                sage: v = W.from_reduced_word([1,2,3,2,1])
                sage: u.bruhat_le(u)
                True
                sage: u.bruhat_le(v)
                True
                sage: v.bruhat_le(u)
                False
                sage: v.bruhat_le(v)
                True
                sage: s = W.simple_reflections()
                sage: s[1].bruhat_le(W.one())
                False

            The implementation uses the equivalent condition that any
            reduced word for ``other`` contains a reduced word for
            ``self`` as subword. See Stembridge, A short derivation of
            the Mobius function for the Bruhat order. J. Algebraic
            Combin. 25 (2007), no. 2, 141--148, Proposition 1.1.

            Complexity: `O(l * c)`, where `l` is the minimum of the
            lengths of `u` and of `v`, and `c` is the cost of the low
            level methods :meth:`first_descent`, :meth:`has_descent`,
            :meth:`apply_simple_reflection`, etc. Those are typically
            `O(n)`, where `n` is the rank of the Coxeter group.

            TESTS:

            We now run consistency tests with permutations and
            :meth:`bruhat_lower_covers`::

                sage: W = WeylGroup(["A",3])
                sage: P4 = Permutations(4)
                sage: def P4toW(w): return W.from_reduced_word(w.reduced_word())
                sage: for u in P4:
                ...       for v in P4:
                ...           assert u.bruhat_lequal(v) == P4toW(u).bruhat_le(P4toW(v))

                sage: W = WeylGroup(["B",3])
                sage: P = W.bruhat_poset() # This is built from bruhat_lower_covers
                sage: Q = Poset((W, attrcall("bruhat_le")))                             # long time (10s)
                sage: all( u.bruhat_le(v) == P.is_lequal(u,v) for u in W for v in W ) # long time  (7s)
                True
                sage: all( P.is_lequal(u,v) == Q.is_lequal(u,v) for u in W for v in W)       # long time  (9s)
                True

            """
            if not have_same_parent(self, other):
                raise TypeError("%s and %s do not have the same parent"%(self, other))
            # could first compare the length, when that information is cheap
            desc = other.first_descent()
            if desc is not None:
                return self.apply_simple_projection(desc, length_increasing = False).bruhat_le(other.apply_simple_reflection(desc))
            else:
                return self == other

        def weak_le(self, other, side = 'right'):
            """
            comparison in weak order

            INPUT:

            - other - an element of the same Coxeter group
            - side - 'left' or 'right'  (default: 'right')

            OUTPUT: a boolean

            Returns whether ``self`` <= ``other`` in left
            (resp. right) weak order, that is if 'v' can be obtained
            from 'v' by length increasing multiplication by simple
            reflections on the left (resp. right).

            EXAMPLES::

                sage: W = WeylGroup(["A",3])
                sage: u = W.from_reduced_word([1,2])
                sage: v = W.from_reduced_word([1,2,3,2])
                sage: u.weak_le(u)
                True
                sage: u.weak_le(v)
                True
                sage: v.weak_le(u)
                False
                sage: v.weak_le(v)
                True

            Comparison for left weak order is achieved with the option ``side``::

                sage: u.weak_le(v, side = 'left')
                False

            The implementation uses the equivalent condition that any
            reduced word for `u` is a right (resp. left) prefix of
            some reduced word for `v`.

            Complexity: `O(l * c)`, where `l` is the minimum of the
            lengths of `u` and of `v`, and `c` is the cost of the low
            level methods :meth:`first_descent`, :meth:`has_descent`,
            :meth:`apply_simple_reflection`. Those are typically
            `O(n)`, where `n` is the rank of the Coxeter group.

            We now run consistency tests with permutations::

                sage: W = WeylGroup(["A",3])
                sage: P4 = Permutations(4)
                sage: def P4toW(w): return W.from_reduced_word(w.reduced_word())
                sage: for u in P4:  # long time (5s on sage.math, 2011)
                ...       for v in P4:
                ...           assert u.permutohedron_lequal(v) == P4toW(u).weak_le(P4toW(v))
                ...           assert u.permutohedron_lequal(v, side='left') == P4toW(u).weak_le(P4toW(v), side='left')
            """
            if not have_same_parent(self, other):
                raise TypeError("%s and %s do not have the same parent"%(self,other))
            # could first compare the length, when that information is cheap
            prefix_side = 'left' if side == 'right' else 'right'

            while True:
                desc = self.first_descent(side = prefix_side)
                if desc is None:
                    return True
                if not other.has_descent(desc, side = prefix_side):
                    return False
                self = self.apply_simple_reflection(desc, side = prefix_side)
                other = other.apply_simple_reflection(desc, side = prefix_side)

        def weak_covers(self, side = 'right', index_set = None, positive = False):
            """
            Returns all elements that ``self`` covers in weak order.

            INPUT:

            - side - 'left' or 'right'  (default: 'right')
            - positive - a boolean (default: False)
            - index_set - a list of indices or None

            OUTPUT: a list

            EXAMPLES::

                sage: W = WeylGroup(['A',3])
                sage: w = W.from_reduced_word([3,2,1])
                sage: [x.reduced_word() for x in w.weak_covers()]
                [[3, 2]]

            To obtain instead elements that cover self, set ``positive = True``::

                sage: [x.reduced_word() for x in w.weak_covers(positive = True)]
                [[3, 1, 2, 1], [2, 3, 2, 1]]

            To obtain covers for left weak order, set the option side to 'left'::

                sage: [x.reduced_word() for x in w.weak_covers(side='left')]
                [[2, 1]]
                sage: w = W.from_reduced_word([3,2,3,1])
                sage: [x.reduced_word() for x in w.weak_covers()]
                [[2, 3, 2], [3, 2, 1]]
                sage: [x.reduced_word() for x in w.weak_covers(side='left')]
                [[3, 2, 1], [2, 3, 1]]

            Covers w.r.t. a parabolic subgroup are obtained with the option ``index_set``::

                sage: [x.reduced_word() for x in w.weak_covers(index_set = [1,2])]
                [[2, 3, 2]]
            """
            return [ self.apply_simple_reflection(i, side=side)
                     for i in self.descents(side=side, index_set = index_set, positive = positive) ]

        def coxeter_sorting_word(self,c):
            r"""
            Return the ``c``-sorting word of ``self``.

            For a Coxeter element `c` and an element `w`, the `c`-sorting
            word of `w` is the lexicographic minimal reduced expression of
            `w` in the infinite word `c^\infty`.

            INPUT:

            - ``c``-- a Coxeter element.

            OUTPUT:

            the ``c``-sorting word of ``self`` as a list of integers.

            EXAMPLES::

                sage: W = CoxeterGroups().example()
                sage: c = W.from_reduced_word([0,2,1])
                sage: w = W.from_reduced_word([1,2,1,0,1])
                sage: w.coxeter_sorting_word(c)
                [2, 1, 2, 0, 1]
            """
            if hasattr(c,"reduced_word"):
                c = c.reduced_word()
            elif not isinstance(c,list):
                c = list(c)
            n = self.parent().rank()
            pi = self
            l = pi.length()
            i = 0
            sorting_word = []
            while l > 0:
                s = c[i]
                if pi.has_left_descent(s):
                    pi = pi.apply_simple_reflection_left(s)
                    l -= 1
                    sorting_word.append(s)
                i += 1
                if i == n:
                    i = 0
            return sorting_word

        def is_coxeter_sortable(self,c,sorting_word=None):
            r"""
            Return whether ``self`` is ``c``-sortable.

            Given a Coxeter element `c`, an element `w` is `c`-sortable if
            its `c`-sorting word decomposes into a sequence of weakly
            decreasing subwords of `c`.

            INPUT:

            - ``c`` -- a Coxeter element.
            - ``sorting_word`` -- sorting word (default: None) used to
              not recompute the ``c``-sorting word if already computed.

            OUTPUT:

            is ``self`` ``c``-sortable

            EXAMPLES::

                sage: W = CoxeterGroups().example()
                sage: c = W.from_reduced_word([0,2,1])
                sage: w = W.from_reduced_word([1,2,1,0,1])
                sage: w.coxeter_sorting_word(c)
                [2, 1, 2, 0, 1]
                sage: w.is_coxeter_sortable(c)
                False
                sage: w = W.from_reduced_word([0,2,1,0,2])
                sage: w.coxeter_sorting_word(c)
                [2, 0, 1, 2, 0]
                sage: w.is_coxeter_sortable(c)
                True
                sage: W = CoxeterGroup(['A',3])
                sage: c = W.from_reduced_word([1,2,3])
                sage: len([w for w in W if w.is_coxeter_sortable(c)]) # number of c-sortable elements in A_3 (Catalan number)
                14
            """
            if hasattr(c,"reduced_word"):
                c = c.reduced_word()
            elif not isinstance(c,list):
                c = list(c)
            if sorting_word is None:
                sorting_word = self.coxeter_sorting_word(c)
            n = len(c)
            containment_list = [ True ]*n
            l = 0
            i = 0
            while l < len(sorting_word):
                s = c[i]
                t = sorting_word[l]
                if s == t:
                    l += 1
                    if not containment_list[i]:
                        return False
                else:
                    containment_list[i] = False
                i += 1
                if i == n:
                    i = 0
            return True

        def apply_demazure_product(self, element, side = 'right', length_increasing = True):
            r"""
            Returns the Demazure or 0-Hecke product of ``self`` with another Coxeter group element.

            See :meth:`CoxeterGroups.ParentMethods.simple_projections`.

            INPUT:

            - ``element`` -- either an element of the same Coxeter
                group as ``self`` or a tuple or a list (such as a
                reduced word) of elements from the index set of the
                Coxeter group.

            - ``side`` -- 'left' or 'right' (default: 'right'); the
                side of ``self`` on which the element should be
                applied. If ``side`` is 'left' then the operation is
                applied on the left.

            - ``length_increasing`` -- a boolean (default True)
                whether to act length increasingly or decreasingly

            EXAMPLES::

                sage: W = WeylGroup(['C',4],prefix="s")
                sage: v = W.from_reduced_word([1,2,3,4,3,1])
                sage: v.apply_demazure_product([1,3,4,3,3])
                s4*s1*s2*s3*s4*s3*s1
                sage: v.apply_demazure_product([1,3,4,3],side='left')
                s3*s4*s1*s2*s3*s4*s2*s3*s1
                sage: v.apply_demazure_product((1,3,4,3),side='left')
                s3*s4*s1*s2*s3*s4*s2*s3*s1
                sage: v.apply_demazure_product(v)
                s2*s3*s4*s1*s2*s3*s4*s2*s3*s2*s1

            """

            # if self and element have the same parent
            if self.parent().is_parent_of(element):
                the_word = element.reduced_word()
            else:
                # check for a list or tuple of elements of the index set
                if isinstance(element, (tuple)):
                    element = [x for x in element]
                if not isinstance(element, (list)):
                    raise TypeError("Bad Coxeter group element input: %s"%(element))
                I = self.parent().index_set()
                if not all(i in I for i in element):
                    raise ValueError("%s does not have all its members in the index set of the %s"%(element, self.parent()))
                # the copy is so that if we need to reverse the list, the original will not
                # get reversed
                the_word = copy(element)
            if side == 'left':
                the_word.reverse()
            for i in the_word:
                self = self.apply_simple_projection(i, side = side, length_increasing = length_increasing)
            return self

        def min_demazure_product_greater(self, element):
            r"""
            Finds the unique Bruhat-minimum element ``u`` such that ``v`` $\le$ ``w`` * ``u`` where ``v`` is ``self``, ``w`` is ``element`` and ``*`` is the Demazure product.

            INPUT:

            - ``element`` is either an element of the same Coxeter group as ``self`` or a list (such as a reduced word) of elements from the index set of the Coxeter group.

            EXAMPLES::

                sage: W = WeylGroup(['A',4],prefix="s")
                sage: v = W.from_reduced_word([2,3,4,1,2])
                sage: u = W.from_reduced_word([2,3,2,1])
                sage: v.min_demazure_product_greater(u)
                s4*s2
                sage: v.min_demazure_product_greater([2,3,2,1])
                s4*s2
                sage: v.min_demazure_product_greater((2,3,2,1))
                s4*s2

            """

            # if self and element have the same parent
            if self.parent().is_parent_of(element):
                the_word = element.reduced_word()
            # else require that ``element`` is a list or tuple of index_set elements
            else:
                if not isinstance(element, (tuple,list)):
                    raise TypeError("Bad Coxeter group element input: %s"%(element))
                I = self.parent().index_set()
                if not all(i in I for i in element):
                    raise ValueError("%s does not have all its members in the index set of the %s"%(element, self.parent()))
                the_word = element
            for i in the_word:
                if self.has_descent(i, side = 'left'):
                    self = self.apply_simple_reflection(i, side = 'left')
            return self

        def deodhar_factor_element(self, w, index_set):
            r"""
            Returns Deodhar's Bruhat order factoring element.

            INPUT:

            - ``w`` is an element of the same Coxeter group ``W`` as ``self``
            - ``index_set`` is a subset of Dynkin nodes defining a parabolic subgroup ``W'`` of ``W``

            It is assumed that ``v = self`` and ``w`` are minimum length coset representatives
            for ``W/W'`` such that ``v`` $\le$ ``w`` in Bruhat order.

            OUTPUT:

            Deodhar's element ``f(v,w)`` is the unique element of ``W'`` such that,
            for all ``v'`` and ``w'`` in ``W'``, ``vv'`` $\le$ ``ww'`` in ``W`` if and only if
            ``v'`` $\le$ ``f(v,w) * w'`` in ``W'`` where ``*`` is the Demazure product.

            EXAMPLES::

                sage: W = WeylGroup(['A',5],prefix="s")
                sage: v = W.from_reduced_word([5])
                sage: w = W.from_reduced_word([4,5,2,3,1,2])
                sage: v.deodhar_factor_element(w,[1,3,4])
                s3*s1
                sage: W=WeylGroup(['C',2])
                sage: w=W.from_reduced_word([2,1])
                sage: w.deodhar_factor_element(W.from_reduced_word([2]),[1])
                Traceback (most recent call last):
                ...
                ValueError: [2, 1] is not of minimum length in its coset for the parabolic subgroup with index set [1]

            REFERENCES:

                .. [Deodhar] V. Deodhar,  A splitting criterion for the Bruhat orderings on Coxeter groups. Comm. Algebra, 15:1889-1894, 1987.

            """

            if self != self.coset_representative(index_set):
                raise ValueError("%s is not of minimum length in its coset for the parabolic subgroup with index set %s"%(self.reduced_word(),index_set))
            if w != w.coset_representative(index_set):
                raise ValueError("%s is not of minimum length in its coset for the parabolic subgroup with index set %s"%(w.reduced_word(),index_set))
            if not self.bruhat_le(w):
                raise ValueError("Must have %s <= %s"%(self.reduced_word(), w.reduced_word()))
            if w.is_one():
                return w
            i = w.first_descent(side = 'left')
            sw = w.apply_simple_reflection(i, side = 'left')
            sv = self.apply_simple_reflection(i, side = 'left')
            if self.has_descent(i, side = 'left'):
                return sv.deodhar_factor_element(sw, index_set)
            dsp = self.deodhar_factor_element(sw, index_set)
            des = sv.first_descent(side = 'right', index_set = index_set)
            if des is None:
                return dsp
            return dsp.apply_simple_projection(des, side = 'left')

        def deodhar_lift_up(self, w, index_set):
            """
            Letting ``v = self``, given a Bruhat relation ``v W'`` $\le$ ``w W'`` among cosets
            with respect to the subgroup ``W'`` given by the Dynkin node subset ``index_set``,
            returns the Bruhat-minimum lift ``x`` of ``wW'`` such that ``v`` $\le$ ``x``.

            INPUT:

            - ``w`` is an element of the same Coxeter group ``W`` as ``self``.
            - ``index_set`` is a subset of Dynkin nodes defining a parabolic subgroup ``W'``.

            OUTPUT:

            The unique Bruhat-minimum element ``x`` in ``W`` such that ``x W' = w W'``
            and ``v`` $\le$ ``x``.

            .. SEEALSO:: :meth:`sage.categories.coxeter_groups.CoxeterGroups.ElementMethods.deodhar_lift_down`

            EXAMPLES::

                sage: W = WeylGroup(['A',3],prefix="s")
                sage: v = W.from_reduced_word([1,2,3])
                sage: w = W.from_reduced_word([1,3,2])
                sage: v.deodhar_lift_up(w, [3])
                s1*s2*s3*s2

            """

            vmin = self.coset_representative(index_set)
            wmin = w.coset_representative(index_set)
            if not vmin.bruhat_le(wmin):
                raise ValueError("Must have %s <= %s mod the parabolic subgroup with index set %s"%(self.reduced_word(), w.reduced_word(), index_set))
            vJ = vmin.inverse() * self
            dsp = vmin.deodhar_factor_element(wmin,index_set)
            return wmin * vJ.min_demazure_product_greater(dsp)

        def deodhar_lift_down(self, w, index_set):
            r"""
            Letting ``v = self``, given a Bruhat relation ``v W'`` $\ge$ ``w W'`` among cosets
            with respect to the subgroup ``W'`` given by the Dynkin node subset ``index_set``,
            returns the Bruhat-maximum lift ``x`` of ``wW'`` such that ``v`` $\ge$ ``x``.

            INPUT:

            - ``w`` is an element of the same Coxeter group ``W`` as ``self``.
            - ``index_set`` is a subset of Dynkin nodes defining a parabolic subgroup ``W'``.

            OUTPUT:

            The unique Bruhat-maximum element ``x`` in ``W`` such that ``x W' = w W'``
            and ``v $\ge$ ``x``.

            .. SEEALSO:: :meth:`sage.categories.coxeter_groups.CoxeterGroups.ElementMethods.deodhar_lift_up`

            EXAMPLES::

                sage: W = WeylGroup(['A',3],prefix="s")
                sage: v = W.from_reduced_word([1,2,3,2])
                sage: w = W.from_reduced_word([3,2])
                sage: v.deodhar_lift_down(w, [3])
                s2*s3*s2

            """

            vmin = self.coset_representative(index_set)
            wmin = w.coset_representative(index_set)
            if not wmin.bruhat_le(vmin):
                raise ValueError("Must have %s <= %s mod the parabolic subgroup with index set %s"%(w.reduced_word(), self.reduced_word(), index_set))

            vJ = vmin.inverse() * self
            dsp = wmin.deodhar_factor_element(vmin,index_set)
            return wmin * dsp.apply_demazure_product(vJ)

        def apply_conjugation_by_simple_reflection(self, i):
            r"""
            Conjugates ``self`` by the ``i``-th simple reflection.

            EXAMPLES::

                sage: W = WeylGroup(['A',3])
                sage: w = W.from_reduced_word([3,1,2,1])
                sage: w.apply_conjugation_by_simple_reflection(1).reduced_word()
                [3, 2]

            """

            return (self.apply_simple_reflection(i)).apply_simple_reflection(i,side='left')

        @cached_in_parent_method
        def inversions_as_reflections(self):
            r"""
            Returns the set of reflections ``r`` such that ``self`` ``r < self``.

            EXAMPLES::

                sage: W = WeylGroup(['A',3], prefix="s")
                sage: w = W.from_reduced_word([3,1,2,1])
                sage: w.inversions_as_reflections()
                [s1, s1*s2*s1, s2, s1*s2*s3*s2*s1]

            """

            i = self.first_descent()
            if i is None:
                return []
            wi = self.apply_simple_reflection(i)
            return [self.parent().simple_reflection(i)]+[u.apply_conjugation_by_simple_reflection(i) for u in wi.inversions_as_reflections()]

        def left_inversions_as_reflections(self):
            r"""
            Returns the set of reflections ``r`` such that ``r``  ``self`` < ``self``.

            EXAMPLES::

                sage: W = WeylGroup(['A',3], prefix="s")
                sage: w = W.from_reduced_word([3,1,2,1])
                sage: w.left_inversions_as_reflections()
                [s1, s3, s1*s2*s3*s2*s1, s2*s3*s2]

            """

            return self.inverse().inversions_as_reflections()

        def lower_covers(self, side = 'right', index_set = None):
            """
            Returns all elements that ``self`` covers in weak order.

            INPUT:

            - side - 'left' or 'right' (default: 'right')
            - index_set - a list of indices or None

            OUTPUT: a list

            EXAMPLES::

                sage: W = WeylGroup(['A',3])
                sage: w = W.from_reduced_word([3,2,1])
                sage: [x.reduced_word() for x in w.lower_covers()]
                [[3, 2]]

            To obtain covers for left weak order, set the option side to 'left'::

                sage: [x.reduced_word() for x in w.lower_covers(side='left')]
                [[2, 1]]
                sage: w = W.from_reduced_word([3,2,3,1])
                sage: [x.reduced_word() for x in w.lower_covers()]
                [[2, 3, 2], [3, 2, 1]]

            Covers w.r.t. a parabolic subgroup are obtained with the option ``index_set``::

                sage: [x.reduced_word() for x in w.lower_covers(index_set = [1,2])]
                [[2, 3, 2]]
                sage: [x.reduced_word() for x in w.lower_covers(side='left')]
                [[3, 2, 1], [2, 3, 1]]
            """
            return self.weak_covers(side = side, index_set = index_set, positive = False)

        def upper_covers(self, side = 'right', index_set = None):
            """
            Returns all elements that cover ``self`` in weak order.

            INPUT:

            - side - 'left' or 'right' (default: 'right')
            - index_set - a list of indices or None

            OUTPUT: a list

            EXAMPLES::

                sage: W = WeylGroup(['A',3])
                sage: w = W.from_reduced_word([2,3])
                sage: [x.reduced_word() for x in w.upper_covers()]
                [[2, 3, 1], [2, 3, 2]]

            To obtain covers for left weak order, set the option ``side`` to 'left'::

                sage: [x.reduced_word() for x in w.upper_covers(side = 'left')]
                [[1, 2, 3], [2, 3, 2]]

            Covers w.r.t. a parabolic subgroup are obtained with the option ``index_set``::

                sage: [x.reduced_word() for x in w.upper_covers(index_set = [1])]
                [[2, 3, 1]]
                sage: [x.reduced_word() for x in w.upper_covers(side = 'left', index_set = [1])]
                [[1, 2, 3]]
            """
            return self.weak_covers(side = side, index_set = index_set, positive = True)<|MERGE_RESOLUTION|>--- conflicted
+++ resolved
@@ -1207,11 +1207,7 @@
 
             .. SEEALSO::
 
-<<<<<<< HEAD
                 :meth:`.reduced_word`
-=======
-                :meth:`reduced_word`
->>>>>>> 46ecb30e
 
             .. TODO::
 
@@ -1226,13 +1222,10 @@
             The absolute length is the length of the shortest expression
             of the element as a product of reflections.
 
-<<<<<<< HEAD
-=======
             For permutations in the symmetric groups, the absolute
             length is the size minus the number of its disjoint
             cycles.
 
->>>>>>> 46ecb30e
             .. SEEALSO::
 
                 :meth:`absolute_le`.
