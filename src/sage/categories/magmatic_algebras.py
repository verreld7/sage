--- conflicted
+++ resolved
@@ -77,13 +77,7 @@
         structure: a morphism of modules and of magmas between two
         (magmatic) algebras is a (magmatic) algebra morphism.
 
-<<<<<<< HEAD
-        The category of (magmatic) algebras defines no new structure:
-        a morphism of modules and of magmas between two (magmatic)
-        algebras is a (magmatic) algebra morphism.
-=======
         .. SEEALSO:: :meth:`Category.additional_structure`
->>>>>>> f86824ea
 
         .. TODO::
 
