--- conflicted
+++ resolved
@@ -207,12 +207,8 @@
             ['Automaton', 'Transducer', 'FiniteStateMachine'])
 lazy_import('sage.combinat.finite_state_machine_generators',
             ['automata', 'transducers'])
-<<<<<<< HEAD
+
 # Sequences
-=======
-
-# Binary Recurrence Sequences
->>>>>>> f38eadda
 lazy_import('sage.combinat.binary_recurrence_sequences',
             'BinaryRecurrenceSequence')
 lazy_import('sage.combinat.recognizable_series', 'RecognizableSeriesSpace')
