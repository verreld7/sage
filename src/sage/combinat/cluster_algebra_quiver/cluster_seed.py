# -*- coding: utf-8 -*-
r"""
ClusterSeed

A *cluster seed* is a pair `(B,\mathbf{x})` with `B` being a *skew-symmetrizable* `(n+m \times n)` *-matrix*
and with `\mathbf{x}` being an `n`-tuple of *independent elements* in the field of rational functions in `n` variables.

For the compendium on the cluster algebra and quiver package see
:arxiv:`1102.4844`.

AUTHORS:

- Gregg Musiker: Initial Version
- Christian Stump: Initial Version
- Aram Dermenjian (2015-07-01): Updating ability to not rely solely on clusters
- Jesse Levitt (2015-07-01): Updating ability to not rely solely on clusters

REFERENCES:

.. [BDP2013] Thomas Brüstle, Grégoire Dupont, Matthieu Pérotin
   *On Maximal Green Sequences*
   :arxiv:`1205.2050`

.. [FZ2007] Sergey Fomin, Andrei Zelevinsky
   "Cluster Algebras IV: coefficients"
   :arxiv:`0602259`

.. seealso:: For mutation types of cluster seeds, see :meth:`sage.combinat.cluster_algebra_quiver.quiver_mutation_type.QuiverMutationType`. Cluster seeds are closely related to :meth:`sage.combinat.cluster_algebra_quiver.quiver.ClusterQuiver`.
"""

#*****************************************************************************
#       Copyright (C) 2011 Gregg Musiker <musiker@math.mit.edu>
#                          Christian Stump <christian.stump@univie.ac.at>
#
#  Distributed under the terms of the GNU General Public License (GPL)
#                  http://www.gnu.org/licenses/
#*****************************************************************************
from __future__ import print_function

import time
from operator import pos
from sage.structure.sage_object import SageObject
from copy import copy
from sage.rings.all import QQ, infinity
from sage.rings.integer_ring import ZZ
from sage.rings.all import FractionField, PolynomialRing
from sage.rings.fraction_field_element import FractionFieldElement
from sage.sets.all import Set
from sage.graphs.digraph import DiGraph
from sage.combinat.cluster_algebra_quiver.quiver_mutation_type import QuiverMutationType_Irreducible, QuiverMutationType_Reducible
from sage.combinat.cluster_algebra_quiver.mutation_type import is_mutation_finite
from sage.misc.misc import exists
from random import randint
from sage.misc.all import prod
from sage.matrix.all import identity_matrix
from sage.matrix.constructor import matrix
from sage.combinat.cluster_algebra_quiver.quiver import ClusterQuiver
from sage.rings.integer import Integer
from copy import deepcopy

from sage.misc.decorators import rename_keyword

class ClusterSeed(SageObject):
    r"""
    The *cluster seed* associated to an *exchange matrix*.

    INPUT:

    - ``data`` -- can be any of the following::

        * QuiverMutationType
        * str - a string representing a QuiverMutationType or a common quiver type (see Examples)
        * ClusterQuiver
        * Matrix - a skew-symmetrizable matrix
        * DiGraph - must be the input data for a quiver
        * List of edges - must be the edge list of a digraph for a quiver

    EXAMPLES::

        sage: S = ClusterSeed(['A',5]); S
        A seed for a cluster algebra of rank 5 of type ['A', 5]

        sage: S = ClusterSeed(['A',[2,5],1]); S
        A seed for a cluster algebra of rank 7 of type ['A', [2, 5], 1]

        sage: T = ClusterSeed( S ); T
        A seed for a cluster algebra of rank 7 of type ['A', [2, 5], 1]

        sage: T = ClusterSeed( S._M ); T
        A seed for a cluster algebra of rank 7

        sage: T = ClusterSeed( S.quiver()._digraph ); T
        A seed for a cluster algebra of rank 7

        sage: T = ClusterSeed( S.quiver()._digraph.edges() ); T
        A seed for a cluster algebra of rank 7

        sage: S = ClusterSeed(['B',2]); S
        A seed for a cluster algebra of rank 2 of type ['B', 2]

        sage: S = ClusterSeed(['C',2]); S
        A seed for a cluster algebra of rank 2 of type ['B', 2]

        sage: S = ClusterSeed(['A', [5,0],1]); S
        A seed for a cluster algebra of rank 5 of type ['D', 5]

        sage: S = ClusterSeed(['GR',[3,7]]); S
        A seed for a cluster algebra of rank 6 of type ['E', 6]

        sage: S = ClusterSeed(['F', 4, [2,1]]); S
        A seed for a cluster algebra of rank 6 of type ['F', 4, [1, 2]]

        sage: S = ClusterSeed(['A',4]); S._use_fpolys
        True

        sage: S._use_d_vec
        True

        sage: S._use_g_vec
        True

        sage: S._use_c_vec
        True

        sage: S = ClusterSeed(['A',4]); S.use_fpolys(False); S._use_fpolys
        False
        
        sage: S = ClusterSeed(DiGraph([['a','b'],['c','b'],['c','d'],['e','d']]),frozen = ['c']); S
        A seed for a cluster algebra of rank 4 with 1 frozen variable

    """
    def __init__(self, data, frozen=None, is_principal=False, user_labels=None, user_labels_prefix='x'):
        r"""

        Initializes the ClusterSeed ``self`` with the following range of possible attributes:

            * self._n - the number of mutable elements of the cluster seed.
            * self._m - the number of immutable elements of the cluster seed.
            * self._nlist - a list of mutable elements of the cluster seed.
            * self._mlist - a list of immutable elements of the cluster seed.
            * self._M - the 'n + m' x 'n' exchange matrix associated to the cluster seed.
            * self._B - the mutable part of self._M.
            * self._b_initial - the initial exchange matrix
            * self._description - the description of the ClusterSeed
            * self._use_fpolys - a boolean tracking whether F-polynomials and cluster variables will be tracked as part of every mutation.
            * self._cluster - a list tracking the current names of cluster elements.
            * self._user_labels_prefix - the prefix for every named cluster element. Defaults to 'x'.
            * self._user_labels - an optional dictionary or list of user defined names for all cluster elements. Defaults to 'x_i' for mutable elements and 'y_i' for immutable elements.
            * self._init_vars - an internal list for defining ambient the algebraic setting and naming quiver vertices.
            * self._init_exch - the dictionary storing the initial mutable cluster variable names.
            * self._U - the coefficient tuple of the initial cluster seed.
            * self._F - the dictionary of F-polynomials.
            * self._R - the ambient polynomial ring.
            * self._y - the coefficient tuple for the current cluster seed.
            * self._yhat - the mixed coefficient tuple appearing in Proposition 3.9 of [FZ2007]
            * self._use_g_vec - a boolean stating if g-vectors for the cluster seed are being tracked. User input overridden as needed.
            * self._G - the matrix containing all g-vectors.
            * self._use_d_vec - a boolean stating if d-vectors for the cluster seed are being tracked.
            * self._D - the matrix containing all d-vectors.
            * self._bot_is_c - a boolean stating if the c-vectors are stored on the bottom of the exchange matrix M.
            * self._use_c_vec - a boolean stating if c-vectors for the cluster seed are being tracked. User input overridden as needed.
            * self._C - the matrix containing all c-vectors.
            * self._BC - an extended matrix involving the B and C matrices used for simplifying mutation calculations.
            * self._is_principal - a boolean tracking whether the ClusterSeed contains immutable elements coming from a principal extension of the mutable vertices. To be deprecated in future versions.

            * self._quiver - the ClusterQuiver corresponding to the exchange matrix self._M .
            * self._mutation_type - the mutation type of self._quiver .

            * self._track_mut - a boolean tracking whether the a ClusterSeed's mutation path is being recorded.
            * self._mut_path - the list of integers recording the mutation path of a seed - with consecutive repeats deleted since mutations is an involution.

        TESTS::

            sage: S = ClusterSeed(['A',4])
            sage: TestSuite(S).run()
        """
        from sage.matrix.matrix import Matrix

        #initialize a null state ClusterSeed object so all tests run and fail as appropriate.
        # numerous doctests if this null state is not first initialized.
        self._n = 0
        self._m = 0
        self._nlist = None
        self._mlist = None
        self._M = None
        self._B = None
        self._b_initial = None
        self._description = None
        self._use_fpolys = None
        self._cluster = None
        self._user_labels_prefix = None
        self._user_labels = None
        self._init_vars = None
        self._init_exch = None
        self._U = None
        self._F = None
        self._R = None
        self._y = None
        self._yhat = None

        self._use_g_vec = None
        self._G = None

        self._use_d_vec = None
        self._D = None

        self._bot_is_c = None
        self._use_c_vec = None
        self._C = None
        self._BC = None
        self._is_principal = None

        self._quiver = None
        self._mutation_type = None

        self._track_mut = None
        self._mut_path = None
        
        # ensures user_labels are immutable
        if isinstance(user_labels,list):
            user_labels = [tuple(x) if isinstance(x,list) else x for x in user_labels]
        elif isinstance(user_labels,dict):
            values = [tuple(user_labels[x]) if isinstance(user_labels[x],list) else user_labels[x] for x in user_labels]
            user_labels = dict(zip(user_labels.keys(),values))

        # constructs a cluster seed from a cluster seed
        if isinstance(data, ClusterSeed):
            if frozen:
                print("The input \'frozen\' is ignored")

            # Copy the following attributes from data
            self._M = copy( data._M )
            self._M.set_immutable()
            self._B = copy( data._B )
            self._n = data._n
            self._m = data._m
            self._nlist = copy( data._nlist )
            self._mlist = copy( data._mlist )

            # initialize matrix of g-vectors if desired and possible
            if data._use_g_vec and (data._G or data._cluster or (data._B.is_skew_symmetric() and data._C) or data._track_mut):
                self._G = data.g_matrix()

            # initialize matrix of c-vectors if desired and possible
            if data._use_c_vec and (data._C or (data._B.is_skew_symmetric() and (data._cluster or (data._use_g_vec and data._G)) or data._track_mut)):
                self._C = data.c_matrix()
                self._BC = copy(self._M).stack(copy(self._C))
            else:
                self._BC = copy(self._M)

            # initialize matrix of d-vectors if desired and possible
            if data._use_d_vec and (data._D or data._cluster or data._track_mut):
                self._D = data.d_matrix()

            self._cluster = copy( data._cluster)

            self._b_initial = copy( data._b_initial)

            self._mutation_type = copy( data._mutation_type)
            self._description = copy( data._description)
            self._quiver = ClusterQuiver( data._quiver ) if data._quiver else None

            # copy all previous booleans
            self._use_fpolys = data._use_fpolys
            self._use_g_vec = data._use_g_vec
            self._use_d_vec = data._use_d_vec
            self._bot_is_c = data._bot_is_c
            self._use_c_vec = data._use_c_vec
            self._track_mut = data._track_mut
            self._is_principal = data._is_principal

            # copy all previous dictionaries, names and data
            self._user_labels = copy( data._user_labels)
            self._user_labels_prefix = copy( data._user_labels_prefix)
            self._init_vars = copy( data._init_vars)
            self._init_exch = copy( data._init_exch)
            self._U = copy( data._U)
            self._F = copy( data._F)
            self._R = copy( data._R)
            self._y = copy( data._y)
            self._yhat = copy( data._yhat)
            self._mut_path = copy( data._mut_path)

        # constructs a cluster seed from a quiver
        elif isinstance(data, ClusterQuiver):
<<<<<<< HEAD
            if frozen:
                print("The input \'frozen\' is ignored")
=======
>>>>>>> 5ccae7c1

            quiver = ClusterQuiver( data )
            
            self._M = copy(quiver._M)    # B-tilde exchange matrix
            self._M.set_immutable()
            self._n = quiver._n
            self._m = quiver._m
            self._nlist = copy( quiver._nlist )
            self._mlist = copy( quiver._mlist )
            self._B = copy(self._M[:self._n,:self._n])  # Square Part of the B_matrix

            # If initializing from a ClusterQuiver rather than a ClusterSeed, the initial B-matrix is reset to be the input B-matrix.
            self._b_initial = copy(self._M)
            self._mutation_type = copy(quiver._mutation_type)
            self._description = 'A seed for a cluster algebra of rank %d' %(self._n)
            self._quiver = quiver

            # Sets user labels to vertex labels if they are not present
            if not user_labels and set(self._nlist + self._mlist) != set(range(self._n+self._m)):
                user_labels = self._nlist + self._mlist
            if user_labels:
                if isinstance(user_labels, dict):
                    labelset = set(user_labels.keys())
                else:
                    labelset = set(user_labels)
                    # Sanitizes our user_labels to use Integers instead of ints
                    user_labels = map(lambda x : ZZ(x) if type(x) == int else x,user_labels)
                if labelset != set(self._nlist + self._mlist) and labelset != set(range(self._n + self._m)):
                    
                    print('Warning: user_labels conflict with both the given vertex labels and the default labels.')
            
            # We are now updating labels from user's most recent choice.
            self._is_principal = is_principal
            self._user_labels = user_labels
            self._user_labels_prefix = user_labels_prefix
            
            # initialize the rest
 
            self._C = matrix.identity(self._n)
            self._use_c_vec = True

            self._G = matrix.identity(self._n)
            self._use_g_vec = True

            self._BC = copy(self._M).stack(self.c_matrix())
            self._bot_is_c=False

            self._D = -matrix.identity(self._n)
            self._use_d_vec = True

            self._mut_path = [ ]
            self._track_mut = True

            if user_labels:
                self._sanitize_init_vars(user_labels, user_labels_prefix)
            else:
                xs = {i:'x%s'%i for i in xrange(self._n)}
                ys = {(i+self._n):'y%s'%i for i in xrange(self._n+self._m)}
                self._init_vars = copy(xs)
                self._init_vars.update(ys)

            self._init_exch = dict(self._init_vars.items()[:self._n])
            self._U = PolynomialRing(QQ,['y%s'%i for i in xrange(self._n)])
            self._F = dict([(i,self._U(1)) for i in self._init_exch.values()])
            self._R = PolynomialRing(QQ,[val for val in self._init_vars.values()])
            self._y = dict([ (self._U.gen(j),prod([self._R.gen(i)**self._M[i,j] for i in xrange(self._n,self._n+self._m)])) for j in xrange(self._n)])
            self._yhat = dict([ (self._U.gen(j),prod([self._R.gen(i)**self._M[i,j] for i in xrange(self._n+self._m)])) for j in xrange(self._n)])
            #self._cluster = None
            self._use_fpolys = True

        # in all other cases, we construct the corresponding ClusterQuiver first
        else:
            quiver = ClusterQuiver( data, frozen=frozen, user_labels = user_labels )
            self.__init__( quiver, frozen = frozen, is_principal=is_principal, user_labels=user_labels, user_labels_prefix=user_labels_prefix)

    def use_c_vectors(self, use=True, bot_is_c=False, force=False):
        r"""
        Reconstruct c vectors from other data or initialize if no usable data exists.

        Warning: Initialization may lead to inconsistent data.

        INPUT:

        - ``use`` -- (default:True) If True, will use c vectors
        - ``bot_is_c`` -- (default:False) If True and ClusterSeed self has self._m == self._n, then will assume bottom half of the extended exchange matrix is the c-matrix. If true, lets the ClusterSeed know c-vectors can be calculated.

        EXAMPLES::

            sage: S = ClusterSeed(['A',4]);
            sage: S.use_c_vectors(False); S.use_g_vectors(False); S.use_fpolys(False); S.track_mutations(False)
            sage: S.use_c_vectors(True)
            Warning: Initializing c-vectors at this point could lead to inconsistent seed data.

            sage: S.use_c_vectors(True, force=True)
            sage: S.c_matrix()
            [1 0 0 0]
            [0 1 0 0]
            [0 0 1 0]
            [0 0 0 1]

            sage: S = ClusterSeed(['A',4]);
            sage: S.use_c_vectors(False); S.use_g_vectors(False); S.use_fpolys(False); S.track_mutations(False)
            sage: S.mutate(1);
            sage: S.use_c_vectors(True, force=True)
            sage: S.c_matrix()
            [1 0 0 0]
            [0 1 0 0]
            [0 0 1 0]
            [0 0 0 1]

        """
        if self._use_c_vec != use:
            self._use_c_vec = use
            if self._use_c_vec:
                #self._C = matrix.identity(self._n)
                try:
                    self._use_c_vec = False   # temporarily turns off c-vectors to see if they can be recovered.
                    self._C = self.c_matrix()    # if not just sets it to be identity matrix, i.e. reinitialized.
                    self._BC = copy(self._M).stack(self.c_matrix())
                    self._use_c_vec = True
                except ValueError:
                    if not force:
                        print("Warning: Initializing c-vectors at this point could lead to inconsistent seed data.")
                    else:
                        self._use_c_vec = True
                        self._C = matrix.identity(self._n)
                        self._BC = copy(self._M).stack(self.c_matrix())
                except AttributeError:
                    if not force:
                        print("Warning: Initializing c-vectors at this point could lead to inconsistent seed data.")
                    else:
                        self._use_c_vec = True
                        self._C = matrix.identity(self._n)
                        self._BC = copy(self._M).stack(self.c_matrix())
            else:
                self._C = None
                self._BC = copy(self._M)
        if self._bot_is_c != bot_is_c: # If we need to do this. It overrides the previous designations.
            self._bot_is_c = bot_is_c
            if self._bot_is_c:
                self._use_c_vec = True
                if self._m == self._n: # in this case, the second half of a 2n x n matrix is a c-matrix.
                    self._C = copy(self._M[self._n:(self._n+self._m),:self._n])
                    self._BC = copy(self._M)
                else: # self._n != self._m
                    raise ValueError('There are immutable elements not in the c-matrix. Storing the c-matrix separately.')
                    self._C = copy(self._M[self._m:(self._n+self._m),:self._n])
                    self._BC = copy(self._M)
                    self._M = self._M[:self._m:self._n]
                    self._M.set_immutable()
                    self._bot_is_c = False

    def use_g_vectors(self, use=True, force=False):
        r"""
        Reconstruct g vectors from other data or initialize if no usable data exists.

        Warning: Initialization may lead to inconsistent data.

        INPUT:

        - ``use`` -- (default:True) If True, will use g vectors

        EXAMPLES::

            sage: S = ClusterSeed(['A',4]);
            sage: S.use_g_vectors(False); S.use_fpolys(False)
            sage: S.use_g_vectors(True)
            sage: S.g_matrix()
            [1 0 0 0]
            [0 1 0 0]
            [0 0 1 0]
            [0 0 0 1]

            sage: S = ClusterSeed(['A',4]);
            sage: S.use_g_vectors(False); S.use_fpolys(False)
            sage: S.mutate(1);
            sage: S.use_g_vectors(True)
            sage: S.g_matrix()
            [ 1  0  0  0]
            [ 0 -1  0  0]
            [ 0  0  1  0]
            [ 0  0  0  1]

            sage: S = ClusterSeed(['A',4]);
            sage: S.use_g_vectors(False); S.use_fpolys(False); S.track_mutations(False)
            sage: S.mutate(1);
            sage: S.use_c_vectors(False)
            sage: S.g_matrix()
            Traceback (most recent call last):
            ...
            ValueError: Unable to calculate g-vectors. Need to use g vectors.

            sage: S = ClusterSeed(['A',4]);
            sage: S.use_g_vectors(False); S.use_fpolys(False); S.track_mutations(False)
            sage: S.mutate(1);
            sage: S.use_c_vectors(False)
            sage: S.use_g_vectors(True)
            Warning: Initializing g-vectors at this point could lead to inconsistent seed data.

            sage: S.use_g_vectors(True, force=True)
            sage: S.g_matrix()
            [1 0 0 0]
            [0 1 0 0]
            [0 0 1 0]
            [0 0 0 1]
        """
        if self._use_g_vec != use:
            self._use_g_vec = use
            if self._use_g_vec:
                #self._G = matrix.identity(self._n) if self._use_g_vec else None
                try:
                    self._use_g_vec = False   # temporarily turns off g-vectors to see if they can be recovered.
                    self._G = self.g_matrix()    # if not just sets it to be identity matrix, i.e. reinitialized.
                    self._use_g_vec = True
                except ValueError:
                    if not force:
                        print("Warning: Initializing g-vectors at this point could lead to inconsistent seed data.")
                    else:
                        self._use_g_vec = True
                        self._G = matrix.identity(self._n)
                except AttributeError:
                    if not force:
                        print("Warning: Initializing g-vectors at this point could lead to inconsistent seed data.")
                    else:
                        self._use_g_vec = True
                        self._G = matrix.identity(self._n)
            else:
                self._G = None

            # Initially coded so c_vectors would be turned back on but now each of these boolean flags are independent
            #if self._use_g_vec and not self._use_c_vec:
            #    self.use_c_vectors(True)

    def use_d_vectors(self, use=True, force=False):
        r"""
        Reconstruct d vectors from other data or initialize if no usable data exists.

        Warning: Initialization may lead to inconsistent data.

        INPUT:

        - ``use`` -- (default:True) If True, will use d vectors

        EXAMPLES::

            sage: S = ClusterSeed(['A',4]);
            sage: S.use_d_vectors(True)
            sage: S.d_matrix()
            [-1  0  0  0]
            [ 0 -1  0  0]
            [ 0  0 -1  0]
            [ 0  0  0 -1]

            sage: S = ClusterSeed(['A',4]); S.use_d_vectors(False); S.track_mutations(False); S.mutate(1); S.d_matrix()
            [-1  0  0  0]
            [ 0  1  0  0]
            [ 0  0 -1  0]
            [ 0  0  0 -1]
            sage: S.use_fpolys(False)
            sage: S.d_matrix()
            Traceback (most recent call last):
            ...
            ValueError: Unable to calculate d-vectors. Need to use d vectors.

            sage: S = ClusterSeed(['A',4]); S.use_d_vectors(False); S.track_mutations(False); S.mutate(1); S.d_matrix()
            [-1  0  0  0]
            [ 0  1  0  0]
            [ 0  0 -1  0]
            [ 0  0  0 -1]
            sage: S.use_fpolys(False)
            sage: S.use_d_vectors(True)
            Warning: Initializing d-vectors at this point could lead to inconsistent seed data.

            sage: S.use_d_vectors(True, force=True)
            sage: S.d_matrix()
            [-1  0  0  0]
            [ 0 -1  0  0]
            [ 0  0 -1  0]
            [ 0  0  0 -1]

            sage: S = ClusterSeed(['A',4]); S.mutate(1); S.d_matrix()
            [-1  0  0  0]
            [ 0  1  0  0]
            [ 0  0 -1  0]
            [ 0  0  0 -1]
            sage: S = ClusterSeed(['A',4]); S.use_d_vectors(True); S.mutate(1); S.d_matrix()
            [-1  0  0  0]
            [ 0  1  0  0]
            [ 0  0 -1  0]
            [ 0  0  0 -1]
        """
        if self._use_d_vec != use:
            self._use_d_vec = use
            if self._use_d_vec:
                try:
                    self._use_d_vec = False # temporarily turns off d-vectors to see if they can be recovered.
                    self._D = self.d_matrix()
                    self._use_d_vec = True
                except ValueError:
                    if not force:
                        print("Warning: Initializing d-vectors at this point could lead to inconsistent seed data.")
                    else:
                        self._use_d_vec = True  # if not just sets it to be negative identity matrix, i.e. reinitialized.
                        self._D = -matrix.identity(self._n)
                except AttributeError:
                    if not force:
                        print("Warning: Initializing d-vectors at this point could lead to inconsistent seed data.")
                    else:
                        self._use_d_vec = True  # if not just sets it to be negative identity matrix, i.e. reinitialized.
                        self._D = -matrix.identity(self._n)
            else:
                self._D = None

    def use_fpolys(self, use=True, user_labels=None, user_labels_prefix=None):
        r"""
        Use F-polynomials in our Cluster Seed

        Note: This will automatically try to recompute the cluster variables if possible

        INPUT:

        - ``use`` -- (default:True) If True, will use F-polynomials
        - ``user_labels`` -- (default:None) If set will overwrite the default cluster variable labels
        - ``user_labels_prefix`` -- (default:None) If set will overwrite the default

        EXAMPLES::

            sage: S = ClusterSeed(['A',4]); S.use_fpolys(False); S._cluster
            sage: S.use_fpolys(True)
            sage: S.cluster()
            [x0, x1, x2, x3]

            sage: S = ClusterSeed(['A',4]); S.use_fpolys(False); S.track_mutations(False); S.mutate(1)
            sage: S.use_fpolys(True)
            Traceback (most recent call last):
            ...
            ValueError: F-polynomials and Cluster Variables cannot be reconstructed from given data.
            sage: S.cluster()
            Traceback (most recent call last):
            ...
            ValueError: Clusters not being tracked

        """
        if user_labels:
            self._user_labels = user_labels
        if user_labels_prefix:
            self._user_labels_prefix = user_labels_prefix
        if self._use_fpolys != use:
            self._use_fpolys = use

            if self._use_fpolys:

                if user_labels:
                    self._sanitize_init_vars(user_labels, user_labels_prefix)
                else:
                    xs = {i:'x%s'%i for i in xrange(self._n)}
                    ys = {(i+self._n):'y%s'%i for i in xrange(self._n+self._m)}
                    self._init_vars = copy(xs)
                    self._init_vars.update(ys)

                if self._G == matrix.identity(self._n): # If we are at the root
                    if not self._use_g_vec:
                        self.use_g_vectors(True)
                    self._init_exch = dict(self._init_vars.items()[:self._n])
                    self._U = PolynomialRing(QQ,['y%s'%i for i in xrange(self._n)])
                    self._F = dict([(i,self._U(1)) for i in self._init_exch.values()])
                    self._R = PolynomialRing(QQ,[val for val in self._init_vars.values()])
                    self._y = dict([ (self._U.gen(j),prod([self._R.gen(i)**self._M[i,j] for i in xrange(self._n,self._n+self._m)])) for j in xrange(self._n)])
                    self._yhat = dict([ (self._U.gen(j),prod([self._R.gen(i)**self._M[i,j] for i in xrange(self._n+self._m)])) for j in xrange(self._n)])
                elif self._cluster:
                    raise ValueError("should not be possible to have cluster variables without f-polynomials")    # added this as a sanity check.  This error should never appear however.
                elif self._track_mut: # If we can navigate from the root to where we are
                    if not self._use_g_vec:
                        self.use_g_vectors(True)
                    catchup = ClusterSeed(self._b_initial, user_labels=user_labels, user_labels_prefix=user_labels_prefix)
                    catchup.use_c_vectors(use=self._use_c_vec,bot_is_c=self._bot_is_c)
                    catchup.mutate(self.mutations())

                    self._init_exch = catchup._init_exch
                    self._U = catchup._U
                    self._F = catchup._F
                    self._R = catchup._R
                    self._y = catchup._y
                    self._yhat = catchup._yhat
                else:
                    self._use_fpolys = False
                    self._cluster = None
                    raise ValueError("F-polynomials and Cluster Variables cannot be reconstructed from given data.")

                # since we have F polynomials, set up clusters properly
                self._cluster = None
                self.cluster()
            else:
                if user_labels:
                    print("Warning: since 'use_fpolys' is False, the parameter 'user_labels' is ignored.")
                self._init_vars = None
                self._init_exch = None
                self._U = None
                self._F = None
                self._R = None
                self._y = None
                self._yhat = None
                self._cluster = None

    def track_mutations(self, use=True):
        r"""
        Begins tracking the mutation path.

        Warning: May initialize all other data to ensure that all c, d, and g vectors agree on the start of mutations.

        INPUT:

        - ``use`` -- (default:True) If True, will begin filling the mutation path

        EXAMPLES::

            sage: S = ClusterSeed(['A',4]); S.track_mutations(False)
            sage: S.mutate(0)
            sage: S.mutations()
            Traceback (most recent call last):
            ...
            ValueError: Not recording mutation sequence.  Need to track mutations.
            sage: S.track_mutations(True)
            sage: S.g_matrix()
            [1 0 0 0]
            [0 1 0 0]
            [0 0 1 0]
            [0 0 0 1]

            sage: S.mutate([0,1])
            sage: S.mutations()
            [0, 1]
        """

        if self._track_mut != use:
            self._track_mut = use
            if self._track_mut:
                self._b_initial = self.b_matrix()
                self._mut_path = []
                use_c = self._use_c_vec
                use_d = self._use_d_vec
                use_g = self._use_g_vec
                # use_f = self._use_fpolys    #### also reinitialize F polynomials? -J
                # if use_f:
                #    self.use_fpolys(False)
                if use_g:
                    self.use_g_vectors(False)
                if use_c:
                    self.use_c_vectors(False)
                if use_d:
                    self.use_d_vectors(False)
                if use_g:
                    self.use_g_vectors()
                if use_c:
                    self.use_c_vectors()
                if use_d:
                    self.use_d_vectors()
                # if use_f:
                #    self.use_fpolys()
            else:
                self._mut_path = None

    def _sanitize_init_vars(self, user_labels, user_labels_prefix = 'x'):
        r"""
        Warning: This is an internal method that rewrites a user-given set of cluster variable names into a format that Sage can utilize.

        INPUT:

        - ``user_labels`` -- The labels that need sanitizing
        - ``user_labels_prefix`` -- (default:'x') The prefix to use for labels if integers given for labels
 
        EXAMPLES::

            sage: S = ClusterSeed(['A',4]); S._init_vars
            {0: 'x0', 1: 'x1', 2: 'x2', 3: 'x3', 4: 'y0', 5: 'y1', 6: 'y2', 7: 'y3'}
            sage: S._sanitize_init_vars([1,2,3,4],'z')
            sage: S._init_vars
            {0: 'z1', 1: 'z2', 2: 'z3', 3: 'z4'}

            sage: S = ClusterSeed(['A',4]); S._init_vars
            {0: 'x0', 1: 'x1', 2: 'x2', 3: 'x3', 4: 'y0', 5: 'y1', 6: 'y2', 7: 'y3'}
            sage: S._sanitize_init_vars(['a', 'b', 'c', 'd'])
            sage: S._init_vars
            {0: 'a', 1: 'b', 2: 'c', 3: 'd'}
        """
        self._init_vars = {}
        if isinstance(user_labels,list):
            
            for i in xrange(len(user_labels)):
                if isinstance(user_labels[i], Integer):
                    self._init_vars[i] = user_labels_prefix+user_labels[i].str()
                elif type(user_labels[i]) in [list,tuple]:
                    self._user_labels_prefix = user_labels_prefix
                    strng = self._user_labels_prefix
                    for j in user_labels[i]:
                        if isinstance(j, Integer):
                            strng = strng+"_"+j.str()
                        else:
                            strng = strng+"_"+j
                    self._init_vars[i] = strng
                else:
                    self._init_vars[i] = user_labels[i]
        elif isinstance(user_labels,dict):
            for key in user_labels:
                if type(user_labels[key]) in [list,tuple]:
                    self._user_labels_prefix = user_labels_prefix
                    strng = self._user_labels_prefix
                    for j in user_labels[key]:
                        if isinstance(j, Integer):
                            strng = strng+"_"+j.str()
                        else:
                            strng = strng+"_"+j
                    self._init_vars[key] = strng
                else:
                    self._init_vars[key] = user_labels[key]
        else:
            raise ValueError("The input 'user_labels' must be a dictionary or a list.")
        
        if len(self._init_vars.keys()) != self._n+self._m:
            raise ValueError("The number of user-defined labels is not the number of exchangeable and frozen variables.")

    def set_c_matrix(self, data):
        r"""
        Will force set the c matrix according to a matrix, a quiver, or a seed.

        INPUT:

        - ``data`` -- The matrix to set the c matrix to.  Also allowed
          to be a quiver or cluster seed, in which case the b_matrix
          is used.

        EXAMPLES::

            sage: S = ClusterSeed(['A',3]);
            sage: X = matrix([[0,0,1],[0,1,0],[1,0,0]])
            sage: S.set_c_matrix(X)
            sage: S.c_matrix()
            [0 0 1]
            [0 1 0]
            [1 0 0]

            sage: Y = matrix([[-1,0,1],[0,1,0],[1,0,0]])
            sage: S.set_c_matrix(Y)
            C matrix does not look to be valid - there exists a column containing positive and negative entries.
            Continuing...

            sage: Z = matrix([[1,0,1],[0,1,0],[2,0,2]])
            sage: S.set_c_matrix(Z)
            C matrix does not look to be valid - not a linearly independent set.
            Continuing...
        """
        if isinstance(data, ClusterQuiver):
            data = data.b_matrix()
        if isinstance(matrix, ClusterSeed):
            data=data.b_matrix()

        if data.determinant() == 0:
            print("C matrix does not look to be valid - not a linearly independent set.")
            print("Continuing...")

        # Do a quick check to make sure that each column is either all positive or all negative.
        # Can do this through green/red vertices
        greens = Set(get_green_vertices(data))
        reds = Set(get_red_vertices(data))
        if greens.intersection(reds).cardinality() > 0 or greens.union(reds).cardinality() < data.ncols():
            print("C matrix does not look to be valid - there exists a column containing positive and negative entries.")
            print("Continuing...")

        self._C = data
        self._BC = copy(self._M.stack(self._C))

    def __eq__(self, other):
        r"""
        Returns True iff ``self`` represent the same cluster seed as ``other`` and all tracked data agrees.

        EXAMPLES::

            sage: S = ClusterSeed(['A',5])
            sage: T = S.mutate( 2, inplace=False )
            sage: S.__eq__( T )
            False

            sage: T.mutate( 2 )
            sage: S.__eq__( T )
            True

            sage: S = ClusterSeed(['A',2])
            sage: T = ClusterSeed(S)
            sage: S.__eq__( T )
            True

            sage: S.mutate([0,1,0,1,0])
            sage: S.__eq__( T )
            False
            sage: S.cluster()
            [x1, x0]
            sage: T.cluster()
            [x0, x1]

            sage: S.mutate([0,1,0,1,0])
            sage: S.__eq__( T )
            True
            sage: S.cluster()
            [x0, x1]
        """
        if not isinstance(other, ClusterSeed):
            return False
        g_vec = True
        c_vec = True
        d_vec = True
        clusters = True
        ExMat = self._M == other._M
        if self._use_fpolys and other._use_fpolys:
            clusters = self.cluster() == other.cluster() and self.ground_field() == other.ground_field()
        elif self._use_g_vec and other._use_g_vec:
            g_vec = self.g_matrix() == other.g_matrix()
        if self._use_c_vec and other._use_c_vec:
            c_vec = self.c_matrix() == other.c_matrix()
        if self._use_d_vec and other._use_d_vec:
            d_vec = self.d_matrix() == other.d_matrix()
        return g_vec and c_vec and d_vec and clusters and ExMat

    def __hash__(self):
        """
        Return a hash of ``self``.

        EXAMPLES::

            sage: Q = ClusterSeed(['A',5])
            sage: hash(Q)  # indirect doctest
            -5649412990944896369  # 64-bit
            222337679  # 32-bit
        """
        # mat_hash = self._M.__hash__()
        if self._use_fpolys:
            return hash(tuple(self.cluster()))
        elif self._use_g_vec:
            return hash(self.g_matrix())
        elif self._use_c_vec:
            return hash(self.c_matrix())
        elif self._use_d_vec:
            return hash(self.d_matrix())

    def _repr_(self):
        r"""
        Returns the description of ``self``.

        EXAMPLES::

            sage: S = ClusterSeed(['A',5])
            sage: S._repr_()
            "A seed for a cluster algebra of rank 5 of type ['A', 5]"

            sage: S=ClusterSeed(['B',2])
            sage: T=S.principal_extension()
            sage: T._repr_()
            "A seed for a cluster algebra of rank 2 of type ['B', 2] with principal coefficients"
        """
        name = self._description
        if self._mutation_type:
            if type( self._mutation_type ) in [QuiverMutationType_Irreducible,QuiverMutationType_Reducible]:
                name += ' of type ' + str(self._mutation_type)
            # the following case allows description of 'undetermined finite mutation type'
            else:
                name += ' of ' + self._mutation_type
        if self._is_principal:
            name += ' with principal coefficients'
        elif self._m == 1:
            name += ' with %s frozen variable'%self._m
        elif self._m > 1:
            name += ' with %s frozen variables'%self._m
        return name

    def plot(self, circular=False, mark=None, save_pos=False, force_c =False, with_greens=False, add_labels = False):
        r"""
        Returns the plot of the quiver of ``self``.

        INPUT:

        - ``circular`` -- (default:False) if True, the circular plot is chosen, otherwise >>spring<< is used.
        - ``mark`` -- (default: None) if set to i, the vertex i is highlighted.
        - ``save_pos`` -- (default:False) if True, the positions of the vertices are saved.
        - ``force_c`` -- (default:False) if True, will show the frozen vertices even if they were never initialized
        - ``with_greens`` -- (default:False) if True, will display the green vertices in green
        - ``add_labels`` -- (default:False) if True, will use the initial variables as labels

        EXAMPLES::

            sage: S = ClusterSeed(['A',5])
            sage: pl = S.plot()
            sage: pl = S.plot(circular=True)
        """

        greens = []
        if with_greens:
            greens = self.green_vertices()

        if force_c:
            quiver = ClusterQuiver(self._BC)
        elif add_labels:
            # relabelling multiple times causes errors, so we need to always do it in place
            quiver = self.quiver().relabel(self._init_vars, inplace=True)
        else:
            quiver = self.quiver()

        return quiver.plot(circular=circular,mark=mark,save_pos=save_pos, greens=greens)

    def show(self, fig_size=1, circular=False, mark=None, save_pos=False, force_c = False, with_greens= False, add_labels = False):
        r"""
        Shows the plot of the quiver of ``self``.

        INPUT:

        - ``fig_size`` -- (default: 1) factor by which the size of the plot is multiplied.
        - ``circular`` -- (default: False) if True, the circular plot is chosen, otherwise >>spring<< is used.
        - ``mark`` -- (default: None) if set to i, the vertex i is highlighted.
        - ``save_pos`` -- (default:False) if True, the positions of the vertices are saved.
        - ``force_c`` -- (default:False) if True, will show the frozen vertices even if they were never initialized
        - ``with_greens`` -- (default:False) if True, will display the green vertices in green
        - ``add_labels`` -- (default:False) if True, will use the initial variables as labels

        TESTS::

            sage: S = ClusterSeed(['A',5])
            sage: S.show() # long time
        """

        greens = []
        if with_greens:
            greens = self.green_vertices()

        if force_c:
            quiver = ClusterQuiver(self._BC)
        elif add_labels:
            # relabelling multiple times causes errors, so we need to always do it in place
            quiver = self.quiver().relabel(self._init_vars, inplace=True)
        else:
            quiver = self.quiver()

        quiver.show(fig_size=fig_size, circular=circular,mark=mark,save_pos=save_pos, greens=greens)

    def interact(self, fig_size=1, circular=True):
        r"""
        Only in *notebook mode*. Starts an interactive window for cluster seed mutations.

        INPUT:

        - ``fig_size`` -- (default: 1) factor by which the size of the plot is multiplied.
        - ``circular`` -- (default: True) if True, the circular plot is chosen, otherwise >>spring<< is used.

        TESTS::

            sage: S = ClusterSeed(['A',4])
            sage: S.interact() # long time
            'The interactive mode only runs in the Sage notebook.'
        """
        ## Also update so works in cloud and not just notebook
        from sage.plot.plot import EMBEDDED_MODE
        from sagenb.notebook.interact import interact, selector
        from sage.misc.all import html,latex
        from sage.repl.rich_output.pretty_print import pretty_print

        if not EMBEDDED_MODE:
            return "The interactive mode only runs in the Sage notebook."
        else:
            seq = []
            sft = [True]
            sss = [True]
            ssv = [True]
            ssm = [True]
            ssl = [True]
            @interact
            def player(k=selector(values=range(self._n), nrows = 1,
                                  label='Mutate at: '),
                       show_seq=("Mutation sequence:", True),
                       show_vars=("Cluster variables:", True),
                       show_matrix=("B-Matrix:", True),
                       show_lastmutation=("Show last mutation:", True)):
                ft, ss, sv, sm, sl = sft.pop(), sss.pop(), ssv.pop(), ssm.pop(), ssl.pop()
                if ft:
                    self.show(fig_size=fig_size, circular=circular)
                elif show_seq is not ss or show_vars is not sv or show_matrix is not sm or show_lastmutation is not sl:
                    if seq and show_lastmutation:
                        self.show(fig_size=fig_size, circular=circular,
                                  mark=seq[len(seq) - 1])
                    else:
                        self.show(fig_size=fig_size, circular=circular )
                else:
                    self.mutate(k)
                    seq.append(k)
                    if not show_lastmutation:
                        self.show(fig_size=fig_size, circular=circular)
                    else:
                        self.show(fig_size=fig_size, circular=circular, mark=k)
                sft.append(False)
                sss.append(show_seq)
                ssv.append(show_vars)
                ssm.append(show_matrix)
                ssl.append(show_lastmutation)
                if show_seq:
                    pretty_print(html("Mutation sequence: $" + str( [ seq[i] for i in xrange(len(seq)) ] ).strip('[]') + "$"))
                if show_vars:
                    pretty_print(html("Cluster variables:"))
                    table = "$\\begin{align*}\n"
                    for i in xrange(self._n):
                        table += "\tv_{%s} &= " % i + latex(self.cluster_variable(i)) + "\\\\ \\\\\n"
                    table += "\\end{align*}$"
                    pretty_print(html("$ $"))
                    pretty_print(html(table))
                    pretty_print(html("$ $"))
                if show_matrix:
                    pretty_print(html("B-Matrix:"))
                    pretty_print(html(self._M))
                    pretty_print(html("$ $"))

    def save_image(self, filename, circular=False, mark=None, save_pos=False):
        r"""
        Saves the plot of the underlying digraph of the quiver of ``self``.

        INPUT:

        - ``filename`` -- the filename the image is saved to.
        - ``circular`` -- (default: False) if True, the circular plot is chosen, otherwise >>spring<< is used.
        - ``mark`` -- (default: None) if set to i, the vertex i is highlighted.
        - ``save_pos`` -- (default:False) if True, the positions of the vertices are saved.

        EXAMPLES::

            sage: S = ClusterSeed(['F',4,[1,2]])
            sage: S.save_image(os.path.join(SAGE_TMP, 'sage.png'))
        """
        graph_plot = self.plot( circular=circular, mark=mark, save_pos=save_pos)
        graph_plot.save( filename=filename )

    def b_matrix(self):
        r"""
        Returns the `B` *-matrix* of ``self``.

        EXAMPLES::

            sage: ClusterSeed(['A',4]).b_matrix()
            [ 0  1  0  0]
            [-1  0 -1  0]
            [ 0  1  0  1]
            [ 0  0 -1  0]

            sage: ClusterSeed(['B',4]).b_matrix()
            [ 0  1  0  0]
            [-1  0 -1  0]
            [ 0  1  0  1]
            [ 0  0 -2  0]

            sage: ClusterSeed(['D',4]).b_matrix()
            [ 0  1  0  0]
            [-1  0 -1 -1]
            [ 0  1  0  0]
            [ 0  1  0  0]

            sage: ClusterSeed(QuiverMutationType([['A',2],['B',2]])).b_matrix()
            [ 0  1  0  0]
            [-1  0  0  0]
            [ 0  0  0  1]
            [ 0  0 -2  0]
        """
        return copy(self._M)

    def ground_field(self):
        r"""
        Returns the *ground field* of the cluster of ``self``.

        EXAMPLES::

            sage: S = ClusterSeed(['A',3])
            sage: S.ground_field()
            Multivariate Polynomial Ring in x0, x1, x2, y0, y1, y2 over Rational Field
        """
        return self._R

    def x(self,k):
        r"""
        Returns the `k` *-th initial cluster variable* for the associated cluster seed, or the cluster variable of the corresponding vertex in self.quiver.

        EXAMPLES::

            sage: S = ClusterSeed(['A',3])
            sage: S.mutate([2,1])
            sage: S.x(0)
            x0

            sage: S.x(1)
            x1

            sage: S.x(2)
            x2
            
            sage: S = ClusterSeed(DiGraph([['a','b'],['b','c']]),frozen = ['c'])
            sage: S.x(0)
            a
            sage: S.x('a')
            a
        """

        if self._use_fpolys:
            if k in range(self._n):
                x = self._R.gens()[k]
            elif k in self.nlist():
                x = self._R.gens()[self._nlist.index(k)]
                
            return ClusterVariable(FractionField(self._R), x.numerator(), x.denominator(), mutation_type=self._mutation_type, variable_type='cluster variable' ,xdim=self._n)
        else:
            raise ValueError("The input is not in an index of a cluster variable.")

    def y(self,k):
        r"""
        Returns the `k` *-th initial coefficient (frozen variable)* for the associated cluster seed, or the cluster variable of the corresponding vertex in self.quiver.

        EXAMPLES::

            sage: S = ClusterSeed(['A',3]).principal_extension()
            sage: S.mutate([2,1])
            sage: S.y(0)
            y0

            sage: S.y(1)
            y1

            sage: S.y(2)
            y2
            
            sage: S = ClusterSeed(DiGraph([['a','b'],['b','c']]),frozen = ['c'])
            sage: S.y(0)
            c
            sage: S.y('c')
            c
        """

        if self._use_fpolys:
            if k in range(self._m):
                x = self._R.gens()[self._n+k]
            elif k in self.mlist():
                x = self._R.gens()[self._mlist.index(k) + self._n]
            return ClusterVariable( FractionField(self._R), x.numerator(), x.denominator(), mutation_type=self._mutation_type, variable_type='frozen variable',xdim=self._n )
        else:
            raise ValueError("The input is not in an index of a frozen variable.")

    def n(self):
        r"""
        Returns the number of *exchangeable variables* of ``self``.

        EXAMPLES::

            sage: S = ClusterSeed(['A',3])
            sage: S.n()
            3
        """
        return self._n

    def m(self):
        r"""
        Returns the number of *frozen variables* of ``self``.

        EXAMPLES::

            sage: S = ClusterSeed(['A',3])
            sage: S.n()
            3

            sage: S.m()
            0

            sage: S = S.principal_extension()
            sage: S.m()
            3
        """
        return self._m
    
    def nlist(self):
        r"""
        Returns the list of *exchangable variables* of ``self``.
        
        EXAMPLES::
        
            sage: S = ClusterSeed(DiGraph([['a','b'],['c','b'],['c','d'],['e','d']]), frozen = ['b','d'])
            sage: S.nlist()
            ['a', 'c', 'e']
        """
        return self._nlist
    
    def mlist(self):
        r"""
        Returns the list of *frozen variables* of ``self``.
        
        EXAMPLES::
        
            sage: S = ClusterSeed(DiGraph([['a','b'],['c','b'],['c','d'],['e','d']]), frozen = ['b','d'])
            sage: S.mlist()
            ['b', 'd']
        """
        return self._mlist

    def mutations(self):
        r"""
        Returns the list of mutations ``self`` has undergone if they are being tracked.

        Examples::

            sage: S = ClusterSeed(['A',3])
            sage: S.mutations()
            []

            sage: S.mutate([0,1,0,2])
            sage: S.mutations()
            [0, 1, 0, 2]

            sage: S.track_mutations(False)
            sage: S.mutations()
            Traceback (most recent call last):
            ...
            ValueError: Not recording mutation sequence.  Need to track mutations.
        """
        if self._track_mut:
            return copy(self._mut_path)
        else:
            raise ValueError("Not recording mutation sequence.  Need to track mutations.")

    def cluster_variable(self, k):
        r"""
        Generates a cluster variable using F-polynomials

        EXAMPLES::

            sage: S = ClusterSeed(['A',3])
            sage: S.mutate([0,1])
            sage: S.cluster_variable(0)
            (x1 + 1)/x0
            sage: S.cluster_variable(1)
            (x0*x2 + x1 + 1)/(x0*x1)
        """
        if self._use_fpolys:
            IE = self._init_exch.values()
            if (k in xrange(self._n)) or (k in IE):
                if k in xrange(self._n):
                    pass
                elif k in IE:
                    k = IE.index(k)

                g_mon = prod([self._R.gen(i)**self._G[i,k] for i in xrange(self._n)])
                F_num = self._F[IE[k]].subs(self._yhat)
                F_den = self._R(self._F[IE[k]].subs(self._y).denominator())
                cluster_variable = g_mon*F_num*F_den

                return ClusterVariable(FractionField(self._R), cluster_variable.numerator(), cluster_variable.denominator(), mutation_type=self._mutation_type,  variable_type='cluster variable',xdim=self._n)
            else:
                raise ValueError('No cluster variable with index or label ' + str(k) + '.')
        elif self._track_mut: # if we can recreate the clusters
            catchup = ClusterSeed(self._b_initial, user_labels=self._user_labels, user_labels_prefix=self._user_labels_prefix)
            catchup.use_c_vectors(use=self._use_c_vec, bot_is_c=self._bot_is_c)
            catchup.mutate(self.mutations())
            return catchup.cluster_variable(k)
        else:
            raise ValueError('Clusters not being tracked')
            return None

    def cluster(self):
        r"""
        Returns a copy of the *cluster* of ``self``.

        EXAMPLES::

            sage: S = ClusterSeed(['A',3])
            sage: S.cluster()
            [x0, x1, x2]

            sage: S.mutate(1)
            sage: S.cluster()
            [x0, (x0*x2 + 1)/x1, x2]

            sage: S.mutate(2)
            sage: S.cluster()
            [x0, (x0*x2 + 1)/x1, (x0*x2 + x1 + 1)/(x1*x2)]

            sage: S.mutate([2,1])
            sage: S.cluster()
            [x0, x1, x2]
        """

        if not self._use_fpolys:
            if self._track_mut: # if we can recreate the clusters
                catchup = ClusterSeed(self._b_initial, user_labels=self._user_labels, user_labels_prefix=self._user_labels_prefix)
                catchup.use_c_vectors(use=self._use_c_vec, bot_is_c=self._bot_is_c)
                catchup.mutate(self.mutations())
                return catchup.cluster()
            else:
                raise ValueError('Clusters not being tracked')
        elif self._cluster is None:
            self._cluster = [self.cluster_variable(k) for k in range(self._n)]
        return copy(self._cluster)

    def _f_mutate( self, k):
        r"""
        An internal procedure that returns ``self`` with F-polynomials mutated at k.

        WARNING: This function assumes you are sending it good data

        EXAMPLES::

            sage: S = ClusterSeed(['A',3])
            sage: S._f_mutate(0)
            sage: S.f_polynomial(0)
            y0 + 1
        """
        if self._use_fpolys:
            IE = self._init_exch.values()
        else:
            IE = []

        F = self._F
        B = self.b_matrix()
        C = self.c_matrix()

        # F-polynomials
        pos = self._U(1)
        neg = self._U(1)

        for j in xrange(self._n):
            if C[j,k] > 0:
                pos *= self._U.gen(j)**C[j,k]
            else:
                neg *= self._U.gen(j)**(-C[j,k])
            if B[j,k] > 0:
                pos *= F[IE[j]]**B[j,k]
            else:
                neg *= F[IE[j]]**(-B[j,k])

        # can the following be improved?
        self._F[IE[k]] = (pos+neg)//F[IE[k]]

    def f_polynomial(self,k):
        r"""
        Returns the ``k``-th *F-polynomial* of ``self``. It is obtained from the
        ``k``-th cluster variable by setting all `x_i` to `1`.

        Warning: this method assumes the sign-coherence conjecture and that the
        input seed is sign-coherent (has an exchange matrix with columns of like signs).
        Otherwise, computational errors might arise.

        EXAMPLES::

            sage: S = ClusterSeed(['A',3]).principal_extension()
            sage: S.mutate([2,1,2])
            sage: [S.f_polynomial(k) for k in range(3)]
            [1, y1*y2 + y2 + 1, y1 + 1]

            sage: S = ClusterSeed(Matrix([[0,1],[-1,0],[1,0],[-1,1]])); S.use_c_vectors(bot_is_c=True); S
            A seed for a cluster algebra of rank 2 with 2 frozen variables
            sage: T = ClusterSeed(Matrix([[0,1],[-1,0]])).principal_extension(); T
            A seed for a cluster algebra of rank 2 with principal coefficients
            sage: S.mutate(0)
            sage: T.mutate(0)
            sage: S.f_polynomials()
            [y0 + y1, 1]
            sage: T.f_polynomials()
            [y0 + 1, 1]
        """
        if self._use_fpolys:
            IE = self._init_exch.values()
            if k in xrange(self._n):
                pass
            elif k in IE:
                k = IE.index(k)
            else:
                raise ValueError("The cluster seed does not have a cluster variable of index %s."%k)

            return self._F[IE[k]]
        elif self._track_mut:
            catchup = ClusterSeed(self._b_initial, user_labels=self._user_labels, user_labels_prefix=self._user_labels_prefix)
            catchup.use_c_vectors(use=self._use_c_vec, bot_is_c=self._bot_is_c)
            catchup.mutate(self.mutations())

            return catchup.f_polynomial(k)
        else:
            raise ValueError("Turn on use_fpolys to get F polynomial %s."%k)

    def f_polynomials(self):
        r"""
        Returns all *F-polynomials* of ``self``. These are obtained from the
        cluster variables by setting all `x_i`'s to `1`.

        Warning: this method assumes the sign-coherence conjecture and that the
        input seed is sign-coherent (has an exchange matrix with columns of like signs).
        Otherwise, computational errors might arise.

        EXAMPLES::

            sage: S = ClusterSeed(['A',3]).principal_extension()
            sage: S.mutate([2,1,2])
            sage: S.f_polynomials()
            [1, y1*y2 + y2 + 1, y1 + 1]
        """

        return [self.f_polynomial(i) for i in xrange(self._n)]

    def g_vector(self,k):
        r"""
        Returns the ``k``-th *g-vector* of ``self``. This is the degree vector
        of the ``k``-th cluster variable after setting all `y_i`'s to `0`.

        Warning: this method assumes the sign-coherence conjecture and that the
        input seed is sign-coherent (has an exchange matrix with columns of like signs).
        Otherwise, computational errors might arise.

        EXAMPLES::

            sage: S = ClusterSeed(['A',3]).principal_extension()
            sage: S.mutate([2,1,2])
            sage: [ S.g_vector(k) for k in range(3) ]
            [(1, 0, 0), (0, 0, -1), (0, -1, 0)]
        """

        if not (self._is_principal or self._use_g_vec or (self._use_fpolys and self._cluster)):
            raise ValueError("Unable to calculate g-vectors. Need to use g vectors.")
        if k not in range(self._n):
            raise ValueError("The cluster seed does not have a cluster variable of index %s."%k)

        if self._use_g_vec: # This implies the g-matrix is maintained by the mutate function and will always be up to date
            return copy(self._G.column(k))
        elif self._use_fpolys and self._cluster:
            f = copy(self.cluster_variable(k))
            eval_dict = dict( [ ( self.y(i), 0 ) for i in range(self._m) ] )
            f0 = f.subs(eval_dict)
            d1 = f0.numerator().degrees()
            d2 = f0.denominator().degrees()
            return tuple( d1[i] - d2[i] for i in range(self._n) )
        else: # in the is_principal=True case
            try:
                # ensure that we cannot create a loop by calling g_matrix() here by filtering out loop causing conditions in the previous if-elif sections
                return self.g_matrix().column(k)
            except ValueError:
                raise ValueError("Unable to calculate g-vectors. Need to use g vectors.")

    def g_matrix(self, show_warnings=True):
        r"""
        Returns the matrix of all *g-vectors* of ``self``. These are the degree vectors
        of the cluster variables after setting all `y_i`'s to `0`.

        Warning: this method assumes the sign-coherence conjecture and that the
        input seed is sign-coherent (has an exchange matrix with columns of like signs).
        Otherwise, computational errors might arise.

        EXAMPLES::

            sage: S = ClusterSeed(['A',3]).principal_extension()
            sage: S.mutate([2,1,2])
            sage: S.g_matrix()
            [ 1  0  0]
            [ 0  0 -1]
            [ 0 -1  0]

            sage: S = ClusterSeed(['A',3])
            sage: S.mutate([0,1])
            sage: S.g_matrix()
            [-1 -1  0]
            [ 1  0  0]
            [ 0  0  1]

            sage: S = ClusterSeed(['A',4]); S.use_g_vectors(False); S.use_fpolys(False); S.g_matrix()
            [1 0 0 0]
            [0 1 0 0]
            [0 0 1 0]
            [0 0 0 1]

            sage: S = ClusterSeed(['A',4])
            sage: S.use_g_vectors(False); S.use_c_vectors(False); S.use_fpolys(False); S.track_mutations(False); S.g_matrix()
            Traceback (most recent call last):
            ...
            ValueError: Unable to calculate g-vectors. Need to use g vectors.
        """

        from sage.matrix.all import matrix
        if self._use_g_vec:
            return copy(self._G)
        elif self._use_fpolys and self._cluster: # This only calls g_vector when it will not create a loop.
            return matrix( [ self.g_vector(k) for k in range(self._n) ] ).transpose()
        elif self._use_c_vec:
            if self.b_matrix().is_skew_symmetric():
                return copy(self._C).inverse().transpose()
            elif self._track_mut:
                BC1 = copy(self._b_initial[0:self._n])
                BC1 = -BC1.transpose()
                BC1 = BC1.stack(matrix.identity(self._n))
                seq = iter(self.mutations())
                for k in seq:
                    BC1.mutate(k)
                return copy(BC1[self._n:2*self._n]).inverse().transpose()
            else:
                raise ValueError("Unable to calculate g-vectors. Need to use g vectors.")
        elif self._track_mut:
            catchup = ClusterSeed(self._b_initial)
            catchup.use_fpolys(False)
            catchup.mutate(self.mutations())
            return catchup.g_matrix()
        elif show_warnings:
            raise ValueError("Unable to calculate g-vectors. Need to use g vectors.")
        else:
            return None

    def _g_mutate(self, k):
        r"""
        An internal procedure that returns ``self`` with g-vectors mutated at k.

        .. WARNING::

            This function assumes you are sending it good data.

        EXAMPLES::

            sage: S = ClusterSeed(['A',3])
            sage: S._g_mutate(0)
            sage: S.g_vector(0)
            (-1, 1, 0)

        REFERENCES:

        .. [NaZe2011] Tomoki Nakanishi and Andrei Zelevinsky
           *On Tropical Dualities In Cluster Algebras*
           :arxiv:`1101.3736v3`
        """
        from sage.matrix.all import identity_matrix

        if self._use_fpolys:
            IE = self._init_exch.values()
        else:
            IE = []

        B = self.b_matrix()
        C = self.c_matrix()

        # G-matrix
        J = identity_matrix(self._n)
        if any(x > 0 for x in C.column(k)):
            eps = +1
        else:
            eps = -1
        for j in xrange(self._n):
            J[j,k] += max(0, -eps*B[j,k])
        J[k,k] = -1
        self._G = self._G*J

    def c_vector(self,k):
        r"""
        Returns the ``k``-th *c-vector* of ``self``. It is obtained as the
        ``k``-th column vector of the bottom part of the ``B``-matrix of ``self``.

        Warning: this method assumes the sign-coherence conjecture and that the
        input seed is sign-coherent (has an exchange matrix with columns of like signs).
        Otherwise, computational errors might arise.

        EXAMPLES::

            sage: S = ClusterSeed(['A',3]).principal_extension()
            sage: S.mutate([2,1,2])
            sage: [ S.c_vector(k) for k in range(3) ]
            [(1, 0, 0), (0, 0, -1), (0, -1, 0)]

            sage: S = ClusterSeed(Matrix([[0,1],[-1,0],[1,0],[-1,1]])); S
            A seed for a cluster algebra of rank 2 with 2 frozen variables
            sage: S.c_vector(0)
            (1, 0)

            sage: S = ClusterSeed(Matrix([[0,1],[-1,0],[1,0],[-1,1]])); S.use_c_vectors(bot_is_c=True); S
            A seed for a cluster algebra of rank 2 with 2 frozen variables
            sage: S.c_vector(0)
            (1, -1)

        """
        if k not in range(self._n):
            raise ValueError("The cluster seed does not have a c-vector of index %s."%k)
        if not (self._is_principal or self._use_c_vec):
            raise ValueError("Requires C vectors to use.")
        if self._use_c_vec:
            return self.c_matrix().column(k)
        else:
            return tuple( self._M[i,k] for i in range(self._n,self._n+self._m) )

    def c_matrix(self,show_warnings=True):
        r"""
        Returns all *c-vectors* of ``self``.

        Warning: this method assumes the sign-coherence conjecture and that the
        input seed is sign-coherent (has an exchange matrix with columns of like signs).
        Otherwise, computational errors might arise.

        EXAMPLES::

            sage: S = ClusterSeed(['A',3]).principal_extension()
            sage: S.mutate([2,1,2])
            sage: S.c_matrix()
            [ 1  0  0]
            [ 0  0 -1]
            [ 0 -1  0]

            sage: S = ClusterSeed(['A',4]);
            sage: S.use_g_vectors(False); S.use_fpolys(False);  S.use_c_vectors(False);  S.use_d_vectors(False); S.track_mutations(False); 
            sage: S.c_matrix()
            Traceback (most recent call last):
            ...
            ValueError: Unable to calculate c-vectors. Need to use c vectors.
        """

        if self._bot_is_c:
            return copy(self._M[self._m:(self._n+self._m),:self._n])
        elif self._use_c_vec:
            return copy(self._C)
        elif self._use_g_vec or self._use_fpolys: #both of these will populate g_matrix() successfully
            if self.b_matrix().is_skew_symmetric():
                return self.g_matrix().inverse().transpose()
            elif self._track_mut:
                BC1 = copy(self._b_initial[0:self._n])
                BC1 = BC1.stack(matrix.identity(self._n))
                seq = iter(self.mutations())
                for k in seq:
                    BC1.mutate(k)
                return copy(BC1[self._n:2*self._n])
            else:
                raise ValueError("Unable to calculate c-vectors. Need to use c vectors.")
        elif self._track_mut:
            BC1 = copy(self._b_initial[0:self._n])
            BC1 = BC1.stack(matrix.identity(self._n))
            seq = iter(self.mutations())
            for k in seq:
                BC1.mutate(k)
            return copy(BC1[self._n:2*self._n])
        elif show_warnings:
            raise ValueError("Unable to calculate c-vectors. Need to use c vectors.")
        else:
            return None

    def d_vector(self, k):
        r"""
        Returns the ``k``-th *d-vector* of ``self``. This is the exponent vector
        of the denominator of the ``k``-th cluster variable.

        EXAMPLES::

            sage: S = ClusterSeed(['A',3])
            sage: S.mutate([2,1,2])
            sage: [ S.d_vector(k) for k in range(3) ]
            [(-1, 0, 0), (0, 1, 1), (0, 1, 0)]
        """
        from sage.modules.free_module_element import vector

        if self._use_d_vec:
            return copy(self._D).column(k)
        elif self._use_fpolys:
            f = self.cluster_variable(k)
            if f in self._R.gens():
                return -vector(f.numerator().monomials()[0].exponents()[0][:self._n])
            return vector(f.denominator().monomials()[0].exponents()[0][:self._n])
        elif self._track_mut:
            catchup = ClusterSeed(self._b_initial)
            catchup.use_fpolys(False)
            catchup.use_g_vectors(False)
            catchup.use_c_vectors(False)

            catchup.mutate(self.mutations())
            return copy(catchup._D).column(k)
        else:
            raise ValueError("Unable to calculate d-vector %s. Need to use d vectors."%k)

    def d_matrix(self, show_warnings=True):
        r"""
        Returns the matrix of *d-vectors* of ``self``.

        EXAMPLES::
            sage: S = ClusterSeed(['A',4]); S.d_matrix()
            [-1  0  0  0]
            [ 0 -1  0  0]
            [ 0  0 -1  0]
            [ 0  0  0 -1]
            sage: S.mutate([1,2,1,0,1,3]); S.d_matrix()
            [1 1 0 1]
            [1 1 1 1]
            [1 0 1 1]
            [0 0 0 1]


        """
        if not (self._use_d_vec or self._use_fpolys or self._track_mut):
            #raise ValueError("No d-vectors initialized.")
            raise ValueError("Unable to calculate d-vectors. Need to use d vectors.")
        if self._use_d_vec:
            return copy(self._D)
        elif self._use_fpolys:
            return matrix( [ self.d_vector(k) for k in range(self._n) ] ).transpose()
        elif self._track_mut:
            catchup = ClusterSeed(self._b_initial)
            catchup.use_fpolys(False)
            catchup.use_g_vectors(False)
            catchup.use_c_vectors(False)
            catchup.track_mutations(False)

            catchup.mutate(self.mutations())
            return catchup.d_matrix()
        elif show_warnings:
            raise ValueError("No valid way to calculate d-vectors")

    def _d_mutate(self, k):
        r"""
        An internal procedure that returns ``self`` with d-vectors mutated at k.

        WARNING: This function assumes you are sending it good data (does not check for sanitized inputs)

        EXAMPLES::

            sage: S = ClusterSeed(['A',3])
            sage: S._d_mutate(0)
            sage: S.d_matrix()
            [ 1  0  0]
            [ 0 -1  0]
            [ 0  0 -1]
            sage: S.d_vector(0)
            (1, 0, 0)

        """
        if self._use_fpolys:
            IE = self._init_exch.values()
        else:
            IE = []

        B = self.b_matrix()
        D = copy(self._D)
        dnew = copy(-D.column(k))
        dp = copy( dnew.parent().zero() )
        dn = copy( dnew.parent().zero() )
        dmax = copy( dnew.parent().zero() )

        for j in xrange(self._n):
            if B[j,k] >0:
                dp += B[j,k]*D.column(j)
            elif B[j,k] <0:
                dn -= B[j,k]*D.column(j)
        for i in xrange(self._n):
            dmax[i] = max(dp[i],dn[i])
        self._D.set_column(k,dnew+dmax)

    def coefficient(self,k):
        r"""
        Returns the *coefficient* of ``self`` at index ``k``, or vertex k if k is not an index.

        EXAMPLES::

            sage: S = ClusterSeed(['A',3]).principal_extension()
            sage: S.mutate([2,1,2])
            sage: [ S.coefficient(k) for k in range(3) ]
            [y0, 1/y2, 1/y1]
        """
        from sage.misc.all import prod
        
        if k in self.nlist():
            k = self.nlist().index(k)
        if k not in range(self._n):
            raise ValueError("The cluster seed does not have a coefficient of index %s."%k)
        if self._m == 0:
            return self.x(0)**0
        else:
            try:    # are c vectors being tracked?
                exp = self.c_vector(k)
            except:    # if not try and reconstruct them
                try:
                    exp = self.c_matrix().column(k)
                except:
                    raise ValueError("Unable to calculate coefficients without c vectors enabled.")

            return prod( self.y(i)**exp[i] for i in xrange(self._m) )

    def coefficients(self):
        r"""
        Returns all *coefficients* of ``self``.

        EXAMPLES::

            sage: S = ClusterSeed(['A',3]).principal_extension()
            sage: S.mutate([2,1,2])
            sage: S.coefficients()
            [y0, 1/y2, 1/y1]
        """
        # exceptions are caught in the subroutine.
        return [ self.coefficient(k) for k in range(self._n) ]

    def quiver(self):
        r"""
        Returns the *quiver* associated to ``self``.

        EXAMPLES::

            sage: S = ClusterSeed(['A',3])
            sage: S.quiver()
            Quiver on 3 vertices of type ['A', 3]
        """
        from sage.combinat.cluster_algebra_quiver.quiver import ClusterQuiver
        if self._quiver is None:
            self._quiver = ClusterQuiver( self._M , user_labels = self._nlist + self._mlist )
        return self._quiver

    def is_acyclic(self):
        r"""
        Returns True iff self is acyclic (i.e., if the underlying quiver is acyclic).

        EXAMPLES::

            sage: ClusterSeed(['A',4]).is_acyclic()
            True

            sage: ClusterSeed(['A',[2,1],1]).is_acyclic()
            True

            sage: ClusterSeed([[0,1],[1,2],[2,0]]).is_acyclic()
            False
        """

        return self.quiver()._digraph.is_directed_acyclic()

    def is_bipartite(self,return_bipartition=False):
        r"""
        Returns True iff self is bipartite (i.e., if the underlying quiver is bipartite).

        INPUT:

        - return_bipartition -- (default:False) if True, the bipartition is returned in the case of ``self`` being bipartite.

        EXAMPLES::

            sage: ClusterSeed(['A',[3,3],1]).is_bipartite()
            True

            sage: ClusterSeed(['A',[4,3],1]).is_bipartite()
            False
        """

        return self.quiver().is_bipartite(return_bipartition=return_bipartition)

    def green_vertices(self):
        r"""
        Return the list of green vertices of ``self``.

        A vertex is defined to be green if its c-vector has all non-positive
        entries. More information on green vertices can be found at [BDP2013]_

        OUTPUT:

        The green vertices as a list of integers.

        EXAMPLES::

            sage: ClusterSeed(['A',3]).principal_extension().green_vertices()
            [0, 1, 2]

            sage: ClusterSeed(['A',[3,3],1]).principal_extension().green_vertices()
            [0, 1, 2, 3, 4, 5]
        """

        # Make sure we have c vectors
        if not self._use_c_vec:
            raise ValueError("Must use c vectors to grab the vertices.")

        return get_green_vertices(self._C)

    def first_green_vertex(self):
        r"""
        Return the first green vertex of ``self``.

        A vertex is defined to be green if its c-vector has all non-positive entries.
        More information on green vertices can be found at [BDP2013]_

        EXAMPLES::

            sage: ClusterSeed(['A',3]).principal_extension().first_green_vertex()
            0

            sage: ClusterSeed(['A',[3,3],1]).principal_extension().first_green_vertex()
            0
        """
        # Make sure we have c vectors
        if not self._use_c_vec:
            raise ValueError("Must use c vectors to grab the vertices.")

        greens = self.green_vertices()
        if len(greens) > 0:
            return greens[0]

        return None

    def red_vertices(self):
        r"""
        Return the list of red vertices of ``self``.

        A vertex is defined to be red if its c-vector has all non-negative entries.
        More information on red vertices can be found at [BDP2013]_.

        OUTPUT:

        The red vertices as a list of integers.

        EXAMPLES::

            sage: ClusterSeed(['A',3]).principal_extension().red_vertices()
            []

            sage: ClusterSeed(['A',[3,3],1]).principal_extension().red_vertices()
            []

            sage: Q = ClusterSeed(['A',[3,3],1]).principal_extension();
            sage: Q.mutate(1);
            sage: Q.red_vertices()
            [1]

        """
        # Make sure we have c vectors on
        if not self._use_c_vec:
            raise ValueError("Must use c vectors to grab the vertices.")

        return get_red_vertices(self._C)

    def first_red_vertex(self):
        r"""
        Return the first red vertex of ``self``.

        A vertex is defined to be red if its c-vector has all non-negative entries.
        More information on red vertices can be found at [BDP2013]_.

        EXAMPLES::

            sage: ClusterSeed(['A',3]).principal_extension().first_red_vertex()

            sage: ClusterSeed(['A',[3,3],1]).principal_extension().first_red_vertex()

            sage: Q = ClusterSeed(['A',[3,3],1]).principal_extension();
            sage: Q.mutate(1);
            sage: Q.first_red_vertex()
            1

        """
        # Make sure we have c vectors
        if not self._use_c_vec:
            raise ValueError("Must use c vectors to grab the vertices.")

        reds = self.red_vertices()
        if len(reds) > 0:
            return reds[0]

        return None

    def urban_renewals(self, return_first=False):
        r"""
        Return the list of the urban renewal vertices of ``self``.

        An urban renewal vertex is one in which there are two arrows pointing
        toward the vertex and two arrows pointing away.

        INPUT:

        - ``return_first`` -- (default:False) if True, will return the first urban renewal

        OUTPUT:

        A list of vertices (as integers)

        EXAMPLES::

            sage: G = ClusterSeed(['GR',[4,9]]); G.urban_renewals()
            [5, 6]
        """
        vertices = []
        for i in range(self._n):
            if self.quiver().digraph().in_degree(i) == 2 and self.quiver().digraph().out_degree(i) == 2:
                if return_first:
                    return i
                vertices.append(i)

        if return_first:
            return None
        return vertices

    def first_urban_renewal(self):
        r"""
        Return the first urban renewal vertex.

        An urban renewal vertex is one in which there are two arrows pointing
        toward the vertex and two arrows pointing away.

        EXAMPLES::

            sage: G = ClusterSeed(['GR',[4,9]]); G.first_urban_renewal()
            5
        """
        return self.urban_renewals(return_first=True)

    def highest_degree_denominator(self, filter=None):
        r"""
        Return the vertex of the cluster polynomial with highest degree in the denominator.

        INPUT:

        - ``filter`` - Filter should be a list or iterable

        OUTPUT:

        Returns an integer.

        EXAMPLES::

            sage: B = matrix([[0,-1,0,-1,1,1],[1,0,1,0,-1,-1],[0,-1,0,-1,1,1],[1,0,1,0,-1,-1],[-1,1,-1,1,0,0],[-1,1,-1,1,0,0]])
            sage: C = ClusterSeed(B).principal_extension(); C.mutate([0,1,2,4,3,2,5,4,3])
            sage: C.highest_degree_denominator()
            5
        """
        if filter is None:
            filter = xrange(len(self.cluster()))
        degree = 0
        vertex_to_mutate = []

        # if we have d vectors use those, else see if we have clusters
        if self._use_d_vec:
            for i in list(enumerate(self.d_matrix().columns())):
                if i[0] not in filter:
                    continue
                col = i[1]
                vertex = i[0]
                cur_vertex_degree = sum(col)
                if degree == cur_vertex_degree:
                    vertex_to_mutate.append(vertex)
                if degree < cur_vertex_degree:
                    degree = cur_vertex_degree
                    vertex_to_mutate = [vertex]
        elif self._use_fpolys:
            for i in list(enumerate(self.cluster())):
                if i[0] not in filter:
                    continue
                vari = i[1]
                vertex = i[0]
                denom = vari.denominator()
                cur_vertex_degree = denom.degree()
                if degree == cur_vertex_degree:
                    vertex_to_mutate.append(vertex)
                if degree < cur_vertex_degree:
                    degree = cur_vertex_degree
                    vertex_to_mutate = [vertex]


        return_key = randint(0,len(vertex_to_mutate) - 1)
        return vertex_to_mutate[return_key]

    def smallest_c_vector(self):
        r"""
        Return the vertex with the smallest c vector

        OUTPUT:

        Returns an integer.

        EXAMPLES::
            sage: B = matrix([[0,2],[-2,0]])
            sage: C = ClusterSeed(B).principal_extension();
            sage: C.mutate(0)
            sage: C.smallest_c_vector()
            0

        """
        min_sum = infinity
        vertex_to_mutate = []

        for i in list(enumerate(self.c_matrix().columns())):
            col = i[1]
            vertex=i[0]
            cur_vertex_sum = abs(sum(col))
            if min_sum == cur_vertex_sum:
                vertex_to_mutate.append(vertex)
            if min_sum > cur_vertex_sum:
                min_sum = cur_vertex_sum
                vertex_to_mutate = [vertex]

        return_key = randint(0,len(vertex_to_mutate) - 1)
        return vertex_to_mutate[return_key]

    def most_decreased_edge_after_mutation(self):
        r"""

        Return the vertex that will produce the least degrees after mutation

        EXAMPLES::

            sage: S = ClusterSeed(['A',5])
            sage: S.mutate([0,2,3,1,2,3,1,2,0,2,3])
            sage: S.most_decreased_edge_after_mutation()
            2

        """
        analysis = self.mutation_analysis(['edge_diff'])
        least_edge = infinity
        least_vertex = []
        for edge,edge_analysis in analysis.items():
            if least_edge == edge_analysis['edge_diff']:
                least_vertex.append(edge)
            if least_edge > edge_analysis['edge_diff']:
                least_edge = edge_analysis['edge_diff']
                least_vertex = [edge]

        # if we have one vertex, return it
        if len(least_vertex) == 1:
            return least_vertex[0]

        # if not then do a test based on which one currently has the highest degree
        return self.highest_degree_denominator(least_vertex)

    def most_decreased_denominator_after_mutation(self):
        r"""

        Return the vertex that will produce the most decrease in denominator degrees after mutation

        EXAMPLES::

            sage: S = ClusterSeed(['A',5])
            sage: S.mutate([0,2,3,1,2,3,1,2,0,2,3])
            sage: S.most_decreased_denominator_after_mutation()
            2

        """
        analysis = self.mutation_analysis(['d_matrix'])
        least_change = infinity
        least_vertex = []
        current_columns = [sum(i) for i in self.d_matrix().columns()]
        for vertex,edge_analysis in analysis.items():
            mutated_column = sum(edge_analysis['d_matrix'].column(vertex))

            diff = mutated_column - current_columns[vertex]
            if least_change == diff:
                least_vertex.append(vertex)
            if diff < least_change:
                least_change = diff
                least_vertex = [vertex]

        return_key = randint(0,len(least_vertex) - 1)
        return least_vertex[return_key]

    def mutate(self, sequence, inplace=True, input_type = None):
        r"""
        Mutates ``self`` at a vertex or a sequence of vertices.

        INPUT:

        - ``sequence`` -- a vertex of ``self``, an iterator of vertices of ``self``,
          a function which takes in the ClusterSeed and returns a vertex or an iterator of vertices,
          or a string representing a type of vertices to mutate.
        - ``inplace`` -- (default: True) if False, the result is returned, otherwise ``self`` is modified.

        Possible values for vertex types in ``sequence`` are:

        - ``"first_source"``: mutates at first found source vertex,
        - ``"sources"``: mutates at all sources,
        - ``"first_sink"``: mutates at first sink,
        - ``"sinks"``: mutates at all sink vertices,
        - ``"green"``: mutates at the first green vertex,
        - ``"red"``: mutates at the first red vertex,
        - ``"urban_renewal"`` or ``"urban"``: mutates at first urban renewal vertex,
        - ``"all_urban_renewals"`` or ``"all_urban"``: mutates at all urban renewal vertices.
        
       - ``input_type`` -- (default: None) indicates the type of data contained in the sequence.  If no value is given,
         preference will be given to vertex names, then indices, then cluster variables.  If all input is not of the same type,
         an error is given.
       
       Possible values for ``input_type`` are:
       - ``"vertices"``: interprets the input sequence as vertices
       - ``"indices"``: interprets the input sequence as indices
       - ``"cluster_vars"``: interprets the input sequence as cluster variables - this must be selected if inputing a sequence
         of cluster variables.

        EXAMPLES::

            sage: S = ClusterSeed(['A',4]); S.b_matrix()
            [ 0  1  0  0]
            [-1  0 -1  0]
            [ 0  1  0  1]
            [ 0  0 -1  0]

            sage: S.mutate(0); S.b_matrix()
            [ 0 -1  0  0]
            [ 1  0 -1  0]
            [ 0  1  0  1]
            [ 0  0 -1  0]

            sage: T = S.mutate(0, inplace=False); T
            A seed for a cluster algebra of rank 4 of type ['A', 4]

            sage: S.mutate(0)
            sage: S == T
            True

            sage: S.mutate([0,1,0])
            sage: S.b_matrix()
            [ 0 -1  1  0]
            [ 1  0  0  0]
            [-1  0  0  1]
            [ 0  0 -1  0]

            sage: S = ClusterSeed(QuiverMutationType([['A',1],['A',3]]))
            sage: S.b_matrix()
            [ 0  0  0  0]
            [ 0  0  1  0]
            [ 0 -1  0 -1]
            [ 0  0  1  0]

            sage: T = S.mutate(0,inplace=False)
            sage: S == T
            False

            sage: Q = ClusterSeed(['A',3]);Q.b_matrix()
            [ 0  1  0]
            [-1  0 -1]
            [ 0  1  0]

            sage: Q.mutate('first_sink');Q.b_matrix()
            [ 0 -1  0]
            [ 1  0  1]
            [ 0 -1  0]

            sage: def last_vertex(self): return self._n - 1
            sage: Q.mutate(last_vertex); Q.b_matrix()
            [ 0 -1  0]
            [ 1  0 -1]
            [ 0  1  0]

            sage: S = ClusterSeed(['A',4], user_labels=['a','b','c','d']);
            sage: S.mutate('a'); S.mutate('(b+1)/a')
            sage: S.cluster()
            [a, b, c, d]

            sage: S = ClusterSeed(['A',4], user_labels=['a','b','c']);
            Traceback (most recent call last):
            ...
            ValueError: The number of user-defined labels is not the number of exchangeable and frozen variables.

            sage: S = ClusterSeed(['A',4],user_labels=['x','y','w','z'])
            sage: S.mutate('x')
            sage: S.cluster()
            [(y + 1)/x, y, w, z]
            sage: S.mutate('(y+1)/x')
            sage: S.cluster()
            [x, y, w, z]
            sage: S.mutate('y')
            sage: S.cluster()
            [x, (x*w + 1)/y, w, z]
            sage: S.mutate('(x*w+1)/y')
            sage: S.cluster()
            [x, y, w, z]

            sage: S = ClusterSeed(['A',4], user_labels=[[1,2],[2,3],[4,5],[5,6]]);
            sage: S.cluster()
            [x_1_2, x_2_3, x_4_5, x_5_6]
            sage: S.mutate('[1,2]');
            sage: S.cluster()
            [(x_2_3 + 1)/x_1_2, x_2_3, x_4_5, x_5_6]

            sage: S = ClusterSeed(['A',4], user_labels=[[1,2],[2,3],[4,5],[5,6]],user_labels_prefix='P');
            sage: S.cluster()
            [P_1_2, P_2_3, P_4_5, P_5_6]
            sage: S.mutate('[1,2]')
            sage: S.cluster()
            [(P_2_3 + 1)/P_1_2, P_2_3, P_4_5, P_5_6]
            sage: S.mutate('P_4_5')
            sage: S.cluster()
            [(P_2_3 + 1)/P_1_2, P_2_3, (P_2_3*P_5_6 + 1)/P_4_5, P_5_6]

            sage: S = ClusterSeed(['A',4])
            sage: S.mutate([0,1,0,1,0,2,1])
            sage: T = ClusterSeed(S)
            sage: S.use_fpolys(False)
            sage: S.use_g_vectors(False)
            sage: S.use_c_vectors(False)
            sage: S._C
            sage: S._G
            sage: S._F
            sage: S.g_matrix()
            [ 0 -1  0  0]
            [ 1  1  1  0]
            [ 0  0 -1  0]
            [ 0  0  1  1]
            sage: S.c_matrix()
            [ 1 -1  0  0]
            [ 1  0  0  0]
            [ 1  0 -1  1]
            [ 0  0  0  1]
            sage: S.f_polynomials() == T.f_polynomials()
            True

            sage: S.cluster() == T.cluster()
            True

            sage: S._mut_path
            [0, 1, 0, 1, 0, 2, 1]
            
            sage: S = ClusterSeed(DiGraph([[1,2],[2,'c']]))
            sage: S.mutate(1)
            Warning: Input can be ambiguously interpreted as both vertices and indices. Mutating at vertices by default.
            sage: S.cluster()
            [(x2 + 1)/x1, x2, c]
            sage: S.mutate(1, input_type = "indices")
            sage: S.cluster()
            [(x2 + 1)/x1, (x2*c + x1 + c)/(x1*x2), c]
            
            sage: S = ClusterSeed(DiGraph([['a','b'],['c','b'],['d','b']]))
            sage: S.mutate(['a','b','a','b','a'])
            sage: S.cluster()
            [b, a, c, d]
            sage: S.mutate('a')
            Warning: Some of the input can be ambiguously interpreted as both vertices and cluster variables. Mutating at vertices by default.
            sage: S.cluster()
            [(a*c*d + 1)/b, a, c, d]
            sage: S.mutate('a',input_type = "cluster_vars")
            sage: S.cluster()
            [(a*c*d + 1)/b, (a*c*d + b + 1)/(a*b), c, d]
            sage: S.mutate(['(a*c*d + 1)/b','d'])
            sage: S.cluster()
            [(b + 1)/a, (a*c*d + b + 1)/(a*b), c, (a*c*d + b^2 + 2*b + 1)/(a*b*d)]

        """

        # check for sanitizable data
        if not isinstance(inplace, bool):
            raise ValueError('The second parameter must be boolean.  To mutate at a sequence of length 2, input it as a list.')

        if inplace:
            seed = self
        else:
            seed = ClusterSeed( self)# change to deepcopy?

        # If we get a string, execute as a function
        if isinstance(sequence, str) and len(sequence) > 1 and sequence[0] is not '_':
            if sequence is 'green':
                sequence = self.first_green_vertex()
            elif sequence is 'red':
                sequence = self.first_red_vertex()
            elif sequence is 'urban' or sequence is 'urban_renewal':
                sequence = self.first_urban_renewal()
            elif sequence is 'all_urbans' or sequence is 'all_urban_renewals':
                sequence = self.urban_renewals()
            elif hasattr(self, sequence):
                sequence = getattr(self, sequence)()
            elif hasattr(self.quiver(), sequence):
                sequence = getattr(self.quiver(), sequence)()
            # If we are given a list in string format
            elif sequence[0] == '[' and sequence[-1] == ']':
                # convert to list
                from ast import literal_eval
                temp_list = literal_eval(sequence)

                sequence = self._user_labels_prefix
                for j in temp_list:
                    if isinstance(j, Integer):
                        sequence = sequence+"_"+j.str()
                    elif isinstance(j, int):
                        sequence = sequence+"_"+`j`
                    else:
                        sequence = sequence+"_"+j

        # If we get a function, execute it
        if hasattr(sequence, '__call__'):
            # function should return either integer or sequence
            sequence = sequence(seed)

        if sequence is None:
            raise ValueError('Not mutating: No vertices given.')

        if seed._use_fpolys:
            IE = seed._init_exch.values()
        else:
            IE = []
        
        n, m = seed.n(), seed.m()
        V = IE + range(n)

        if (sequence in xrange(n)) or (sequence in IE) or isinstance(sequence,str):
            seqq = [sequence]
        else:
            seqq = sequence
            
        if isinstance(seqq, tuple):
            seqq = list( seqq )
        if not isinstance(seqq, list):
            raise ValueError('The quiver can only be mutated at a vertex or at a sequence of vertices')
        
        # These boolean variables classify the input type
        isVertices = set(seqq).issubset(set(seed.nlist()))
        isIndices = set(seqq).issubset(set(range(n)))
        
        # Note - this does not guarantee that the sequence consists of cluster variables, it only rules out some posibilities.
        isClusterVars = reduce(lambda x,y:isinstance(y,str),seqq,1) and seed._use_fpolys
        
        # Ensures the sequence has elements of type input_type.
        if input_type:
            if input_type == "vertices" and not isVertices:
                raise ValueError('input_type set to "vertices" but not everything in the mutation sequence is a vertex.')
        
            elif input_type == "indices" and not isIndices:
                raise ValueError('input_type set to "indices" but not everything in the mutation sequence is an index.')
        
            elif input_type == "cluster_vars" and not isClusterVars:
                raise ValueError('input_type set to "cluster_vars" but not everything in the mutation sequence is a cluster variable.')
            
            elif input_type not in ["vertices", "indices", "cluster_vars"]:
                raise ValueError('Invalid input_type. Possible values for input_type are "vertices," "indices," and "cluster_vars."')

        # Classifies the input_type.  Raises warnings if the input is ambiguous, and errors if the input is not all of the same type.
        else:
            if isVertices:
                input_type = "vertices"
                for x in seqq:
                    
                    if isIndices and seed._nlist[x] != x:
                        print "Warning: Input can be ambiguously interpreted as both vertices and indices. Mutating at vertices by default."
                        break
                        
                    elif isClusterVars:
                        
                        cluster_var_index = seed.cluster_index(x)
                        vertex_index = seed._nlist.index(x)
                        if isinstance(cluster_var_index,int) and cluster_var_index != vertex_index:
                            print "Warning: Some of the input can be ambiguously interpreted as both vertices and cluster variables. Mutating at vertices by default."
                            break
            
            # It should be impossible to interpret an index as a cluster variable.
            elif isIndices:
                input_type = "indices"
            elif isClusterVars:
                input_type = "cluster_vars"
            else:
                raise ValueError('Invalid mutation sequence. Mutation sequences may consist of vertices, indices, or cluster variables.')

        if input_type == "cluster_vars" and len(seqq) >1:
            mutation_seed = deepcopy(seed)
            try:
                index_list = []
                for cluster_var in seqq:
                    new_index = mutation_seed.cluster_index(cluster_var)
                    mutation_seed.mutate(new_index, input_type = "indices")
                    index_list.append(new_index)
            except:
                raise ValueError('Input interpreted as cluster variables but the input sequence did not consist of cluster variables.')
         
            input_type = "indices"
            seqq = index_list
                                 
            if not inplace:
                mutation_seed._cluster = None
                mutation_seed._quiver = None
                return mutation_seed
        
        seq = iter(seqq)

        for k in seq:
            
            if input_type == "vertices":
                k = seed._nlist.index(k)
        
            elif input_type == "indices":
                pass
        
            elif input_type == "cluster_vars":
                k = seed.cluster_index(k)
                if k is None:
                    raise ValueError("Variable provided is not in our cluster")
            else:
                raise ValueError('Why wasnt this caught earlier? Cannot mutate in direction ' + str(k) + '.')
            

            if seed._use_fpolys:
                seed._f_mutate(k)

            if seed._use_g_vec:
                seed._g_mutate(k)

            if seed._use_d_vec:
                seed._d_mutate(k)

            seed._BC.mutate(k)
            seed._M = copy(seed._BC[:n+m,:n])
            self._M.set_immutable()  ## should this be seed rather than self

            if seed._use_c_vec:
                seed._C = seed._BC[n+m:2*n+m,:n+m]

            if seed._track_mut:
                # delete involutive mutations
                if len(seed._mut_path) == 0 or seed._mut_path[len(self._mut_path)-1] != k:
                    seed._mut_path.append(k)
                else:
                    seed._mut_path.pop()
            

                       
        # a mutation invalidates the cluster although it can be recomputed by F-polys and g-vectors
        seed._cluster = None
        seed._quiver = None
                                 
        if not inplace:
            return seed

    def cluster_index(self, cluster_str):
        r"""
        Returns the index of a cluster if use_fpolys is on
        
        INPUT:

        - ``cluster_str`` -- The string to look for in the cluster

        OUTPUT:

        Returns an integer or None if the string is not a cluster variable
 
        EXAMPLES::

            sage: S = ClusterSeed(['A',4],user_labels=['x','y','z','w']); S.mutate('x')
            sage: S.cluster_index('x')
            sage: S.cluster_index('(y+1)/x')
            0

        """
        if self._use_fpolys and isinstance(cluster_str, str):
            c = FractionField(self._R)(cluster_str)
            cluster_str = ClusterVariable( FractionField(self._R), c.numerator(), c.denominator(), mutation_type=self._mutation_type, variable_type='cluster variable',xdim=self._n )
            if cluster_str in self.cluster():
                return self.cluster().index(cluster_str)

        return None

    def mutation_sequence(self, sequence, show_sequence=False, fig_size=1.2,return_output='seed'):
        r"""
        Returns the seeds obtained by mutating ``self`` at all vertices in ``sequence``.

        INPUT:

        - ``sequence`` -- an iterable of vertices of self.
        - ``show_sequence`` -- (default: False) if True, a png containing the associated quivers is shown.
        - ``fig_size`` -- (default: 1.2) factor by which the size of the plot is multiplied.
        - ``return_output`` -- (default: 'seed') determines what output is to be returned::

            * if 'seed', outputs all the cluster seeds obtained by the ``sequence`` of mutations.
            * if 'matrix', outputs a list of exchange matrices.
            * if 'var', outputs a list of new cluster variables obtained at each step.

        EXAMPLES::

            sage: S = ClusterSeed(['A',2])
            sage: for T in S.mutation_sequence([0,1,0]):
            ....:     print(T.b_matrix())
            [ 0 -1]
            [ 1  0]
            [ 0  1]
            [-1  0]
            [ 0 -1]
            [ 1  0]

            sage: S=ClusterSeed(['A',2])
            sage: S.mutation_sequence([0,1,0,1],return_output='var')
            [(x1 + 1)/x0, (x0 + x1 + 1)/(x0*x1), (x0 + 1)/x1, x0]
        """
        seed = ClusterSeed(self)

        new_clust_var = []
        seed_sequence = []

        for v in sequence:
            seed = seed.mutate(v, inplace=False)
            new_clust_var.append(seed.cluster()[v])
            seed_sequence.append(seed)

        if show_sequence:
            self.quiver().mutation_sequence2(sequence=sequence, show_sequence=True, fig_size=fig_size )

        if return_output=='seed':
            return seed_sequence
        elif return_output=='matrix':
            return [ seed._M for seed in seed_sequence ]
        elif return_output=='var':
            return new_clust_var
        else:
            raise ValueError('The parameter `return_output` can only be `seed`, `matrix`, or `var`.')

    def mutation_analysis(self, options=['all'], filter=None):
        r"""
        Runs an analysis of all potential mutation options. Note that this might take a long time on large seeds.

        Notes: Edges are only returned if we have a non-valued quiver. Green and red vertices are only returned if the cluster is principal.

        INPUT:

        - ``options`` -- (default: ['all']) a list of mutation options.
        - ``filter`` -- (default: None) A vertex or interval of vertices to limit our search to

        Possible options are:

        - ``"all"`` - All options below
        - ``"edges"`` - Number of edges (works with skew-symmetric quivers)
        - ``"edge_diff"`` - Edges added/deleted (works with skew-symmetric quivers)
        - ``"green_vertices"`` - List of green vertices (works with principals)
        - ``"green_vertices_diff"`` - Green vertices added/removed (works with principals)
        - ``"red_vertices"`` - List of red vertices (works with principals)
        - ``"red_vertices_diff"`` - Red vertices added/removed (works with principals)
        - ``"urban_renewals"`` - List of urban renewal vertices
        - ``"urban_renewals_diff"`` - Urban renewal vertices added/removed
        - ``"sources"`` - List of source vertices
        - ``"sources_diff"`` - Source vertices added/removed
        - ``"sinks"`` - List of sink vertices
        - ``"sinks_diff"`` - Sink vertices added/removed
        - ``"denominators"`` - List of all denominators of the cluster variables

        OUTPUT:

        Outputs a dictionary indexed by the vertex numbers. Each vertex will itself also be a
        dictionary with each desired option included as a key in the dictionary. As an example
        you would get something similar to: {0: {'edges': 1}, 1: {'edges': 2}}. This represents
        that if you were to do a mutation at the current seed then mutating at vertex 0 would result
        in a quiver with 1 edge and mutating at vertex 0 would result in a quiver with 2 edges.

        EXAMPLES::

            sage: B = [[0, 4, 0, -1],[-4,0, 3, 0],[0, -3, 0, 1],[1, 0, -1, 0]]
            sage: S = ClusterSeed(matrix(B)); S.mutate([2,3,1,2,1,3,0,2])
            sage: S.mutation_analysis()
            {0: {'d_matrix': [ 0  0  1  0]
              [ 0 -1  0  0]
              [ 0  0  0 -1]
              [-1  0  0  0],
              'denominators': [1, 1, x0, 1],
              'edge_diff': 6,
              'edges': 13,
              'green_vertices': [0, 1, 3],
              'green_vertices_diff': {'added': [0], 'removed': []},
              'red_vertices': [2],
              'red_vertices_diff': {'added': [], 'removed': [0]},
              'sinks': [],
              'sinks_diff': {'added': [], 'removed': [2]},
              'sources': [],
              'sources_diff': {'added': [], 'removed': []},
              'urban_renewals': [],
              'urban_renewals_diff': {'added': [], 'removed': []}},
             1: {'d_matrix': [ 1  4  1  0]
              [ 0  1  0  0]
              [ 0  0  0 -1]
              [ 1  4  0  0],
              'denominators': [x0*x3, x0^4*x1*x3^4, x0, 1],
              'edge_diff': 2,
              'edges': 9,
              'green_vertices': [0, 3],
              'green_vertices_diff': {'added': [0], 'removed': [1]},
              'red_vertices': [1, 2],
              'red_vertices_diff': {'added': [1], 'removed': [0]},
              'sinks': [2],
              'sinks_diff': {'added': [], 'removed': []},
              'sources': [],
              'sources_diff': {'added': [], 'removed': []},
              'urban_renewals': [],
              'urban_renewals_diff': {'added': [], 'removed': []}},
             2: {'d_matrix': [ 1  0  0  0]
              [ 0 -1  0  0]
              [ 0  0  0 -1]
              [ 1  0  1  0],
              'denominators': [x0*x3, 1, x3, 1],
              'edge_diff': 0,
              'edges': 7,
              'green_vertices': [1, 2, 3],
              'green_vertices_diff': {'added': [2], 'removed': []},
              'red_vertices': [0],
              'red_vertices_diff': {'added': [], 'removed': [2]},
              'sinks': [],
              'sinks_diff': {'added': [], 'removed': [2]},
              'sources': [2],
              'sources_diff': {'added': [2], 'removed': []},
              'urban_renewals': [],
              'urban_renewals_diff': {'added': [], 'removed': []}},
             3: {'d_matrix': [ 1  0  1  1]
              [ 0 -1  0  0]
              [ 0  0  0  1]
              [ 1  0  0  1],
              'denominators': [x0*x3, 1, x0, x0*x2*x3],
              'edge_diff': -1,
              'edges': 6,
              'green_vertices': [1],
              'green_vertices_diff': {'added': [], 'removed': [3]},
              'red_vertices': [0, 2, 3],
              'red_vertices_diff': {'added': [3], 'removed': []},
              'sinks': [2],
              'sinks_diff': {'added': [], 'removed': []},
              'sources': [1],
              'sources_diff': {'added': [1], 'removed': []},
              'urban_renewals': [],
              'urban_renewals_diff': {'added': [], 'removed': []}}}

            sage: S = ClusterSeed(['A',3]).principal_extension()
            sage: S.mutation_analysis()
            {0: {'d_matrix': [ 1  0  0]
              [ 0 -1  0]
              [ 0  0 -1],
              'denominators': [x0, 1, 1],
              'green_vertices': [1, 2],
              'green_vertices_diff': {'added': [], 'removed': [0]},
              'red_vertices': [0],
              'red_vertices_diff': {'added': [0], 'removed': []},
              'sinks': [],
              'sinks_diff': {'added': [], 'removed': [1]},
              'sources': [4, 5],
              'sources_diff': {'added': [], 'removed': [3]},
              'urban_renewals': [],
              'urban_renewals_diff': {'added': [], 'removed': []}},
             1: {'d_matrix': [-1  0  0]
              [ 0  1  0]
              [ 0  0 -1],
              'denominators': [1, x1, 1],
              'green_vertices': [0, 2],
              'green_vertices_diff': {'added': [], 'removed': [1]},
              'red_vertices': [1],
              'red_vertices_diff': {'added': [1], 'removed': []},
              'sinks': [0, 2, 4],
              'sinks_diff': {'added': [0, 2, 4], 'removed': [1]},
              'sources': [1, 3, 5],
              'sources_diff': {'added': [1], 'removed': [4]},
              'urban_renewals': [],
              'urban_renewals_diff': {'added': [], 'removed': []}},
             2: {'d_matrix': [-1  0  0]
              [ 0 -1  0]
              [ 0  0  1],
              'denominators': [1, 1, x2],
              'green_vertices': [0, 1],
              'green_vertices_diff': {'added': [], 'removed': [2]},
              'red_vertices': [2],
              'red_vertices_diff': {'added': [2], 'removed': []},
              'sinks': [],
              'sinks_diff': {'added': [], 'removed': [1]},
              'sources': [3, 4],
              'sources_diff': {'added': [], 'removed': [5]},
              'urban_renewals': [],
              'urban_renewals_diff': {'added': [], 'removed': []}}}

        """

        V = xrange(self._n)

        if filter is None:
            filter = V
        if filter in V:
            filter = [filter]

        # setup our initial information for differences later on
        if 'edge_diff' in options or ('all' in options and self._M.is_skew_symmetric()):
            initial_edges = self.quiver().number_of_edges()
        if 'green_vertices_diff' in options or ('all' in options and self._use_c_vec):
            initial_green_vertices = self.green_vertices()
        if 'red_vertices_diff' in options or ('all' in options and self._use_c_vec):
            initial_red_vertices = self.red_vertices()
        if 'urban_renewals_diff' in options or 'all' in options:
            initial_urban_renewals= self.urban_renewals()
        if 'sources_diff' in options or 'all' in options:
            initial_sources = self.quiver().sources()
        if 'sinks_diff' in options or 'all' in options:
            initial_sinks = self.quiver().sinks()

        #instantiate our dictionary
        analysis = {}
        for i in filter:
            #instantiate our dictionary
            analysis[i] = {}

            #run mutations not in place as we just want an analysis
            current_mutation = self.mutate(i,inplace=False)

            if ('edges' in options or 'all' in options) and self._M.is_skew_symmetric():
                analysis[i]['edges'] = current_mutation.quiver().number_of_edges()
            if ('edge_diff' in options or 'all' in options) and self._M.is_skew_symmetric():
                analysis[i]['edge_diff'] = current_mutation.quiver().number_of_edges() - initial_edges

            if ('green_vertices' in options or 'all' in options) and self._use_c_vec:
                analysis[i]['green_vertices'] = current_mutation.green_vertices()
            if ('green_vertices_diff' in options or 'all' in options) and self._use_c_vec:
                analysis[i]['green_vertices_diff'] = {}
                new_green_vertices = current_mutation.green_vertices()
                analysis[i]['green_vertices_diff']['added'] = list(set(new_green_vertices) - set(initial_green_vertices))
                analysis[i]['green_vertices_diff']['removed'] = list(set(initial_green_vertices) - set(new_green_vertices))

            if ('red_vertices' in options or 'all' in options) and self._use_c_vec:
                analysis[i]['red_vertices'] = current_mutation.red_vertices()
            if ('red_vertices_diff' in options or 'all' in options) and self._use_c_vec:
                analysis[i]['red_vertices_diff'] = {}
                new_red_vertices = current_mutation.red_vertices()
                analysis[i]['red_vertices_diff']['added'] = list(set(new_red_vertices) - set(initial_red_vertices))
                analysis[i]['red_vertices_diff']['removed'] = list(set(initial_red_vertices) - set(new_red_vertices))

            if 'urban_renewals' in options or 'all' in options:
                analysis[i]['urban_renewals'] = current_mutation.urban_renewals()
            if 'urban_renewals_diff' in options or 'all' in options:
                analysis[i]['urban_renewals_diff'] = {}
                new_urban_renewals = current_mutation.urban_renewals()
                analysis[i]['urban_renewals_diff']['added'] = list(set(new_urban_renewals) - set(initial_urban_renewals))
                analysis[i]['urban_renewals_diff']['removed'] = list(set(initial_urban_renewals) - set(new_urban_renewals))

            if 'sources' in options or 'all' in options:
                analysis[i]['sources'] = current_mutation.quiver().sources()
            if 'sources_diff' in options or 'all' in options:
                analysis[i]['sources_diff'] = {}
                new_sources = current_mutation.quiver().sources()
                analysis[i]['sources_diff']['added'] = list(set(new_sources) - set(initial_sources))
                analysis[i]['sources_diff']['removed'] = list(set(initial_sources) - set(new_sources))

            if 'sinks' in options or 'all' in options:
                analysis[i]['sinks'] = current_mutation.quiver().sinks()
            if 'sinks_diff' in options or 'all' in options:
                analysis[i]['sinks_diff'] = {}
                new_sinks = current_mutation.quiver().sinks()
                analysis[i]['sinks_diff']['added'] = list(set(new_sinks) - set(initial_sinks))
                analysis[i]['sinks_diff']['removed'] = list(set(initial_sinks) - set(new_sinks))

            if ('denominators' in options or 'all' in options) and self._use_fpolys:
                analysis[i]['denominators'] = []
                for vari in current_mutation.cluster():
                    analysis[i]['denominators'].append(vari.denominator())

            if ('d_matrix' in options or 'all' in options) and (self._use_d_vec or self._use_fpolys):
                analysis[i]['d_matrix'] = current_mutation.d_matrix()

        return analysis

    def exchangeable_part(self):
        r"""
        Returns the restriction to the principal part (i.e. the exchangeable variables) of ``self``.

        EXAMPLES::

            sage: S = ClusterSeed(['A',4])
            sage: T = ClusterSeed( S.quiver().digraph().edges(), frozen=1 )
            sage: T.quiver().digraph().edges()
            [(0, 1, (1, -1)), (2, 1, (1, -1)), (2, 3, (1, -1))]

            sage: T.exchangeable_part().quiver().digraph().edges()
            [(0, 1, (1, -1)), (2, 1, (1, -1))]

        """
        from sage.combinat.cluster_algebra_quiver.mutation_class import _principal_part
        eval_dict = dict( [ ( self.y(i), 1 ) for i in xrange(self._m) ] )
        seed = ClusterSeed( _principal_part( self._M ), is_principal = True, user_labels = self._nlist, user_labels_prefix=self._user_labels_prefix, frozen=None)         
        seed.use_c_vectors(self._use_c_vec)
        seed.use_fpolys(self._use_fpolys)
        seed.use_g_vectors(self._use_g_vec)
        seed.use_d_vectors(self._use_d_vec)
        seed.track_mutations(self._track_mut)
        if self._use_fpolys:
            self.cluster()
            seed._cluster = [self._cluster[k].subs(eval_dict)
                             for k in xrange(self._n)]
        seed._mutation_type = self._mutation_type
        return seed

    def universal_extension(self):
        r"""
        Returns the universal extension of ``self``.

        This is the initial seed of the associated cluster algebra
        with universal coefficients, as defined in section 12 of
        :arxiv:`math/0602259`.

        This method works only if ``self`` is a bipartite, finite-type seed.

        Due to some limitations in the current implementation of
        ``CartanType``, we need to construct the set of almost positive
        coroots by hand. As a consequence their ordering is not the
        standard one (the rows of the bottom part of the exchange
        matrix might be a shuffling of those you would expect).

        EXAMPLES::

            sage: S = ClusterSeed(['A',2])
            sage: T = S.universal_extension()
            sage: T.b_matrix()
            [ 0  1]
            [-1  0]
            [-1  0]
            [ 1  0]
            [ 1 -1]
            [ 0  1]
            [ 0 -1]

            sage: S = ClusterSeed(['A',3])
            sage: T = S.universal_extension()
            sage: T.b_matrix()
            [ 0  1  0]
            [-1  0 -1]
            [ 0  1  0]
            [-1  0  0]
            [ 1  0  0]
            [ 1 -1  0]
            [ 1 -1  1]
            [ 0  1  0]
            [ 0 -1  0]
            [ 0 -1  1]
            [ 0  0 -1]
            [ 0  0  1]

            sage: S = ClusterSeed(['B',2])
            sage: T = S.universal_extension()
            sage: T.b_matrix()
            [ 0  1]
            [-2  0]
            [-1  0]
            [ 1  0]
            [ 1 -1]
            [ 2 -1]
            [ 0  1]
            [ 0 -1]

        """
        if self._m != 0:
            raise ValueError("To have universal coefficients we need "
                             "to start from a coefficient-free seed")
        if not self.is_bipartite() or not self.is_finite():
            raise ValueError("Universal coefficients are defined only "
                             "for finite type cluster algebras at a "
                             "bipartite initial cluster")

        from sage.matrix.all import matrix
        from sage.combinat.root_system.cartan_matrix import CartanMatrix

        A = 2 - self.b_matrix().apply_map(abs).transpose()

        # We give the indexing set of the Cartan matrix to be [1, 2, ..., n]
        rs = CartanMatrix(A, index_set=range(1,A.ncols()+1)).root_space()
        almost_positive_coroots = rs.almost_positive_roots()

        sign = [-1 if all(x <= 0 for x in self.b_matrix()[i]) else 1
                for i in range(self._n)]
        C = matrix([[sign[j] * alpha[j + 1] for j in range(self._n)]
                    for alpha in almost_positive_coroots])

        M = self._M.stack(C)
        seed = ClusterSeed(M, is_principal = False, user_labels=self._user_labels, user_labels_prefix=self._user_labels_prefix, frozen=None) 
        seed.use_c_vectors(self._use_c_vec)
        seed.use_fpolys(self._use_fpolys)
        seed.use_g_vectors(self._use_g_vec)
        seed.use_d_vectors(self._use_d_vec)
        seed.track_mutations(self._track_mut)

        seed._mutation_type = self._mutation_type
        return seed

    def principal_extension(self):
        r"""
        Returns the principal extension of self, yielding a 2n-by-n matrix.  Raises an error if the input seed has a non-square exchange matrix.  In this case, the method instead adds n frozen variables to any previously frozen variables.
        I.e., the seed obtained by adding a frozen variable to every exchangeable variable of ``self``.

        EXAMPLES::

            sage: S = ClusterSeed([[0,1],[1,2],[2,3],[2,4]]); S
            A seed for a cluster algebra of rank 5

            sage: T = S.principal_extension(); T
            A seed for a cluster algebra of rank 5 with principal coefficients

            sage: T.b_matrix()
            [ 0  1  0  0  0]
            [-1  0  1  0  0]
            [ 0 -1  0  1  1]
            [ 0  0 -1  0  0]
            [ 0  0 -1  0  0]
            [ 1  0  0  0  0]
            [ 0  1  0  0  0]
            [ 0  0  1  0  0]
            [ 0  0  0  1  0]
            [ 0  0  0  0  1]
 
            sage: S = ClusterSeed(['A',4],user_labels=['a','b','c','d'])
            sage: T= S.principal_extension()
            sage: T.cluster()
            [a, b, c, d]
            sage: T.coefficients()
            [y0, y1, y2, y3]
            sage: S2 = ClusterSeed(['A',4],user_labels={0:'a',1:'b',2:'c',3:'d'})
            sage: S2 == S
            True
            sage: T2 = S2.principal_extension()
            sage: T2 == T
            True
            """
        from sage.matrix.all import identity_matrix
        if self._m != 0:
            raise ValueError("The b-matrix is not square.")
        M = self._M.stack(identity_matrix(self._n))
        is_principal = (self._m == 0)
        if self._user_labels:
            if isinstance(self._user_labels,list):
                self._user_labels = self._user_labels + ['y%s'%i for i in xrange(self._n)]
            elif isinstance(self._user_labels,dict):
                self._user_labels.update( {(i+self._n):'y%s'%i for i in xrange(self._n)}  )
        seed = ClusterSeed(M, is_principal = is_principal, user_labels=self._user_labels, user_labels_prefix=self._user_labels_prefix, frozen=None) 
        seed.use_c_vectors(self._use_c_vec)
        seed.use_fpolys(self._use_fpolys)
        seed.use_g_vectors(self._use_g_vec)
        seed.use_d_vectors(self._use_d_vec)
        seed.track_mutations(self._track_mut)

        #### This should fix principal_extension resetting boolean flags.  Might need to update user labels to include new principals with y's.    -G
        seed._mutation_type = self._mutation_type
        return seed

    def reorient( self, data ):
        r"""
        Reorients ``self`` with respect to the given total order,
        or with respect to an iterator of ordered pairs.

        WARNING:

        - This operation might change the mutation type of ``self``.
        - Ignores ordered pairs `(i,j)` for which neither `(i,j)` nor `(j,i)` is an edge of ``self``.

        INPUT:

        - ``data`` -- an iterator defining a total order on ``self.vertices()``, or an iterator of ordered pairs in ``self`` defining the new orientation of these edges.

        EXAMPLES::

            sage: S = ClusterSeed(['A',[2,3],1])
            sage: S.mutation_type()
            ['A', [2, 3], 1]

            sage: S.reorient([(0,1),(2,3)])
            sage: S.mutation_type()
            ['D', 5]

            sage: S.reorient([(1,0),(2,3)])
            sage: S.mutation_type()
            ['A', [1, 4], 1]

            sage: S.reorient([0,1,2,3,4])
            sage: S.mutation_type()
            ['A', [1, 4], 1]
        """
        if not self._quiver:
            self.quiver()
        self._quiver.reorient( data )
        self._M = self._quiver._M
        self.reset_cluster()
        self._mutation_type = None

    def set_cluster( self, cluster, force=False ):
        r"""
        Sets the cluster for ``self`` to ``cluster``.

        Warning: Initialization may lead to inconsistent data.

        INPUT:

        - ``cluster`` -- an iterable defining a cluster for ``self``.

        EXAMPLES::

            sage: S = ClusterSeed(['A',3])
            sage: cluster = S.cluster()
            sage: S.mutate([1,2,1])
            sage: S.cluster()
            [x0, (x1 + 1)/x2, (x0*x2 + x1 + 1)/(x1*x2)]
            sage: cluster2 = S.cluster()

            sage: S.set_cluster(cluster)
            Warning: using set_cluster at this point could lead to inconsistent seed data.

            sage: S.set_cluster(cluster, force=True)
            sage: S.cluster()
            [x0, x1, x2]
            sage: S.set_cluster(cluster2, force=True)
            sage: S.cluster()
            [x0, (x1 + 1)/x2, (x0*x2 + x1 + 1)/(x1*x2)]

            sage: S = ClusterSeed(['A',3]); S.use_fpolys(False)
            sage: S.set_cluster([1,1,1])
            Warning: clusters not being tracked so this command is ignored.
        """

        if len(cluster) < self._n+self._m:
            raise ValueError('The number of given cluster variables is wrong')
        if self._use_fpolys:        
            if any(c not in FractionField(self._R) for c in cluster):
                raise ValueError('The cluster variables are not all contained in %s'%FractionField(self._R))
            if not force:  # if already have f_polynomials, using set_cluster might yield data inconsistent with them.
                print("Warning: using set_cluster at this point could lead to inconsistent seed data.")
            else:
                self._cluster = [FractionField(self._R)(x)
                                 for x in cluster][0:self._n]
                self._is_principal = None
        else:
             print("Warning: clusters not being tracked so this command is ignored.") 

    def reset_cluster( self ):
        r"""
        Resets the cluster of ``self`` to the initial cluster.

        EXAMPLES::

            sage: S = ClusterSeed(['A',3])
            sage: S.mutate([1,2,1])
            sage: S.cluster()
            [x0, (x1 + 1)/x2, (x0*x2 + x1 + 1)/(x1*x2)]

            sage: S.reset_cluster()
            sage: S.cluster()
            [x0, x1, x2]

            sage: T = S.principal_extension()
            sage: T.cluster()
            [x0, x1, x2]
            sage: T.mutate([1,2,1])
            sage: T.cluster()
            [x0, (x1*y2 + x0)/x2, (x1*y1*y2 + x0*y1 + x2)/(x1*x2)]

            sage: T.reset_cluster()
            sage: T.cluster()
            [x0, x1, x2]
 
            sage: S = ClusterSeed(['B',3],user_labels=[[1,2],[2,3],[3,4]],user_labels_prefix='p')
            sage: S.mutate([0,1])
            sage: S.cluster()
            [(p_2_3 + 1)/p_1_2, (p_1_2*p_3_4^2 + p_2_3 + 1)/(p_1_2*p_2_3), p_3_4]
 
            sage: S.reset_cluster()
            sage: S.cluster()
            [p_1_2, p_2_3, p_3_4]
            sage: S.g_matrix()
            [1 0 0]
            [0 1 0]
            [0 0 1]
            sage: S.f_polynomials()
            [1, 1, 1]
        """
        if self._use_g_vec:
            self._G = matrix.identity(self._n)
        if self._use_fpolys:
            self._F = dict([(i,self._U(1)) for i in self._init_exch.values()])
        if self._use_fpolys:
            self.set_cluster(self._R.gens(), force=True)
 
    def reset_coefficients( self ):
        r"""
        Resets the coefficients of ``self`` to the frozen variables but keeps the current cluster.
        Raises an error if the number of frozen variables is different than the number of exchangeable variables.

        WARNING: This command to be phased out since 'use_c_vectors() does this more effectively.

        EXAMPLES::

            sage: S = ClusterSeed(['A',3]).principal_extension()
            sage: S.b_matrix()
            [ 0  1  0]
            [-1  0 -1]
            [ 0  1  0]
            [ 1  0  0]
            [ 0  1  0]
            [ 0  0  1]
            sage: S.mutate([1,2,1])
            sage: S.b_matrix()
            [ 0  1 -1]
            [-1  0  1]
            [ 1 -1  0]
            [ 1  0  0]
            [ 0  1 -1]
            [ 0  0 -1]
            sage: S.reset_coefficients()
            sage: S.b_matrix()
            [ 0  1 -1]
            [-1  0  1]
            [ 1 -1  0]
            [ 1  0  0]
            [ 0  1  0]
            [ 0  0  1]
        """
        n, m = self._n, self._m
        if not n == m:
            raise ValueError("The numbers of cluster variables "
                             "and of frozen variables do not coincide.")
        newM = copy(self._M)
        for i in xrange(m):
            for j in xrange(n):
                if i == j:
                    newM[i + n, j] = 1
                else:
                    newM[i + n, j] = 0
        self._M = newM
        self._M.set_immutable()
        self._quiver = None
        self._is_principal = None

    def mutation_class_iter( self, depth=infinity, show_depth=False, return_paths=False, up_to_equivalence=True, only_sink_source=False ):
        r"""
        Returns an iterator for the mutation class of ``self`` with respect to certain constrains.

        INPUT:

        - ``depth`` -- (default: infinity) integer or infinity, only seeds with distance at most ``depth`` from ``self`` are returned.
        - ``show_depth`` -- (default: False) if True, the current depth of the mutation is shown while computing.
        - ``return_paths`` -- (default: False) if True, a shortest path of mutations from ``self`` to the given quiver is returned as well.
        - ``up_to_equivalence`` -- (default: True) if True, only one seed up to simultaneous permutation of rows and columns of the exchange matrix is recorded.
        - ``sink_source`` -- (default: False) if True, only mutations at sinks and sources are applied.

        EXAMPLES:

        A standard finite type example::

            sage: S = ClusterSeed(['A',3])
            sage: it = S.mutation_class_iter()
            sage: for T in it: print(T)
            A seed for a cluster algebra of rank 3 of type ['A', 3]
            A seed for a cluster algebra of rank 3 of type ['A', 3]
            A seed for a cluster algebra of rank 3 of type ['A', 3]
            A seed for a cluster algebra of rank 3 of type ['A', 3]
            A seed for a cluster algebra of rank 3 of type ['A', 3]
            A seed for a cluster algebra of rank 3 of type ['A', 3]
            A seed for a cluster algebra of rank 3 of type ['A', 3]
            A seed for a cluster algebra of rank 3 of type ['A', 3]
            A seed for a cluster algebra of rank 3 of type ['A', 3]
            A seed for a cluster algebra of rank 3 of type ['A', 3]
            A seed for a cluster algebra of rank 3 of type ['A', 3]
            A seed for a cluster algebra of rank 3 of type ['A', 3]
            A seed for a cluster algebra of rank 3 of type ['A', 3]
            A seed for a cluster algebra of rank 3 of type ['A', 3]

        A finite type example with given depth::

            sage: it = S.mutation_class_iter(depth=1)
            sage: for T in it: print(T)
            A seed for a cluster algebra of rank 3 of type ['A', 3]
            A seed for a cluster algebra of rank 3 of type ['A', 3]
            A seed for a cluster algebra of rank 3 of type ['A', 3]
            A seed for a cluster algebra of rank 3 of type ['A', 3]

        A finite type example where the depth is shown while computing::

            sage: it = S.mutation_class_iter(show_depth=True)
            sage: for T in it: pass
            Depth: 0     found: 1          Time: ... s
            Depth: 1     found: 4          Time: ... s
            Depth: 2     found: 9          Time: ... s
            Depth: 3     found: 13         Time: ... s
            Depth: 4     found: 14         Time: ... s

        A finite type example with shortest paths returned::

            sage: it = S.mutation_class_iter(return_paths=True)
            sage: for T in it: print(T)
            (A seed for a cluster algebra of rank 3 of type ['A', 3], [])
            (A seed for a cluster algebra of rank 3 of type ['A', 3], [2])
            (A seed for a cluster algebra of rank 3 of type ['A', 3], [1])
            (A seed for a cluster algebra of rank 3 of type ['A', 3], [0])
            (A seed for a cluster algebra of rank 3 of type ['A', 3], [2, 1])
            (A seed for a cluster algebra of rank 3 of type ['A', 3], [0, 2])
            (A seed for a cluster algebra of rank 3 of type ['A', 3], [0, 1])
            (A seed for a cluster algebra of rank 3 of type ['A', 3], [1, 2])
            (A seed for a cluster algebra of rank 3 of type ['A', 3], [1, 0])
            (A seed for a cluster algebra of rank 3 of type ['A', 3], [0, 2, 1])
            (A seed for a cluster algebra of rank 3 of type ['A', 3], [0, 1, 2])
            (A seed for a cluster algebra of rank 3 of type ['A', 3], [2, 1, 0])
            (A seed for a cluster algebra of rank 3 of type ['A', 3], [1, 0, 2])
            (A seed for a cluster algebra of rank 3 of type ['A', 3], [0, 1, 2, 0])

        Finite type examples not considered up to equivalence::

            sage: it = S.mutation_class_iter(up_to_equivalence=False)
            sage: len( [ T for T in it ] )
            84

            sage: it = ClusterSeed(['A',2]).mutation_class_iter(return_paths=True,up_to_equivalence=False)
            sage: for T in it: print(T)
            (A seed for a cluster algebra of rank 2 of type ['A', 2], [])
            (A seed for a cluster algebra of rank 2 of type ['A', 2], [1])
            (A seed for a cluster algebra of rank 2 of type ['A', 2], [0])
            (A seed for a cluster algebra of rank 2 of type ['A', 2], [0, 1])
            (A seed for a cluster algebra of rank 2 of type ['A', 2], [1, 0])
            (A seed for a cluster algebra of rank 2 of type ['A', 2], [1, 0, 1])
            (A seed for a cluster algebra of rank 2 of type ['A', 2], [0, 1, 0])
            (A seed for a cluster algebra of rank 2 of type ['A', 2], [1, 0, 1, 0])
            (A seed for a cluster algebra of rank 2 of type ['A', 2], [0, 1, 0, 1])
            (A seed for a cluster algebra of rank 2 of type ['A', 2], [1, 0, 1, 0, 1])

        Check that :trac:`14638` is fixed::

            sage: S = ClusterSeed(['E',6])
            sage: MC = S.mutation_class(depth=7); len(MC)
            534

        Infinite type examples::

            sage: S = ClusterSeed(['A',[1,1],1])
            sage: it = S.mutation_class_iter()
            sage: next(it)
            A seed for a cluster algebra of rank 2 of type ['A', [1, 1], 1]
            sage: next(it)
            A seed for a cluster algebra of rank 2 of type ['A', [1, 1], 1]
            sage: next(it)
            A seed for a cluster algebra of rank 2 of type ['A', [1, 1], 1]
            sage: next(it)
            A seed for a cluster algebra of rank 2 of type ['A', [1, 1], 1]

            sage: it = S.mutation_class_iter(depth=3, return_paths=True)
            sage: for T in it: print(T)
            (A seed for a cluster algebra of rank 2 of type ['A', [1, 1], 1], [])
            (A seed for a cluster algebra of rank 2 of type ['A', [1, 1], 1], [1])
            (A seed for a cluster algebra of rank 2 of type ['A', [1, 1], 1], [0])
            (A seed for a cluster algebra of rank 2 of type ['A', [1, 1], 1], [1, 0])
            (A seed for a cluster algebra of rank 2 of type ['A', [1, 1], 1], [0, 1])
            (A seed for a cluster algebra of rank 2 of type ['A', [1, 1], 1], [1, 0, 1])
            (A seed for a cluster algebra of rank 2 of type ['A', [1, 1], 1], [0, 1, 0])
        """

        # Variable to track the depth
        depth_counter = 0
        n = self._n
        timer = time.time()

        # set up our initial cluster and grab variables
        if up_to_equivalence:
            cl = Set( self.cluster() )
        else:
            cl = tuple( self.cluster() )

        # If we are tracking return paths
        if return_paths:
            yield (self,[])
        else:
            yield self


        # instantiate the variables
        clusters = {}
        clusters[ cl ] = [ self, range(n), [] ]

        # we get bigger the first time
        gets_bigger = True

        # If we are showing depth, show some statistics
        if show_depth:
            timer2 = time.time()
            dc = str(depth_counter)
            dc += ' ' * (5-len(dc))
            nr = str(len(clusters))
            nr += ' ' * (10-len(nr))
            print("Depth: %s found: %s Time: %.2f s" % (dc, nr, timer2-timer))

        # Each time we get bigger and we haven't hit the full depth
        while gets_bigger and depth_counter < depth:
            gets_bigger = False

            # set the keys
            keys = clusters.keys()

            # Our keys are cluster variables, so for each cluster:
            for key in keys:
                # sd is the cluster data
                sd = clusters[key]

                # another way to do a for loop for each item
                while sd[1]:
                    i = sd[1].pop()

                    # If we aren't only sinking the source
                    if not only_sink_source or all( entry >= 0 for entry in sd[0]._M.row( i ) ) or all( entry <= 0 for entry in sd[0]._M.row( i ) ):
                        # do an inplace mutation on our cluster (sd[0])
                        sd2  = sd[0].mutate( i, inplace=False, input_type = "indices")

                        # set up our new cluster variables
                        if up_to_equivalence:
                            cl2 = Set(sd2.cluster())
                        else:
                            cl2 = tuple(sd2.cluster())
                        if cl2 in clusters:
                            if not up_to_equivalence and i in clusters[cl2][1]:
                                clusters[cl2][1].remove(i)
                        else:
                            gets_bigger = True
                            if only_sink_source:
                                orbits = range(n)
                            else:
                                orbits = [ index for index in xrange(n) if index > i or sd2._M[index,i] != 0 ]

                            clusters[ cl2 ] = [ sd2, orbits, clusters[key][2]+[i] ]
                            if return_paths:
                                yield (sd2,clusters[cl2][2])
                            else:
                                yield sd2
            depth_counter += 1
            if show_depth and gets_bigger:
                timer2 = time.time()
                dc = str(depth_counter)
                dc += ' ' * (5-len(dc))
                nr = str(len(clusters))
                nr += ' ' * (10-len(nr))
                print("Depth: %s found: %s Time: %.2f s" % (dc,nr,timer2-timer))

    def mutation_class( self, depth=infinity, show_depth=False, return_paths=False, up_to_equivalence=True, only_sink_source=False ):
        r"""
        Returns the mutation class of ``self`` with respect to certain constraints.

        INPUT:

        - ``depth`` -- (default: infinity) integer, only seeds with distance at most depth from self are returned.
        - ``show_depth`` -- (default: False) if True, the actual depth of the mutation is shown.
        - ``return_paths`` -- (default: False) if True, a shortest path of mutation sequences from self to the given quiver is returned as well.
        - ``up_to_equivalence`` -- (default: True) if True, only seeds up to equivalence are considered.
        - ``sink_source`` -- (default: False) if True, only mutations at sinks and sources are applied.

        EXAMPLES:

        - for examples see :meth:`mutation_class_iter`

        TESTS::

            sage: A = ClusterSeed(['A',3]).mutation_class()
        """
        if depth is infinity and not self.is_finite():
            raise ValueError('The mutation class can - for infinite types - only be computed up to a given depth')
        return list( S for S in self.mutation_class_iter( depth=depth, show_depth=show_depth, return_paths=return_paths, up_to_equivalence=up_to_equivalence, only_sink_source=only_sink_source ) )

    def cluster_class_iter(self, depth=infinity, show_depth=False, up_to_equivalence=True):
        r"""
        Returns an iterator through all clusters in the mutation class of ``self``.

        INPUT:

        - ``depth`` -- (default: infinity) integer or infinity, only seeds with distance at most depth from self are returned
        - ``show_depth`` -- (default False) - if True, ignored if depth is set; returns the depth of the mutation class, i.e., the maximal distance from self of an element in the mutation class
        - ``up_to_equivalence`` -- (default: True) if True, only clusters up to equivalence are considered.

        EXAMPLES:

        A standard finite type example::

            sage: S = ClusterSeed(['A',3])
            sage: it = S.cluster_class_iter()
            sage: for T in it: print(T)
            [x0, x1, x2]
            [x0, x1, (x1 + 1)/x2]
            [x0, (x0*x2 + 1)/x1, x2]
            [(x1 + 1)/x0, x1, x2]
            [x0, (x0*x2 + x1 + 1)/(x1*x2), (x1 + 1)/x2]
            [(x1 + 1)/x0, x1, (x1 + 1)/x2]
            [(x1 + 1)/x0, (x0*x2 + x1 + 1)/(x0*x1), x2]
            [x0, (x0*x2 + 1)/x1, (x0*x2 + x1 + 1)/(x1*x2)]
            [(x0*x2 + x1 + 1)/(x0*x1), (x0*x2 + 1)/x1, x2]
            [(x1 + 1)/x0, (x1^2 + x0*x2 + 2*x1 + 1)/(x0*x1*x2), (x1 + 1)/x2]
            [(x1 + 1)/x0, (x0*x2 + x1 + 1)/(x0*x1), (x1^2 + x0*x2 + 2*x1 + 1)/(x0*x1*x2)]
            [(x1^2 + x0*x2 + 2*x1 + 1)/(x0*x1*x2), (x0*x2 + x1 + 1)/(x1*x2), (x1 + 1)/x2]
            [(x0*x2 + x1 + 1)/(x0*x1), (x0*x2 + 1)/x1, (x0*x2 + x1 + 1)/(x1*x2)]
            [(x0*x2 + x1 + 1)/(x1*x2), (x0*x2 + x1 + 1)/(x0*x1), (x1^2 + x0*x2 + 2*x1 + 1)/(x0*x1*x2)]

        A finite type example with given depth::

            sage: it = S.cluster_class_iter(depth=1)
            sage: for T in it: print(T)
            [x0, x1, x2]
            [x0, x1, (x1 + 1)/x2]
            [x0, (x0*x2 + 1)/x1, x2]
            [(x1 + 1)/x0, x1, x2]

        A finite type example where the depth is returned while computing::

            sage: it = S.cluster_class_iter(show_depth=True)
            sage: for T in it: print(T)
            [x0, x1, x2]
            Depth: 0     found: 1          Time: ... s
            [x0, x1, (x1 + 1)/x2]
            [x0, (x0*x2 + 1)/x1, x2]
            [(x1 + 1)/x0, x1, x2]
            Depth: 1     found: 4          Time: ... s
            [x0, (x0*x2 + x1 + 1)/(x1*x2), (x1 + 1)/x2]
            [(x1 + 1)/x0, x1, (x1 + 1)/x2]
            [(x1 + 1)/x0, (x0*x2 + x1 + 1)/(x0*x1), x2]
            [x0, (x0*x2 + 1)/x1, (x0*x2 + x1 + 1)/(x1*x2)]
            [(x0*x2 + x1 + 1)/(x0*x1), (x0*x2 + 1)/x1, x2]
            Depth: 2     found: 9          Time: ... s
            [(x1 + 1)/x0, (x1^2 + x0*x2 + 2*x1 + 1)/(x0*x1*x2), (x1 + 1)/x2]
            [(x1 + 1)/x0, (x0*x2 + x1 + 1)/(x0*x1), (x1^2 + x0*x2 + 2*x1 + 1)/(x0*x1*x2)]
            [(x1^2 + x0*x2 + 2*x1 + 1)/(x0*x1*x2), (x0*x2 + x1 + 1)/(x1*x2), (x1 + 1)/x2]
            [(x0*x2 + x1 + 1)/(x0*x1), (x0*x2 + 1)/x1, (x0*x2 + x1 + 1)/(x1*x2)]
            Depth: 3     found: 13         Time: ... s
            [(x0*x2 + x1 + 1)/(x1*x2), (x0*x2 + x1 + 1)/(x0*x1), (x1^2 + x0*x2 + 2*x1 + 1)/(x0*x1*x2)]
            Depth: 4     found: 14         Time: ... s

        Finite type examples not considered up to equivalence::

            sage: it = S.cluster_class_iter(up_to_equivalence=False)
            sage: len( [ T for T in it ] )
            84

            sage: it = ClusterSeed(['A',2]).cluster_class_iter(up_to_equivalence=False)
            sage: for T in it: print(T)
            [x0, x1]
            [x0, (x0 + 1)/x1]
            [(x1 + 1)/x0, x1]
            [(x1 + 1)/x0, (x0 + x1 + 1)/(x0*x1)]
            [(x0 + x1 + 1)/(x0*x1), (x0 + 1)/x1]
            [(x0 + x1 + 1)/(x0*x1), (x1 + 1)/x0]
            [(x0 + 1)/x1, (x0 + x1 + 1)/(x0*x1)]
            [x1, (x1 + 1)/x0]
            [(x0 + 1)/x1, x0]
            [x1, x0]

        Infinite type examples::

            sage: S = ClusterSeed(['A',[1,1],1])
            sage: it = S.cluster_class_iter()
            sage: next(it)
            [x0, x1]
            sage: next(it)
            [x0, (x0^2 + 1)/x1]
            sage: next(it)
            [(x1^2 + 1)/x0, x1]
            sage: next(it)
            [(x0^4 + 2*x0^2 + x1^2 + 1)/(x0*x1^2), (x0^2 + 1)/x1]
            sage: next(it)
            [(x1^2 + 1)/x0, (x1^4 + x0^2 + 2*x1^2 + 1)/(x0^2*x1)]

            sage: it = S.cluster_class_iter(depth=3)
            sage: for T in it: print(T)
            [x0, x1]
            [x0, (x0^2 + 1)/x1]
            [(x1^2 + 1)/x0, x1]
            [(x0^4 + 2*x0^2 + x1^2 + 1)/(x0*x1^2), (x0^2 + 1)/x1]
            [(x1^2 + 1)/x0, (x1^4 + x0^2 + 2*x1^2 + 1)/(x0^2*x1)]
            [(x0^4 + 2*x0^2 + x1^2 + 1)/(x0*x1^2), (x0^6 + 3*x0^4 + 2*x0^2*x1^2 + x1^4 + 3*x0^2 + 2*x1^2 + 1)/(x0^2*x1^3)]
            [(x1^6 + x0^4 + 2*x0^2*x1^2 + 3*x1^4 + 2*x0^2 + 3*x1^2 + 1)/(x0^3*x1^2), (x1^4 + x0^2 + 2*x1^2 + 1)/(x0^2*x1)]
        """
        mc_iter = self.mutation_class_iter( depth=depth, show_depth=show_depth, up_to_equivalence=up_to_equivalence )
        for c in mc_iter:
            yield c.cluster()

    def cluster_class(self, depth=infinity, show_depth=False, up_to_equivalence=True):
        r"""
        Returns the cluster class of ``self`` with respect to certain constraints.

        INPUT:

        - ``depth`` -- (default: infinity) integer, only seeds with distance at most depth from self are returned
        - ``return_depth`` -- (default False) - if True, ignored if depth is set; returns the depth of the mutation class, i.e., the maximal distance from self of an element in the mutation class
        - ``up_to_equivalence`` -- (default: True) if True, only clusters up to equivalence are considered.

        EXAMPLES:

        - for examples see :meth:`cluster_class_iter`

        TESTS::

            sage: A = ClusterSeed(['A',3]).cluster_class()
        """
        if depth is infinity and not self.is_finite():
            raise ValueError('The variable class can - for infinite types - only be computed up to a given depth')

        return [ c for c in self.cluster_class_iter(depth=depth, show_depth=show_depth, up_to_equivalence=up_to_equivalence) ]

    def b_matrix_class_iter(self, depth=infinity, up_to_equivalence=True):
        r"""
        Returns an iterator through all `B`-matrices in the mutation class of ``self``.

        INPUT:

        - ``depth`` -- (default:infinity) integer or infinity, only seeds with distance at most depth from self are returned
        - ``up_to_equivalence`` -- (default: True) if True, only 'B'-matrices up to equivalence are considered.

        EXAMPLES:

        A standard finite type example::

            sage: S = ClusterSeed(['A',4])
            sage: it = S.b_matrix_class_iter()
            sage: for T in it: print(T)
            [ 0  0  0  1]
            [ 0  0  1  1]
            [ 0 -1  0  0]
            [-1 -1  0  0]
            [ 0  0  0  1]
            [ 0  0  1  0]
            [ 0 -1  0  1]
            [-1  0 -1  0]
            [ 0  0  1  1]
            [ 0  0  0 -1]
            [-1  0  0  0]
            [-1  1  0  0]
            [ 0  0  0  1]
            [ 0  0 -1  1]
            [ 0  1  0 -1]
            [-1 -1  1  0]
            [ 0  0  0  1]
            [ 0  0 -1  0]
            [ 0  1  0 -1]
            [-1  0  1  0]
            [ 0  0  0 -1]
            [ 0  0 -1  1]
            [ 0  1  0 -1]
            [ 1 -1  1  0]

        A finite type example with given depth::

            sage: it = S.b_matrix_class_iter(depth=1)
            sage: for T in it: print(T)
            [ 0  0  0  1]
            [ 0  0  1  1]
            [ 0 -1  0  0]
            [-1 -1  0  0]
            [ 0  0  0  1]
            [ 0  0  1  0]
            [ 0 -1  0  1]
            [-1  0 -1  0]
            [ 0  0  1  1]
            [ 0  0  0 -1]
            [-1  0  0  0]
            [-1  1  0  0]

        Finite type example not considered up to equivalence::

            sage: S = ClusterSeed(['A',3])
            sage: it = S.b_matrix_class_iter(up_to_equivalence=False)
            sage: for T in it: print(T)
            [ 0  1  0]
            [-1  0 -1]
            [ 0  1  0]
            [ 0  1  0]
            [-1  0  1]
            [ 0 -1  0]
            [ 0 -1  0]
            [ 1  0  1]
            [ 0 -1  0]
            [ 0 -1  0]
            [ 1  0 -1]
            [ 0  1  0]
            [ 0 -1  1]
            [ 1  0 -1]
            [-1  1  0]
            [ 0  1 -1]
            [-1  0  1]
            [ 1 -1  0]
            [ 0  0  1]
            [ 0  0 -1]
            [-1  1  0]
            [ 0 -1  1]
            [ 1  0  0]
            [-1  0  0]
            [ 0  0 -1]
            [ 0  0  1]
            [ 1 -1  0]
            [ 0  1 -1]
            [-1  0  0]
            [ 1  0  0]
            [ 0  1  1]
            [-1  0  0]
            [-1  0  0]
            [ 0 -1 -1]
            [ 1  0  0]
            [ 1  0  0]
            [ 0  0 -1]
            [ 0  0 -1]
            [ 1  1  0]
            [ 0  0  1]
            [ 0  0  1]
            [-1 -1  0]

        Infinite (but finite mutation) type example::

            sage: S = ClusterSeed(['A',[1,2],1])
            sage: it = S.b_matrix_class_iter()
            sage: for T in it: print(T)
            [ 0  1  1]
            [-1  0  1]
            [-1 -1  0]
            [ 0 -2  1]
            [ 2  0 -1]
            [-1  1  0]

        Infinite mutation type example::

            sage: S = ClusterSeed(['E',10])
            sage: it = S.b_matrix_class_iter(depth=3)
            sage: len ( [T for T in it] )
            266
        """
        Q = self.quiver()
        for M in Q.mutation_class_iter( depth=depth, up_to_equivalence=up_to_equivalence, data_type='matrix' ):
            yield M

    def b_matrix_class(self, depth=infinity, up_to_equivalence=True):
        r"""
        Returns all `B`-matrices in the mutation class of ``self``.

        INPUT:

        - ``depth`` -- (default:infinity) integer or infinity, only seeds with distance at most depth from self are returned
        - ``up_to_equivalence`` -- (default: True) if True, only 'B'-matrices up to equivalence are considered.

        EXAMPLES:

        - for examples see :meth:`b_matrix_class_iter`

        TESTS::

            sage: A = ClusterSeed(['A',3]).b_matrix_class()
            sage: A = ClusterSeed(['A',[2,1],1]).b_matrix_class()
        """
        if depth is infinity and not self.is_mutation_finite():
            raise ValueError('The B-matrix class can - for infinite mutation types - only be computed up to a given depth')

        return [ M for M in self.b_matrix_class_iter( depth=depth, up_to_equivalence=up_to_equivalence ) ]

    def variable_class_iter(self, depth=infinity, ignore_bipartite_belt=False):
        r"""
        Returns an iterator for all cluster variables in the mutation class of ``self``.

        INPUT:

            - ``depth`` -- (default:infinity) integer, only seeds with distance at most depth from self are returned
            - ``ignore_bipartite_belt`` -- (default:False) if True, the algorithms does not use the bipartite belt

        EXAMPLES:

        A standard finite type example::

            sage: S = ClusterSeed(['A',3])
            sage: it = S.variable_class_iter()
            sage: for T in it: print(T)
            x0
            x1
            x2
            (x1 + 1)/x0
            (x1^2 + x0*x2 + 2*x1 + 1)/(x0*x1*x2)
            (x1 + 1)/x2
            (x0*x2 + x1 + 1)/(x0*x1)
            (x0*x2 + 1)/x1
            (x0*x2 + x1 + 1)/(x1*x2)

        Finite type examples with given depth::

            sage: it = S.variable_class_iter(depth=1)
            sage: for T in it: print(T)
            Found a bipartite seed - restarting the depth counter at zero and constructing the variable class using its bipartite belt.
            x0
            x1
            x2
            (x1 + 1)/x0
            (x1^2 + x0*x2 + 2*x1 + 1)/(x0*x1*x2)
            (x1 + 1)/x2
            (x0*x2 + x1 + 1)/(x0*x1)
            (x0*x2 + 1)/x1
            (x0*x2 + x1 + 1)/(x1*x2)

        Note that the notion of *depth* depends on whether a bipartite seed is found or not, or if it is manually ignored::

            sage: it = S.variable_class_iter(depth=1,ignore_bipartite_belt=True)
            sage: for T in it: print(T)
            x0
            x1
            x2
            (x1 + 1)/x2
            (x0*x2 + 1)/x1
            (x1 + 1)/x0

            sage: S.mutate([0,1])
            sage: it2 = S.variable_class_iter(depth=1)
            sage: for T in it2: print(T)
            (x1 + 1)/x0
            (x0*x2 + x1 + 1)/(x0*x1)
            x2
            (x1^2 + x0*x2 + 2*x1 + 1)/(x0*x1*x2)
            x1
            (x0*x2 + 1)/x1

        Infinite type examples::

            sage: S = ClusterSeed(['A',[1,1],1])
            sage: it = S.variable_class_iter(depth=2)
            sage: for T in it: print(T)
            Found a bipartite seed - restarting the depth counter at zero and constructing the variable class using its bipartite belt.
            x0
            x1
            (x1^2 + 1)/x0
            (x1^4 + x0^2 + 2*x1^2 + 1)/(x0^2*x1)
            (x0^4 + 2*x0^2 + x1^2 + 1)/(x0*x1^2)
            (x0^2 + 1)/x1
            (x1^6 + x0^4 + 2*x0^2*x1^2 + 3*x1^4 + 2*x0^2 + 3*x1^2 + 1)/(x0^3*x1^2)
            (x1^8 + x0^6 + 2*x0^4*x1^2 + 3*x0^2*x1^4 + 4*x1^6 + 3*x0^4 + 6*x0^2*x1^2 + 6*x1^4 + 3*x0^2 + 4*x1^2 + 1)/(x0^4*x1^3)
            (x0^8 + 4*x0^6 + 3*x0^4*x1^2 + 2*x0^2*x1^4 + x1^6 + 6*x0^4 + 6*x0^2*x1^2 + 3*x1^4 + 4*x0^2 + 3*x1^2 + 1)/(x0^3*x1^4)
            (x0^6 + 3*x0^4 + 2*x0^2*x1^2 + x1^4 + 3*x0^2 + 2*x1^2 + 1)/(x0^2*x1^3)
        """
        mut_iter = self.mutation_class_iter( depth=depth,show_depth=False )
        var_class = set()

        for seed in mut_iter:
            if seed is self:
                seed = ClusterSeed(seed)
            if not ignore_bipartite_belt and seed.is_bipartite():
                bipartition = seed.is_bipartite(return_bipartition=True)
                bipartition = (list(bipartition[0]),list(bipartition[1]))
                if depth is not infinity:
                    print("Found a bipartite seed - restarting the depth counter at zero and constructing the variable class using its bipartite belt.")
                depth_counter = 0
                end = False
                seed2 = ClusterSeed(seed)
                for c in seed.cluster():
                    if c not in var_class:
                        yield ClusterVariable( FractionField(seed._R), c.numerator(), c.denominator(), mutation_type=self._mutation_type, variable_type='cluster variable',xdim=seed._n )
                var_class = var_class.union( seed.cluster())

                init_cluster = set(seed.cluster())
                while not end and depth_counter < depth:
                    depth_counter += 1
                    seed.mutate(bipartition[0])
                    seed.mutate(bipartition[1])
                    if set(seed.cluster()) in [set(seed2.cluster()),init_cluster]:
                        end = True
                    if not end:
                        for c in seed.cluster():
                            if c not in var_class:
                                yield ClusterVariable( FractionField(seed._R), c.numerator(), c.denominator(), mutation_type=self._mutation_type, variable_type='cluster variable',xdim=seed._n )
                        var_class = var_class.union( seed.cluster() )
                        seed2.mutate(bipartition[1])
                        seed2.mutate(bipartition[0])
                        if set(seed2.cluster()) in [set(seed.cluster()),init_cluster]:
                            end = True
                        if not end:
                            for c in seed2.cluster():
                                if c not in var_class:
                                    yield ClusterVariable(FractionField(seed._R), c.numerator(), c.denominator(), mutation_type=self._mutation_type, variable_type='cluster variable',xdim=seed._n )
                            var_class = var_class.union(seed2.cluster())
                return
            else:
                for c in seed.cluster():
                    if c not in var_class:
                        yield ClusterVariable( FractionField(seed._R), c.numerator(), c.denominator(), mutation_type=self._mutation_type, variable_type='cluster variable',xdim=seed._n)
                var_class = var_class.union(seed.cluster())

    def variable_class(self, depth=infinity, ignore_bipartite_belt=False):
        r"""
        Returns all cluster variables in the mutation class of ``self``.

        INPUT:

            - ``depth`` -- (default:infinity) integer, only seeds with distance at most depth from self are returned
            - ``ignore_bipartite_belt`` -- (default:False) if True, the algorithms does not use the bipartite belt

        EXAMPLES:

        - for examples see :meth:`variable_class_iter`

        TESTS::

            sage: A = ClusterSeed(['A',3]).variable_class()
        """
        if depth is infinity and not self.is_finite():
            raise ValueError('The variable class can - for infinite types - only be computed up to a given depth')

        var_iter = self.variable_class_iter( depth=depth, ignore_bipartite_belt=ignore_bipartite_belt )
        return sorted(var_iter)

    def is_finite(self):
        r"""
        Returns True if ``self`` is of finite type.

        EXAMPLES::

            sage: S = ClusterSeed(['A',3])
            sage: S.is_finite()
            True

            sage: S = ClusterSeed(['A',[2,2],1])
            sage: S.is_finite()
            False
        """
        mt = self.mutation_type()
        if isinstance(mt, str):
            return False
        else:
            return mt.is_finite()

    def is_mutation_finite( self, nr_of_checks=None, return_path=False ):
        r"""
        Returns True if ``self`` is of finite mutation type.

        INPUT:

        - ``nr_of_checks`` -- (default: None) number of mutations applied. Standard is 500*(number of vertices of self).
        - ``return_path`` -- (default: False) if True, in case of self not being mutation finite, a path from self to a quiver with an edge label (a,-b) and a*b > 4 is returned.

        ALGORITHM:

        - A cluster seed is mutation infinite if and only if every `b_{ij}*b_{ji} > -4`. Thus, we apply random mutations in random directions

        WARNING:

        - Uses a non-deterministic method by random mutations in various directions.
        - In theory, it can return a wrong True.

        EXAMPLES::

            sage: S = ClusterSeed(['A',10])
            sage: S._mutation_type = None
            sage: S.is_mutation_finite()
            True

            sage: S = ClusterSeed([(0,1),(1,2),(2,3),(3,4),(4,5),(5,6),(6,7),(7,8),(2,9)])
            sage: S.is_mutation_finite()
            False
        """
        is_finite, path = is_mutation_finite(copy(self._M),nr_of_checks=nr_of_checks)
        if return_path:
            return is_finite, path
        else:
            return is_finite

    def mutation_type(self):
        r"""
        Returns the mutation_type of each connected component of ``self``, if it can be determined.
        Otherwise, the mutation type of this component is set to be unknown.

        The mutation types of the components are ordered by vertex labels.

        WARNING:

        - All finite types can be detected,
        - All affine types can be detected, EXCEPT affine type D (the algorithm is not yet implemented)
        - All exceptional types can be detected.

        - Might fail to work if it is used within different Sage processes simultaneously (that happened in the doctesting).

        EXAMPLES:

        - finite types::

            sage: S = ClusterSeed(['A',5])
            sage: S._mutation_type = S._quiver._mutation_type = None
            sage: S.mutation_type()
            ['A', 5]

            sage: S = ClusterSeed([(0,1),(1,2),(2,3),(3,4)])
            sage: S.mutation_type()
            ['A', 5]

            sage: S = ClusterSeed(DiGraph([['a','b'],['c','b'],['c','d'],['e','d']]), frozen = ['c'])
            sage: S.mutation_type()
            [ ['A', 2], ['A', 2] ]

        - affine types::

            sage: S = ClusterSeed(['E',8,[1,1]]); S
            A seed for a cluster algebra of rank 10 of type ['E', 8, [1, 1]]
            sage: S._mutation_type = S._quiver._mutation_type = None; S
            A seed for a cluster algebra of rank 10
            sage: S.mutation_type() # long time
            ['E', 8, [1, 1]]

        - the not yet working affine type D::

            sage: S = ClusterSeed(['D',4,1])
            sage: S._mutation_type = S._quiver._mutation_type = None
            sage: S.mutation_type() # todo: not implemented
            ['D', 4, 1]

        - the exceptional types::

            sage: S = ClusterSeed(['X',6])
            sage: S._mutation_type = S._quiver._mutation_type = None
            sage: S.mutation_type() # long time
            ['X', 6]

        -  infinite types::

            sage: S = ClusterSeed(['GR',[4,9]])
            sage: S._mutation_type = S._quiver._mutation_type = None
            sage: S.mutation_type()
            'undetermined infinite mutation type'
        """
        if self._mutation_type is None:
            if self._quiver is None:
                self.quiver()
            self._mutation_type = self._quiver.mutation_type()
        return self._mutation_type

    @rename_keyword(deprecation=19572, method='algorithm')
    def greedy(self, a1, a2, algorithm='by_recursion'):
        r"""
        Returns the greedy element `x[a_1,a_2]` assuming that self is rank two.

        The third input can be 'by_recursion', 'by_combinatorics', or
        'just_numbers' to specify if the user wants the element
        computed by the recurrence, combinatorial formula, or wants to
        set `x_1` and `x_2` to be one.

        See [LeeLiZe]_ for more details.

        EXAMPLES::

            sage: S = ClusterSeed(['R2', [3, 3]])
            sage: S.greedy(4, 4)
            (x0^12 + x1^12 + 4*x0^9 + 4*x1^9 + 6*x0^6 + 4*x0^3*x1^3 + 6*x1^6 + 4*x0^3 + 4*x1^3 + 1)/(x0^4*x1^4)
            sage: S.greedy(4, 4, 'by_combinatorics')
            (x0^12 + x1^12 + 4*x0^9 + 4*x1^9 + 6*x0^6 + 4*x0^3*x1^3 + 6*x1^6 + 4*x0^3 + 4*x1^3 + 1)/(x0^4*x1^4)
            sage: S.greedy(4, 4, 'just_numbers')
            35
            sage: S = ClusterSeed(['R2', [2, 2]])
            sage: S.greedy(1, 2)
            (x0^4 + 2*x0^2 + x1^2 + 1)/(x0*x1^2)
            sage: S.greedy(1, 2, 'by_combinatorics')
            (x0^4 + 2*x0^2 + x1^2 + 1)/(x0*x1^2)

        REFERENCES:

        .. [LeeLiZe] Lee-Li-Zelevinsky, Greedy elements in rank 2
           cluster algebras, :arxiv:`1208.2391`
        """
        if self.b_matrix().dimensions() == (2, 2):
            b = abs(self.b_matrix()[0, 1])
            c = abs(self.b_matrix()[1, 0])
            if algorithm == 'by_recursion':
                ans = self.x(0)**(-a1)*self.x(1)**(-a2)
                for p in range(max(a2, 0)+1):
                    for q in range(max(a1, 0)+1):
                        if p != 0 or q != 0:
                            ans += self._R(coeff_recurs(p, q, a1, a2, b, c))*self.x(0)**(b*p-a1)*self.x(1)**(c*q-a2)
                return(ans)
            elif algorithm == 'by_combinatorics':
                if b == 0:
                    S = ClusterSeed([['A', 1], ['A', 1]])
                else:
                    S = ClusterSeed(['R2', [b, b]])
                ans = 0
                if a1 >= a2:
                    PS = PathSubset(a1, a2)
                elif a1 < a2:
                    PS = PathSubset(a2, a1)
                from sage.combinat.subset import Subsets
                for T in Subsets(PS):
                    if a1 >= a2:
                        if is_LeeLiZel_allowable(T, a1, a2, b, c):
                            oddT = set(T).intersection(PathSubset(a1, 0))
                            evenT = set(T).symmetric_difference(oddT)
                            ans = ans + S.x(0)**(b*len(evenT)) * S.x(1)**(c*len(oddT))
                    elif a1 < a2:
                        if is_LeeLiZel_allowable(T, a2, a1, b, c):
                            oddT = set(T).intersection(PathSubset(a2, 0))
                            evenT = set(T).symmetric_difference(oddT)
                            ans = ans + S.x(0)**(b*len(oddT)) * S.x(1)**(c*len(evenT))
                ans = ans*S.x(0)**(-a1)*S.x(1)**(-a2)
                return ans
            elif algorithm == 'just_numbers':
                ans = 1
                for p in range(max(a2, 0)+1):
                    for q in range(max(a1, 0)+1):
                        if p != 0 or q != 0:
                            ans += coeff_recurs(p, q, a1, a2, b, c)
                return(ans)
            else:
                raise ValueError("The third input should be 'by_recursion', "
                                 "'by_combinatorics', or 'just_numbers'.")
        else:
            raise ValueError("Greedy elements are only currently "
                             "defined for cluster seeds of rank two.")

    def oriented_exchange_graph(self):
        """
        Return the oriented exchange graph of ``self`` as a directed
        graph.

        The seed must be a cluster seed for a cluster algebra of
        finite type with principal coefficients (the corresponding
        quiver must have mutable vertices 0,1,...,n-1).

        EXAMPLES::

            sage: S = ClusterSeed(['A', 2]).principal_extension()
            sage: G = S.oriented_exchange_graph(); G
            Digraph on 5 vertices
            sage: G.out_degree_sequence()
            [2, 1, 1, 1, 0]

            sage: S = ClusterSeed(['B', 2]).principal_extension()
            sage: G = S.oriented_exchange_graph(); G
            Digraph on 6 vertices
            sage: G.out_degree_sequence()
            [2, 1, 1, 1, 1, 0]

        TESTS::

            sage: S = ClusterSeed(['A',[2,2],1])
            sage: S.oriented_exchange_graph()
            Traceback (most recent call last):
            ...
            TypeError: only works for finite mutation type

            sage: S = ClusterSeed(['A', 2])
            sage: S.oriented_exchange_graph()
            Traceback (most recent call last):
            ...
            TypeError: only works for principal coefficients
        """
        if not self._mutation_type.is_finite():
            raise TypeError('only works for finite mutation type')

        if not self._is_principal:
            raise TypeError('only works for principal coefficients')

        covers = []
        n = self.n()
        stack = [self]
        known_clusters = []
        while stack:
            i = stack.pop()
            Vari = tuple(sorted(i.cluster()))
            B = i.b_matrix()
            for k in range(n):
                # check if green
                if all(B[i2][k] >= 0 for i2 in range(n, 2 * n)):
                    j = i.mutate(k, inplace=False)
                    Varj = tuple(sorted(j.cluster()))
                    covers.append((Vari, Varj))
                    if not(Varj in known_clusters):
                        known_clusters += [Varj]
                        stack.append(j)

        return DiGraph(covers)


def _bino(n, k):
    """
    Binomial coefficient which we define as zero for negative n.

    EXAMPLES::

        sage: from sage.combinat.cluster_algebra_quiver.cluster_seed import _bino
        sage: _bino(3, 2)
        3
        sage: _bino(-3, 2)
        0
    """
    if n >= 0:
        from sage.arith.all import binomial
        return binomial(n, k)
    else:
        return 0

def coeff_recurs(p, q, a1, a2, b, c):
    """
    Coefficients in Laurent expansion of greedy element, as defined by recursion.

    EXAMPLES::

        sage: from sage.combinat.cluster_algebra_quiver.cluster_seed import coeff_recurs
        sage: coeff_recurs(1, 1, 5, 5, 3, 3)
        10
    """
    if p == 0 and q == 0:
        return 1
    elif p < 0 or q < 0:
        return 0
    else:
        if c*a1*q <= b*a2*p:
            return sum((-1)**(k-1)*coeff_recurs(p-k, q, a1, a2, b, c)*_bino(a2-c*q+k-1, k)
                       for k in range(1, p+1))
        else:
            return sum((-1)**(k-1)*coeff_recurs(p, q-k, a1, a2, b, c)*_bino(a1-b*p+k-1, k)
                       for k in range(1, q+1))

def PathSubset(n,m):
    r"""
    Encodes a *maximal* Dyck path from (0,0) to (n,m) (for n >= m >= 0) as a subset of {0,1,2,..., 2n-1}.
    The encoding is given by indexing horizontal edges by odd numbers and vertical edges by evens.

    The horizontal between (i,j) and (i+1,j) is indexed by the odd number 2*i+1.
    The vertical between (i,j) and (i,j+1) is indexed by the even number 2*j.

    EXAMPLES::

        sage: from sage.combinat.cluster_algebra_quiver.cluster_seed import PathSubset
        sage: PathSubset(4,0)
        {1, 3, 5, 7}
        sage: PathSubset(4,1)
        {1, 3, 5, 6, 7}
        sage: PathSubset(4,2)
        {1, 2, 3, 5, 6, 7}
        sage: PathSubset(4,3)
        {1, 2, 3, 4, 5, 6, 7}
        sage: PathSubset(4,4)
        {0, 1, 2, 3, 4, 5, 6, 7}
    """
    from sage.misc.misc import union
    from sage.functions.other import floor
    S = [ ]
    for i in range(n):
        S = union(S, [2*i+1])
    if m > 0:
        for j in range(n):
            if floor((j+1)*m/n) - floor(j*m/n) == 1:
                S = union(S, [2*j])
    return set(S)

def SetToPath(T):
    r"""
    Rearranges the encoding for a *maximal* Dyck path (as a set) so that it is a list in the proper order of the edges.

    EXAMPLES::

        sage: from sage.combinat.cluster_algebra_quiver.cluster_seed import PathSubset
        sage: from sage.combinat.cluster_algebra_quiver.cluster_seed import SetToPath
        sage: SetToPath(PathSubset(4,0))
        [1, 3, 5, 7]
        sage: SetToPath(PathSubset(4,1))
        [1, 3, 5, 7, 6]
        sage: SetToPath(PathSubset(4,2))
        [1, 3, 2, 5, 7, 6]
        sage: SetToPath(PathSubset(4,3))
        [1, 3, 2, 5, 4, 7, 6]
        sage: SetToPath(PathSubset(4,4))
        [1, 0, 3, 2, 5, 4, 7, 6]
    """
    n = (max(T)+1) // 2
    ans = [1]
    for i in range(n-1):
        if 2*i in T:
            ans.append(2*i)
        ans.append(2*i+3)
    if 2*n-2 in T:
        ans.append(2*n-2)
    return ans

def is_LeeLiZel_allowable(T,n,m,b,c):
    """
    Check if the subset T contributes to the computation of the greedy
    element x[m,n] in the rank two (b,c)-cluster algebra.

    This uses the conditions of Lee-Li-Zelevinsky's paper [LeeLiZe]_.

    EXAMPLES::

        sage: from sage.combinat.cluster_algebra_quiver.cluster_seed import is_LeeLiZel_allowable
        sage: is_LeeLiZel_allowable({1,3,2,5,7,6},4,2,6,6)
        False
        sage: is_LeeLiZel_allowable({1,2,5},3,3,1,1)
        True
    """
    horiz = set(T).intersection( PathSubset(n, 0))
    vert = set(T).symmetric_difference(horiz)
    if len(horiz) == 0 or len(vert) == 0:
        return True
    else:
        Latt = SetToPath(PathSubset(n, m))
        for u in horiz:
            from sage.combinat.words.word import Word
            from sage.modules.free_module_element import vector
            WW = Word(Latt)
            LattCycled = vector(WW.conjugate(Latt.index(u))).list()
            for v in vert:
                uv_okay = False
                for A in range(LattCycled.index(v)):
                    EA = []
                    AF = copy(LattCycled)
                    for i in range(LattCycled.index(v), len(LattCycled)-1):
                        AF.pop()
                    AF.reverse()
                    for i in range(A+1):
                        EA.append(LattCycled[i])
                        AF.pop()
                    AF.reverse()
                    nAF1 = 0
                    for i in range(len(AF)):
                        if AF[i] % 2 == 1:
                            nAF1 += 1
                    nAF2 = 0
                    for i in range(len(AF)):
                        if AF[i] % 2 == 0 and AF[i] in vert:
                            nAF2 += 1
                    nEA2 = 0
                    for i in range(len(EA)):
                        if EA[i] % 2 == 0:
                            nEA2 += 1
                    nEA1 = 0
                    for i in range(len(EA)):
                        if EA[i] % 2 == 1 and EA[i] in horiz:
                            nEA1 += 1
                    if nAF1 == b*nAF2 or nEA2 == c*nEA1:
                        uv_okay = True
                if not uv_okay:
                        return False
        return True


def get_green_vertices(C):
    r"""
    Get the green vertices from a matrix. Will go through each clumn and return
    the ones where no entry is greater than 0.

    INPUT:

    - ``C`` -- The C matrix to check
 
    EXAMPLES::
 
        sage: from sage.combinat.cluster_algebra_quiver.cluster_seed import get_green_vertices
        sage: S = ClusterSeed(['A',4]); S.mutate([1,2,3,2,0,1,2,0,3])
        sage: get_green_vertices(S.c_matrix())
        [0, 3]

    """
    return [ i for (i,v) in enumerate(C.columns()) if any(x > 0 for x in v) ]
    ## old code commented out
    #import numpy as np
    #max_entries = [ np.max(np.array(C.column(i))) for i in xrange(C.ncols()) ]
    #return [i for i in xrange(C.ncols()) if max_entries[i] > 0]

def get_red_vertices(C):
    r"""
    Get the red vertices from a matrix. Will go through each clumn and return
    the ones where no entry is less than 0.

    INPUT:

    - ``C`` -- The C matrix to check

    EXAMPLES::
        sage: from sage.combinat.cluster_algebra_quiver.cluster_seed import get_red_vertices
        sage: S = ClusterSeed(['A',4]); S.mutate([1,2,3,2,0,1,2,0,3])
        sage: get_red_vertices(S.c_matrix())
        [1, 2]

    """
    return [ i for (i,v) in enumerate(C.columns()) if any(x < 0 for x in v) ]
    ## old code commented out
    #import numpy as np
    #min_entries = [ np.min(np.array(C.column(i))) for i in xrange(C.ncols()) ]
    #return [i for i in xrange(C.ncols()) if min_entries[i] < 0]

class ClusterVariable(FractionFieldElement):
    r"""
    This class is a thin wrapper for cluster variables in cluster seeds.

    It provides the extra feature to store if a variable is frozen or not.

    - the associated positive root::

        sage: S = ClusterSeed(['A',3])
        sage: for T in S.variable_class_iter():
        ....:     print("{} {}".format(T, T.almost_positive_root()))
        x0 -alpha[1]
        x1 -alpha[2]
        x2 -alpha[3]
        (x1 + 1)/x0 alpha[1]
        (x1^2 + x0*x2 + 2*x1 + 1)/(x0*x1*x2) alpha[1] + alpha[2] + alpha[3]
        (x1 + 1)/x2 alpha[3]
        (x0*x2 + x1 + 1)/(x0*x1) alpha[1] + alpha[2]
        (x0*x2 + 1)/x1 alpha[2]
        (x0*x2 + x1 + 1)/(x1*x2) alpha[2] + alpha[3]
    """
    def __init__( self, parent, numerator, denominator, coerce=True, reduce=True, mutation_type=None, variable_type=None, xdim=0 ):
        r"""
        Initializes a cluster variable in the same way that elements in the field of rational functions are initialized.

        .. see also:: :class:`Fraction Field of Multivariate Polynomial Ring`

        TESTS::

            sage: S = ClusterSeed(['A',2])
            sage: for f in S.cluster():
            ....:     print(type(f))
            <class 'sage.combinat.cluster_algebra_quiver.cluster_seed.ClusterVariable'>
            <class 'sage.combinat.cluster_algebra_quiver.cluster_seed.ClusterVariable'>

            sage: S.variable_class()
            [(x0 + x1 + 1)/(x0*x1), (x1 + 1)/x0, (x0 + 1)/x1, x1, x0]
        """
        FractionFieldElement.__init__( self, parent, numerator, denominator, coerce=coerce, reduce=reduce )
        self._n = xdim;
        self._mutation_type = mutation_type
        self._variable_type = variable_type

    def almost_positive_root( self ):
        r"""
        Returns the *almost positive root* associated to ``self`` if ``self`` is of finite type.

        EXAMPLES::

            sage: S = ClusterSeed(['A',3])
            sage: for T in S.variable_class_iter():
            ....:     print("{} {}".format(T, T.almost_positive_root()))
            x0 -alpha[1]
            x1 -alpha[2]
            x2 -alpha[3]
            (x1 + 1)/x0 alpha[1]
            (x1^2 + x0*x2 + 2*x1 + 1)/(x0*x1*x2) alpha[1] + alpha[2] + alpha[3]
            (x1 + 1)/x2 alpha[3]
            (x0*x2 + x1 + 1)/(x0*x1) alpha[1] + alpha[2]
            (x0*x2 + 1)/x1 alpha[2]
            (x0*x2 + x1 + 1)/(x1*x2) alpha[2] + alpha[3]
        """
        if self._variable_type == 'frozen variable':
            raise ValueError('The variable is frozen.')
        if isinstance(self._mutation_type, str):
            raise ValueError('The cluster algebra for %s is not of finite type.'%self._repr_())
        else:
            if self._mutation_type is None:
                self._mutation_type = self.parent().mutation_type()
            if self._mutation_type.is_finite():
                from sage.combinat.root_system.root_system import RootSystem
                # the import above is used in the line below
                mt = self._mutation_type._repr_()
                # mt is a string of the shape "['A', 15]"
                # where A is a single letter and 15 is an integer
                Phi = RootSystem([mt[2: 3], ZZ(mt[6: -1])])
                Phiplus = Phi.root_lattice().simple_roots()

                if self.denominator() == 1:
                    return -Phiplus[ self.numerator().degrees().index(1) + 1 ]
                else:
                    root = self.denominator().degrees()
                    return sum( [ root[i]*Phiplus[ i+1 ] for i in range(self._n) ] )
            else:
                raise ValueError('The cluster algebra for %s is not of finite type.'%self._repr_())<|MERGE_RESOLUTION|>--- conflicted
+++ resolved
@@ -283,11 +283,6 @@
 
         # constructs a cluster seed from a quiver
         elif isinstance(data, ClusterQuiver):
-<<<<<<< HEAD
-            if frozen:
-                print("The input \'frozen\' is ignored")
-=======
->>>>>>> 5ccae7c1
 
             quiver = ClusterQuiver( data )
             
@@ -2506,7 +2501,7 @@
                 for x in seqq:
                     
                     if isIndices and seed._nlist[x] != x:
-                        print "Warning: Input can be ambiguously interpreted as both vertices and indices. Mutating at vertices by default."
+                        print("Warning: Input can be ambiguously interpreted as both vertices and indices. Mutating at vertices by default.")
                         break
                         
                     elif isClusterVars:
@@ -2514,7 +2509,7 @@
                         cluster_var_index = seed.cluster_index(x)
                         vertex_index = seed._nlist.index(x)
                         if isinstance(cluster_var_index,int) and cluster_var_index != vertex_index:
-                            print "Warning: Some of the input can be ambiguously interpreted as both vertices and cluster variables. Mutating at vertices by default."
+                            print("Warning: Some of the input can be ambiguously interpreted as both vertices and cluster variables. Mutating at vertices by default.")
                             break
             
             # It should be impossible to interpret an index as a cluster variable.
