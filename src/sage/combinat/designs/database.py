r"""
Database of small combinatorial designs

This module implements known constructions combinatorial designs, and in
particular of :mod:`Orthogonal Arrays
<sage.combinat.designs.orthogonal_arrays>`. Most of them come from the chapter
on :mod:`Mutually Orthogonal Latin Squares
<sage.combinat.designs.latin_squares>` from the Handbook of Combinatorial
Designs.

Most of this would only be a dream without the mathematical knowledge and help
of Julian R. Abel.

All the designs returned by these functions can be obtained through the
``designs.<tab>`` functions.

Implemented constructions :

- :func:`OA(7,18) <OA_7_18>`,
  :func:`OA(6,20) <OA_6_20>`,
  :func:`OA(7,21) <OA_7_21>`,
  :func:`OA(5,22) <OA_5_22>`,
  :func:`OA(9,24) <OA_9_24>`,
  :func:`OA(6,26) <OA_6_26>`,
  :func:`OA(7,28) <OA_7_28>`,
  :func:`OA(6,30) <OA_6_30>`,
  :func:`OA(7,33) <OA_7_33>`,
  :func:`OA(6,34) <OA_6_34>`,
  :func:`OA(7,35) <OA_7_35>`,
  :func:`OA(10,36) <OA_10_36>`,
  :func:`OA(6,38) <OA_6_38>`,
  :func:`OA(7,39) <OA_7_39>`,
  :func:`OA(9,40) <OA_9_40>`,
  :func:`OA(7,42) <OA_7_42>`,
  :func:`OA(7,44) <OA_7_44>`,
  :func:`OA(8,45) <OA_8_45>`,
  :func:`OA(10,48) <OA_10_48>`,
  :func:`OA(7,51) <OA_7_51>`,
  :func:`OA(7,52) <OA_7_52>`,
  :func:`OA(7,54) <OA_7_54>`,
  :func:`OA(8,55) <OA_8_55>`,
  :func:`OA(9,56) <OA_9_56>`,
  :func:`OA(9,57) <OA_9_57>`,
  :func:`OA(7,60) <OA_7_60>`,
  :func:`OA(7,62) <OA_7_62>`,
  :func:`OA(7,66) <OA_7_66>`,
  :func:`OA(7,68) <OA_7_68>`,
  :func:`OA(8,69) <OA_8_69>`,
  :func:`OA(7,74) <OA_7_74>`,
  :func:`OA(9,75) <OA_9_75>`,
  :func:`OA(8,76) <OA_8_76>`,
  :func:`OA(11,80) <OA_11_80>`,
  :func:`OA(15,112) <OA_15_112>`,
  :func:`OA(9,120) <OA_9_120>`,
  :func:`OA(9,135) <OA_9_135>`,
  :func:`OA(11,160) <OA_11_160>`,
  :func:`OA(16,176) <OA_16_176>`,
  :func:`OA(11,185) <OA_11_185>`,
  :func:`OA(16,208) <OA_16_208>`,
  :func:`OA(15,224) <OA_15_224>`,
  :func:`OA(18,273) <OA_18_273>`,
  :func:`OA(20,352) <OA_20_352>`,
  :func:`OA(20,416) <OA_20_416>`,
  :func:`OA(9,514) <OA_9_514>`,
  :func:`OA(20,544) <OA_20_544>`,
  :func:`OA(17,560) <OA_17_560>`,
  :func:`OA(11,640) <OA_11_640>`,
  :func:`OA(10,796) <OA_10_796>`,
  :func:`OA(15,896) <OA_15_896>`,
  :func:`OA(33,993) <OA_33_993>`,

- V(4,9),
  V(6,7),
  V(8,9),
  V(8,11),
  V(10,13),
  V(8,17),
  V(10,19),
  V(8,29),
  V(10,25),
  V(10,27),
  V(10,31),
  V(10,43),
  V(12,73)

- :func:`two MOLS of order 10 <MOLS_10_2>`,
  :func:`five MOLS of order 12 <MOLS_12_5>`,
  :func:`four MOLS of order 14 <MOLS_14_4>`,
  :func:`four MOLS of order 15 <MOLS_15_4>`,
  :func:`three MOLS of order 18 <MOLS_18_3>`

- :func:`RBIBD(120,8,1) <RBIBD_120_8_1>`

**Dictionaries**

The functions defined here are used by
:func:`~sage.combinat.designs.orthogonal_arrays.orthogonal_array`. Thus, the
functions are indexed by dictionary which associates to every integer ``n`` a
pair ``(k,f)`` where ``f`` is a function such that ``f()`` is a `OA(k,n)`. This
dictionary is defined right after the constructions of OA in the file.

The same goes for the constructions of MOLS, used by
:func:`~sage.combinat.designs.latin_squares.mutually_orthogonal_latin_squares`.

REFERENCES:

.. [DesignHandbook] Handbook of Combinatorial Designs (2ed)
  Charles Colbourn, Jeffrey Dinitz
  Chapman & Hall/CRC
  2012

Functions
---------
"""

from sage.combinat.designs.orthogonal_arrays import (OA_from_quasi_difference_matrix,
                                                     OA_from_Vmt,
                                                     QDM_from_Vmt,
                                                     OA_from_wider_OA,
                                                     OA_from_PBD,
                                                     OA_n_times_2_pow_c_from_matrix,
                                                     orthogonal_array)
from orthogonal_arrays import wilson_construction

# Cyclic shift of a list
cyclic_shift = lambda l,i : l[-i:]+l[:-i]

def TD_6_12():
    r"""
    Return a `TD(6,12)` as built in [Hanani75]_.

    This design is Lemma 3.21 from [Hanani75]_.

    EXAMPLE::

        sage: from sage.combinat.designs.database import TD_6_12
        sage: from sage.combinat.designs.orthogonal_arrays import is_transversal_design
        sage: TD = TD_6_12()
        sage: is_transversal_design(TD,6,12)
        True

    The design is available from the general constructor::

        sage: designs.transversal_design(6,12,existence=True)
        True

    REFERENCES:

    .. [Hanani75] Haim Hanani,
      Balanced incomplete block designs and related designs,
      http://dx.doi.org/10.1016/0012-365X(75)90040-0,
      Discrete Mathematics, Volume 11, Issue 3, 1975, Pages 255-369.
    """
    from sage.rings.finite_rings.integer_mod_ring import IntegerModRing as AdditiveCyclic
    G = AdditiveCyclic(2).cartesian_product(AdditiveCyclic(6))
    d = [[(0,0),(0,0),(0,0),(0,0),(0,0),(0,0)],
         [(0,0),(0,1),(1,0),(0,3),(1,2),(0,4)],
         [(0,0),(0,2),(1,2),(1,0),(0,1),(1,5)],
         [(0,0),(0,3),(0,2),(0,1),(1,5),(1,4)],
         [(0,0),(0,4),(1,1),(1,3),(0,5),(0,2)],
         [(0,0),(0,5),(0,1),(1,5),(1,3),(1,1)],
         [(0,0),(1,0),(1,3),(0,2),(0,3),(1,2)],
         [(0,0),(1,1),(1,5),(1,2),(1,4),(1,0)],
         [(0,0),(1,2),(0,4),(0,5),(0,2),(1,3)],
         [(0,0),(1,3),(1,4),(0,4),(1,1),(0,1)],
         [(0,0),(1,4),(0,5),(1,1),(1,0),(0,3)],
         [(0,0),(1,5),(0,3),(1,4),(0,4),(0,5)]]

    r = lambda x : int(x[0])*6+int(x[1])
    TD = [[i*12+r(G(x)+g) for i,x in enumerate(X)] for X in d for g in G]
    for x in TD: x.sort()

    return TD

def _MOLS_from_string(s,k):
    r"""
    Return MOLS from a string

    INPUT:

    - ``s`` (string) -- represents the MOLS with entries in a-z. To understand
      how the string should be formatted, read the source code of a constructor
      that uses it.

    - ``k`` (integer) -- the number of MOLS encoded by the string.

    EXAMPLES::

        sage: _ = designs.mutually_orthogonal_latin_squares(2,10) # indirect doctest
    """
    from sage.matrix.constructor import Matrix
    matrices = [[] for _ in range(k)]
    for i,l in enumerate(s.split()):
        l = [ord(x) - 97 for x in l]
        matrices[i%k].append(l)
    return map(Matrix, matrices)

def MOLS_10_2():
    r"""
    Return a pair of MOLS of order 10

    Data obtained from
    `<http://www.cecm.sfu.ca/organics/papers/lam/paper/html/POLS10/POLS10.html>`_

    EXAMPLES::

        sage: from sage.combinat.designs.latin_squares import are_mutually_orthogonal_latin_squares
        sage: from sage.combinat.designs.database import MOLS_10_2
        sage: MOLS = MOLS_10_2()
        sage: print are_mutually_orthogonal_latin_squares(MOLS)
        True

    The design is available from the general constructor::

        sage: designs.mutually_orthogonal_latin_squares(2,10,existence=True)
        True
    """
    from sage.matrix.constructor import Matrix
    return [Matrix([[1,8,9,0,2,4,6,3,5,7],
                    [7,2,8,9,0,3,5,4,6,1],
                    [6,1,3,8,9,0,4,5,7,2],
                    [5,7,2,4,8,9,0,6,1,3],
                    [0,6,1,3,5,8,9,7,2,4],
                    [9,0,7,2,4,6,8,1,3,5],
                    [8,9,0,1,3,5,7,2,4,6],
                    [2,3,4,5,6,7,1,8,9,0],
                    [3,4,5,6,7,1,2,0,8,9],
                    [4,5,6,7,1,2,3,9,0,8]]),

            Matrix([[1,7,6,5,0,9,8,2,3,4],
                    [8,2,1,7,6,0,9,3,4,5],
                    [9,8,3,2,1,7,0,4,5,6],
                    [0,9,8,4,3,2,1,5,6,7],
                    [2,0,9,8,5,4,3,6,7,1],
                    [4,3,0,9,8,6,5,7,1,2],
                    [6,5,4,0,9,8,7,1,2,3],
                    [3,4,5,6,7,1,2,8,0,9],
                    [5,6,7,1,2,3,4,0,9,8],
                    [7,1,2,3,4,5,6,9,8,0]])]

def MOLS_12_5():
    r"""
    Return 5 MOLS of order 12

    These MOLS have been found by Brendan McKay.

    EXAMPLES::

        sage: from sage.combinat.designs.latin_squares import are_mutually_orthogonal_latin_squares
        sage: from sage.combinat.designs.database import MOLS_12_5
        sage: MOLS = MOLS_12_5()
        sage: print are_mutually_orthogonal_latin_squares(MOLS)
        True
    """
    M = """
        abcdefghijkl abcdefghijkl abcdefghijkl abcdefghijkl abcdefghijkl
        badcfehgjilk ghefklijcdab dcbahgfelkji jilkbadcfehg klijcdabghef
        cdabghefklij efghijklabcd lkjidcbahgfe ijklabcdefgh fehgjilkbadc
        dcbahgfelkji cdabghefklij ghefklijcdab badcfehgjilk hgfelkjidcba
        ijklabcdefgh klijcdabghef efghijklabcd fehgjilkbadc jilkbadcfehg
        jilkbadcfehg fehgjilkbadc hgfelkjidcba dcbahgfelkji lkjidcbahgfe
        klijcdabghef hgfelkjidcba jilkbadcfehg cdabghefklij dcbahgfelkji
        lkjidcbahgfe ijklabcdefgh badcfehgjilk efghijklabcd ghefklijcdab
        efghijklabcd jilkbadcfehg fehgjilkbadc lkjidcbahgfe cdabghefklij
        fehgjilkbadc dcbahgfelkji cdabghefklij ghefklijcdab badcfehgjilk
        ghefklijcdab badcfehgjilk klijcdabghef hgfelkjidcba ijklabcdefgh
        hgfelkjidcba lkjidcbahgfe ijklabcdefgh klijcdabghef efghijklabcd
        """

    return _MOLS_from_string(M,5)

def MOLS_14_4():
    r"""
    Return four MOLS of order 14

    These MOLS were shared by Ian Wanless.

    EXAMPLES::

        sage: from sage.combinat.designs.latin_squares import are_mutually_orthogonal_latin_squares
        sage: from sage.combinat.designs.database import MOLS_14_4
        sage: MOLS = MOLS_14_4()
        sage: print are_mutually_orthogonal_latin_squares(MOLS)
        True

    The design is available from the general constructor::

        sage: designs.mutually_orthogonal_latin_squares(4,14,existence=True)
        True
    """
    M = """
        bjihgkecalnfmd  bfmcenidgjhalk  bcdefghijklmna  bcdefghijklmna
        fckjbhledimagn  jcgndfalehkbim  gnkjdmiclbhaef  jflhnkaecmgdib
        mgdlkcbafejnih  ikdhaegnmfblcj  lifhbjemkangcd  emkdjbgfnliahc
        cnhemldbigfkaj  hjlebifkangcmd  dalmgnbjehcfik  anighmflkbdcej
        edabfnmkcjhgli  gbkmfcjeliahdn  njcaeifhbdgkml  kebcajimdgfhln
        nfeicgajldkbhm  khclngdafmjibe  mfbkcdlagnjihe  cgnflembihakjd
        iagfjdhnkmelcb  elbdmahfignkjc  aemnhkjdcifblg  ilabkdnhfcjegm
        dlnkeafimhcjbg  ceabkjnihdmgfl  hdnikbagmcelfj  ljgnihecbamfdk
        gemalfihjnbdkc  adficlkmjbenhg  cgjflhnbiekdam  ndmabcjglfeikh
        jhfnimgdbkacel  liegjdmhnkcfab  fkibmagenldhjc  mbhiefljadkncg
        hkbgajnmeclidf  nmjfhkecbaldgi  imhlneckdfajgb  difjcnkamehgbl
        ablchikgnfdmje  fankgbljdcimeh  klegafdnhjmcbi  ghckmlbdeinjaf
        licmdbjfhagenk  mgialhcbkedjnf  jhadicmlfgbekn  fajlgidkhncbme
        kmjdneclgbihfa  dnhjimbgclfeka  ebgcjlkfamindh  hkemdacngjblfi
        """

    return _MOLS_from_string(M,4)

def MOLS_15_4():
    r"""
    Return 4 MOLS of order 15.

    These MOLS were shared by Ian Wanless.

    EXAMPLES::

        sage: from sage.combinat.designs.latin_squares import are_mutually_orthogonal_latin_squares
        sage: from sage.combinat.designs.database import MOLS_15_4
        sage: MOLS = MOLS_15_4()
        sage: print are_mutually_orthogonal_latin_squares(MOLS)
        True

    The design is available from the general constructor::

        sage: designs.mutually_orthogonal_latin_squares(4,15,existence=True)
        True
    """
    M = """
        bcdefghijklmnoa  bdgiknfcamehjlo  bhealiofmdjgcnk  blhcmdinejofakg
        abcdefghijklmno  acehjlogdbnfikm  lcifbmjagnekhdo  hcmidnejofkagbl
        oabcdefghijklmn  nbdfikmahecogjl  amdjgcnkbhoflie  midnjeofkaglbhc
        noabcdefghijklm  mocegjlnbifdahk  fbnekhdolciagmj  dnjeokfaglbhmci
        mnoabcdefghijkl  lnadfhkmocjgebi  kgcoflieamdjbhn  jeokfalgbhmcind
        lmnoabcdefghijk  jmobegilnadkhfc  olhdagmjfbnekci  ekfalgbmhcindjo
        klmnoabcdefghij  dknacfhjmobelig  jamiebhnkgcofld  aflgbmhcnidjoek
        jklmnoabcdefghi  helobdgiknacfmj  ekbnjfciolhdagm  lbgmhcnidojekaf
        ijklmnoabcdefgh  kifmacehjlobdgn  nflcokgdjamiebh  gmchnidojeakflb
        hijklmnoabcdefg  oljgnbdfikmaceh  iogmdalhekbnjfc  chndiojeakfblgm
        ghijklmnoabcdef  iamkhocegjlnbdf  djahnebmiflcokg  ndioejakfblgcmh
        fghijklmnoabcde  gjbnliadfhkmoce  hekbiofcnjgmdal  ioejafkblgcmhdn
        efghijklmnoabcd  fhkcomjbegilnad  miflcjagdokhneb  ojafkbglcmhdnie
        defghijklmnoabc  egildankcfhjmob  cnjgmdkbhealiof  fakbglchmdnieoj
        cdefghijklmnoab  cfhjmeboldgikna  gdokhnelcifbmja  kgblchmdineojfa
        """

    return _MOLS_from_string(M,4)

def MOLS_18_3():
    r"""
    Return 3 MOLS of order 18.

    These MOLS were shared by Ian Wanless.

    EXAMPLES::

        sage: from sage.combinat.designs.latin_squares import are_mutually_orthogonal_latin_squares
        sage: from sage.combinat.designs.database import MOLS_18_3
        sage: MOLS = MOLS_18_3()
        sage: print are_mutually_orthogonal_latin_squares(MOLS)
        True

    The design is available from the general constructor::

        sage: designs.mutually_orthogonal_latin_squares(3,18,existence=True)
        True
    """
    M = """
        bgejhkmodcnarilpfq  beqpodgcflkrjahnim  bcdefghijklmnopqra
        echfbilnprdokajmqg  gcfrqpehdnmlabkioj  rbkamfgdehqjinopcl
        qfdigcjmohaeplkbnr  ehdgarqfibonmkcljp  mlbqhifgajdcrenopk
        prgejhdbnaikfqmlco  jfiehkargqcponldmb  hijbcdefgqraklmnop
        oqahfbiecpkjlgrnmd  hbgjfilkacrdqpomen  gderbkamfpclhqjino
        dprkigcjfeqlbmhaon  kichbgjmlodaerqpnf  fgamlbqhiopkjdcren
        geqaljhdbofrmcnikp  mljdichbngpekfarqo  efghijbcdnopqraklm
        chfrkmbieqpgandojl  onmbejdicphqflgkar  amfgderbkinopclhqj
        fdigalncjmrqhkoepb  dponcfbejaqirgmhlk  qhifgamlbrenopkjdc
        lnbqcogpakmhdrifej  crhapeoqmkbgidnjfl  leqjponacbkidfgmhr
        kmocrdphqblnieajgf  ndaikqfprmlchjeobg  kjmcrponhlbqeafgid
        rlnpdaeqigcmojfkbh  aoekjlrgqhnmdibfpc  dqriklponajbcmhfge
        jamoqekfrihdnpbglc  rkpflbmahdionejcgq  nacleqjpomhrbkidfg
        abknprflgdjieoqchm  ialqgmcnkrejpofbdh  onhkjmcrpgidlbqeaf
        hkcloqagmnebjfprdi  ljkmrhndoiafbqpgce  pondqriklfgeajbcmh
        nildmprkhjofcbgqae  pmblnaioefjkgcrqhd  jponacleqdfgmhrbki
        iojmenqalfbpgdchrk  fqncmokjpegblhdari  crponhkjmeafgidlbq
        mjpbnforklgcqhedia  qgrodnplbjfhcmieka  iklpondqrcmhfgeajb
        """

    return _MOLS_from_string(M,3)

# Index of the MOLS constructions
#
# Associates to n the pair (k,f) where f() is a function that returns k MOLS of order n
#
# This dictionary is used by designs.mutually_orthogonal_latin_squares(k,n).

MOLS_constructions = {
    10 : (2, MOLS_10_2),
    12 : (5, MOLS_12_5),
    14 : (4, MOLS_14_4),
    15 : (4, MOLS_15_4),
    18 : (3, MOLS_18_3)
}

def OA_7_18():
    r"""
    Return an OA(7,18)

    Proved in [JulianAbel13]_.

    .. SEEALSO::

        :func:`sage.combinat.designs.orthogonal_arrays.OA_from_quasi_difference_matrix`

    EXAMPLES::

        sage: from sage.combinat.designs.designs_pyx import is_orthogonal_array
        sage: from sage.combinat.designs.database import OA_7_18
        sage: OA = OA_7_18()
        sage: print is_orthogonal_array(OA,7,18,2)
        True

    The design is available from the general constructor::

        sage: designs.orthogonal_array(7,18,existence=True)
        True
    """
    M = """
        000 100 100 000 100 100 100 000 000 000 100 000
        000 020 100 100 000 120 110 110 010 020 010 120
        000 100 022 102 112 001 101 120 121 001 020 002
        000 002 100 002 102 122 010 111 110 121 021 001
        000 021 000 100 020 112 100 021 112 102 102 012
        000 000 011 010 100 010 110 122 011 121 120 111
        000 100 002 022 011 121 020 122 100 010 112 112
        """
    from sage.rings.finite_rings.integer_mod_ring import IntegerModRing as AdditiveCyclic
    from sage.categories.cartesian_product import cartesian_product
    G = cartesian_product([AdditiveCyclic(2),AdditiveCyclic(3),AdditiveCyclic(3)])
    M = [G(map(int,xxx)) for xxx in M.split()]
    M = [M[i*12:(i+1)*12] for i in range(7)]

    Mb = [[] for _ in range(7)]

    for a,b,c,d,e,f,g in zip(*M):
        for y in range(3):
            Mb[0].append(a + G((0,  0  , 0 )))
            Mb[1].append(b + G((0,  0  , y )))
            Mb[2].append(c + G((0,  y  , 0 )))
            Mb[3].append(d + G((0, 2*y , y )))
            Mb[4].append(e + G((0, 2*y ,2*y)))
            Mb[5].append(f + G((0,  y  ,2*y)))
            Mb[6].append(g + G((0,  0  ,2*y)))

    M = OA_from_quasi_difference_matrix(Mb,G,add_col=False)
    M = [M[i] for i in range(len(M)) if i%18<9] # only develop w.r.t the last two coordinates
    return M

def OA_6_20():
    r"""
    Return an OA(6,20)

    As explained in the Handbook III.3.49 [DesignHandbook]_.

    .. SEEALSO::

        :func:`sage.combinat.designs.orthogonal_arrays.OA_from_quasi_difference_matrix`

    EXAMPLES::

        sage: from sage.combinat.designs.designs_pyx import is_orthogonal_array
        sage: from sage.combinat.designs.database import OA_6_20
        sage: OA = OA_6_20()
        sage: print is_orthogonal_array(OA,6,20,2)
        True

    The design is available from the general constructor::

        sage: designs.orthogonal_array(6,20,existence=True)
        True
    """
    M=[[None,   7,  13,   1,  16,   9,   2],
       [   0,   1,  15,   7,  17,   6,  14],
       [   0,  11,  10,  11,   5,   4,   3],
       [   7,None,  13,  16,   1,   2,   9],
       [   1,   0,  15,  17,   7,  14,   6],
       [  11,   0,  10,   5,  11,   3,   4]]

    Mb=[[],[],[],[],[],[]]

    for R in zip(*M):
        a,b,c,d,e,f = R
        Mb[0].extend([a,b,c])
        Mb[1].extend([b,c,a])
        Mb[2].extend([c,a,b])
        Mb[3].extend([d,f,e])
        Mb[4].extend([e,d,f])
        Mb[5].extend([f,e,d])

    from sage.rings.finite_rings.integer_mod_ring import IntegerModRing as AdditiveCyclic
    M = OA_from_quasi_difference_matrix(Mb,AdditiveCyclic(19),add_col=False)

    return M

def OA_7_21():
    r"""
    Return an OA(7,21)

    As explained in the Handbook III.3.50 [DesignHandbook]_.

    .. SEEALSO::

        :func:`sage.combinat.designs.orthogonal_arrays.OA_from_quasi_difference_matrix`

    EXAMPLES::

        sage: from sage.combinat.designs.designs_pyx import is_orthogonal_array
        sage: from sage.combinat.designs.database import OA_7_21
        sage: OA = OA_7_21()
        sage: print is_orthogonal_array(OA,7,21,2)
        True

    The design is available from the general constructor::

        sage: designs.orthogonal_array(7,21,existence=True)
        True
    """
    M = [[  8,  17,  20,   2],
         [  9,  16,   4,  15],
         [ 11,   5,  10,   6],
         [ 14,   1,   3,  13],
         [ 18,  19,  12,   7]]

    Mb = [[0],[0],[0],[0],[0],[0]]
    for a,b,c,d,e in zip(*M):
        Mb[0].extend([a,b,c,d,e])
        Mb[1].extend([b,c,d,e,a])
        Mb[2].extend([c,d,e,a,b])
        Mb[3].extend([d,e,a,b,c])
        Mb[4].extend([e,a,b,c,d])
        Mb[5].extend([0,0,0,0,0])

    from sage.rings.finite_rings.integer_mod_ring import IntegerModRing as AdditiveCyclic
    M = OA_from_quasi_difference_matrix(Mb,AdditiveCyclic(21))
    return M

def OA_5_22():
    r"""
    Return an OA(5,22)

    As explained in the Handbook III.3.51 [DesignHandbook]_.

    .. SEEALSO::

        :func:`sage.combinat.designs.orthogonal_arrays.OA_from_quasi_difference_matrix`

    EXAMPLES::

        sage: from sage.combinat.designs.designs_pyx import is_orthogonal_array
        sage: from sage.combinat.designs.database import OA_5_22
        sage: OA = OA_5_22()
        sage: print is_orthogonal_array(OA,5,22,2)
        True

    The design is available from the general constructor::

        sage: designs.orthogonal_array(5,22,existence=True)
        True
    """
    from sage.rings.finite_rings.integer_mod_ring import IntegerModRing as AdditiveCyclic
    G = AdditiveCyclic(21)
    M = [
        [   1,  13,  18,   3,  16,  19,None],
        [  16,  19,   1,  13,  18,   3,   0],
        [  18,   3,  16,  19,   1,  13,   0],
        [   6,  15,   6,  15,   6,  15,   0],
        [  12,   9,  19,  16,   5,   2,   0],
        ]

    Mb=[[],[],[],[],[]]

    for R in zip(*M):
        a,b,c,d,e = [G(x) if x is not None else None for x in R]
        Mb[0].extend([a,16*c,4*b])
        Mb[1].extend([b,None if a is None else 16*a,4*c])
        Mb[2].extend([c,16*b,None if a is None else 4*a])
        Mb[3].extend([d,16*d+7,4*d+14])
        Mb[4].extend([e,16*e+14,4*e+7])

    Mb[0].extend([0,0])
    Mb[1].extend([7,14])
    Mb[2].extend([14,7])
    Mb[3].extend([None,0])
    Mb[4].extend([0,None])

    M = OA_from_quasi_difference_matrix(Mb,G,add_col=False)
    return M

def OA_9_24():
    r"""
    Return an OA(9,24)

    As explained in the Handbook III.3.52 [DesignHandbook]_.

    .. SEEALSO::

        :func:`sage.combinat.designs.orthogonal_arrays.OA_from_quasi_difference_matrix`

    EXAMPLES::

        sage: from sage.combinat.designs.designs_pyx import is_orthogonal_array
        sage: from sage.combinat.designs.database import OA_9_24
        sage: OA = OA_9_24()
        sage: print is_orthogonal_array(OA,9,24,2)
        True

    The design is available from the general constructor::

        sage: designs.orthogonal_array(9,24,existence=True)
        True
    """
    M = ("0000 0000 0000 0000 0000 0000 0000 0000 0000 0000 0000 0000 "+
         "0000 0010 0100 0110 1000 1010 1100 1110 2000 2010 2100 2110 "+
         "0000 0011 1001 2110 0111 2011 2111 1000 0100 1100 1101 2010 "+
         "0000 1010 1011 2000 1101 2110 0001 0101 2100 2001 0111 1100 "+
         "0000 0001 2010 1111 2111 2100 1101 0011 1010 2101 1000 0110 "+
         "0000 1000 2001 1011 0100 1100 0110 2101 2111 0010 1111 2011 "+
         "0000 1001 0111 2100 2000 0010 1110 2011 1100 1011 0101 2111 "+
         "0000 1011 2101 0100 2110 1001 2000 0110 0101 1111 2011 1010 ")

    from sage.rings.finite_rings.integer_mod_ring import IntegerModRing as AdditiveCyclic
    from sage.categories.cartesian_product import cartesian_product
    G = cartesian_product(map(AdditiveCyclic,[2,2,6]))
    rlabel = {(x%2,x%3):x for x in range(6)}
    M = [G([int(c),int(d),rlabel[int(b),int(a)]]) for a,b,c,d in M.split()]
    M = [M[i*12:(i+1)*12] for i in range(8)]
    Mb = [[] for _ in range(8)]
    for a,b,c,d,e,f,g,h in zip(*M):
        Mb[0].extend([a, a + G([0,0,rlabel[0,0]])])
        Mb[1].extend([b, b + G([0,1,rlabel[0,0]])])
        Mb[2].extend([c, c + G([1,0,rlabel[0,0]])])
        Mb[3].extend([d, d + G([1,1,rlabel[0,0]])])
        Mb[4].extend([e, e + G([0,0,rlabel[1,0]])])
        Mb[5].extend([f, f + G([0,1,rlabel[1,0]])])
        Mb[6].extend([g, g + G([1,0,rlabel[1,0]])])
        Mb[7].extend([h, h + G([1,1,rlabel[1,0]])])

    M = OA_from_quasi_difference_matrix(Mb,G)
    return M

def OA_6_26():
    r"""
    Return an OA(6,26)

    As explained in the Handbook III.3.53 [DesignHandbook]_.

    .. SEEALSO::

        :func:`sage.combinat.designs.orthogonal_arrays.OA_from_quasi_difference_matrix`

    EXAMPLES::

        sage: from sage.combinat.designs.designs_pyx import is_orthogonal_array
        sage: from sage.combinat.designs.database import OA_6_26
        sage: OA = OA_6_26()
        sage: print is_orthogonal_array(OA,6,26,2)
        True

    The design is available from the general constructor::

        sage: designs.orthogonal_array(6,26,existence=True)
        True
    """
    M = [
        [None,None,None,None,None],
        [   0,   0,   0,   0,   0],
        [   1,   6,   7,   8,  14],
        [   3,  11,  20,  18,  10],
        [   6,  10,  14,   1,   5],
        [   4,  19,   5,  12,   2],
        ]

    from sage.rings.finite_rings.integer_mod_ring import IntegerModRing as AdditiveCyclic
    G = AdditiveCyclic(21)
    Mb=[[0],[0],[0],[0],[0],[0]]

    for R in zip(*M):
        a,b,c,d,e,f = R
        Mb[0].extend([a,b,c,d,e,f])
        Mb[1].extend([b,c,d,e,f,a])
        Mb[2].extend([c,d,e,f,a,b])
        Mb[3].extend([d,e,f,a,b,c])
        Mb[4].extend([e,f,a,b,c,d])
        Mb[5].extend([f,a,b,c,d,e])

    M = OA_from_quasi_difference_matrix(Mb,G,add_col = False)
    return M

def OA_7_28():
    r"""
    Return an OA(7,28)

    As explained in the Handbook III.3.54 [DesignHandbook]_.

    .. SEEALSO::

        :func:`sage.combinat.designs.orthogonal_arrays.OA_from_quasi_difference_matrix`

    EXAMPLES::

        sage: from sage.combinat.designs.designs_pyx import is_orthogonal_array
        sage: from sage.combinat.designs.database import OA_7_28
        sage: OA = OA_7_28()
        sage: print is_orthogonal_array(OA,7,28,2)
        True

    The design is available from the general constructor::

        sage: designs.orthogonal_array(7,28,existence=True)
        True
    """
    z=2
    M = [
        [(0,0), (z+1,6),(1,1)  ,(1,1)  ,(1,3)  ,(1,4)  ,(0,0)  ,(1,4), (z,5)  ],
        [(z,2), (0,0)  ,(1,5)  ,(z,1)  ,(z,2)  ,(z,6)  ,(z+1,3),(0,0), (z,1)  ],
        [(z,3), (z+1,4),(0,0)  ,(z+1,5),(z+1,2),(z+1,4),(z+1,2),(1,6), (0,0)  ],
        [(0,5), (z,6)  ,(0,5)  ,(0,6)  ,(z,3)  ,(0,0)  ,(0,4)  ,(1,5), (z+1,4)],
        [(0,3), (0,3)  ,(z+1,5),(0,0)  ,(0,5)  ,(z+1,6),(1,1)  ,(0,1), (z,3)  ],
        [(1,3), (0,6)  ,(0,6)  ,(1,5)  ,(0,0)  ,(0,3)  ,(z+1,6),(z,2), (0,2)  ],
        ]

    from sage.groups.additive_abelian.additive_abelian_group import AdditiveAbelianGroup
    from sage.modules.free_module_element import free_module_element as vector
    G = AdditiveAbelianGroup([2,2,7])
    M = [[G(vector([x//2,x%2,y])) for x,y in L] for L in M]

    Mb=[[0],[0],[0],[0],[0],[0]]

    for R in zip(*M):
        a,b,c,d,e,f = R
        Mb[0].extend([a,b,c])
        Mb[1].extend([b,c,a])
        Mb[2].extend([c,a,b])
        Mb[3].extend([d,f,e])
        Mb[4].extend([e,d,f])
        Mb[5].extend([f,e,d])

    M = OA_from_quasi_difference_matrix(Mb,G,add_col = True)
    return M

def OA_6_30():
    r"""
    Return an OA(6,30)

    As explained in the Handbook III.3.55 [DesignHandbook]_.

    .. SEEALSO::

        :func:`sage.combinat.designs.orthogonal_arrays.OA_from_quasi_difference_matrix`

    EXAMPLES::

        sage: from sage.combinat.designs.designs_pyx import is_orthogonal_array
        sage: from sage.combinat.designs.database import OA_6_30
        sage: OA = OA_6_30()
        sage: print is_orthogonal_array(OA,6,30,2)
        True

    The design is available from the general constructor::

        sage: designs.orthogonal_array(6,30,existence=True)
        True
    """
    M = [
        [(0,0),None,(0,0),(0,0),(0,0),(0,0),(0,0)],
        [(0,0),(0,0),None,(0,4),(0,2),(0,3),(0,1)],
        [(0,0),(3,1),(3,0),None,(4,0),(1,0),(2,0)],
        [(0,0),(3,0),(0,2),(1,2),None,(0,1),(0,3)],
        [(0,0),(3,3),(1,2),(4,2),(2,0),None,(0,4)],
        [(0,0),(4,2),(2,4),(0,3),(2,3),(3,2),None]
        ]

    from sage.groups.additive_abelian.additive_abelian_group import AdditiveAbelianGroup
    from sage.modules.free_module_element import free_module_element as vector
    G = AdditiveAbelianGroup([5,5])
    M = [[None if x is None else G(vector(x)) for x in L] for L in M]

    Mb=[[],[],[],[],[],[]]

    for R in zip(*M):
        a,b,c,d,e,f = R
        for i in range(5):
            Mb[0].append(None if a is None else a+G(vector((i,i))))
            Mb[1].append(None if b is None else b+G(vector((2*i,i))))
            Mb[2].append(None if c is None else c+G(vector((i,0))))
            Mb[3].append(None if d is None else d+G(vector((4*i,0))))
            Mb[4].append(None if e is None else e+G(vector((3*i,4*i))))
            Mb[5].append(None if f is None else f+G(vector((4*i,4*i))))

    M = OA_from_quasi_difference_matrix(Mb,G,add_col = False)
    return M

def OA_7_33():
    r"""
    Return an OA(7,33)

    As explained in the Handbook III.3.56 [DesignHandbook]_.

    .. SEEALSO::

        :func:`sage.combinat.designs.orthogonal_arrays.OA_from_quasi_difference_matrix`

    EXAMPLES::

        sage: from sage.combinat.designs.designs_pyx import is_orthogonal_array
        sage: from sage.combinat.designs.database import OA_7_33
        sage: OA = OA_7_33()
        sage: print is_orthogonal_array(OA,7,33,2)
        True

    The design is available from the general constructor::

        sage: designs.orthogonal_array(7,33,existence=True)
        True
    """
    M = [
        [   0,   0,   0,   0,   0,   0],
        [  15,  11,  22,   4,  17,   8],
        [  19,   7,  14,  32,  22,  18],
        [  22,  19,   8,  24,  21,   6],
        [   9,  12,  15,   7,  26,  14],
        [  14,  28,  23,   2,  19,   3]
        ]

    from sage.rings.finite_rings.integer_mod_ring import IntegerModRing as AdditiveCyclic
    G = AdditiveCyclic(33)

    Mb=[[0,1,7],[0,4,28],[0,16,13],[0,31,19],[0,25,10],[0,22,0]]

    for R in zip(*M):
        a,b,c,d,e,f = R
        for i in range(5):
            Mb[0].append(a)
            Mb[1].append(b)
            Mb[2].append(c)
            Mb[3].append(d)
            Mb[4].append(e)
            Mb[5].append(f)
            a,b,c,d,e,f = 4*e,4*a,4*b,4*c,4*d,4*f

    M = OA_from_quasi_difference_matrix(Mb,G,add_col = True)
    return M

def OA_6_34():
    r"""
    Return an OA(6,34)

    As explained in the Handbook III.3.57 [DesignHandbook]_.

    .. SEEALSO::

        :func:`sage.combinat.designs.orthogonal_arrays.OA_from_quasi_difference_matrix`

    EXAMPLES::

        sage: from sage.combinat.designs.designs_pyx import is_orthogonal_array
        sage: from sage.combinat.designs.database import OA_6_34
        sage: OA = OA_6_34()
        sage: print is_orthogonal_array(OA,6,34,2)
        True

    The design is available from the general constructor::

        sage: designs.orthogonal_array(6,34,existence=True)
        True
    """
    M = [
        [None,   0,   0,   0,   0,   0],
        [  30,  17,  10,  25,  23,   8],
        [  22,   4,  32,  29,  28,  22],
        [  25,  10,  20,  15,  21,  16],
        [   0,  12,  15,  16,  32,  23],
        [   6,  11,  18,  14,   9,  20]
        ]

    from sage.rings.finite_rings.integer_mod_ring import IntegerModRing as AdditiveCyclic
    G = AdditiveCyclic(33)

    Mb=[[0,1,3,10,5],[0,4,12,7,20],[0,16,15,28,14],[0,31,27,13,23],[0,25,9,19,26],[0,11,11,0,None]]

    times4 = lambda x : None if x is None else 4*x
    for R in zip(*M):
        a,b,c,d,e,f = [None if x is None else G(x) for x in R]
        for i in range(5):
            Mb[0].append(a)
            Mb[1].append(b)
            Mb[2].append(c)
            Mb[3].append(d)
            Mb[4].append(e)
            Mb[5].append(f)
            a,b,c,d,e,f = map(times4,[e,a,b,c,d,f])

    M = OA_from_quasi_difference_matrix(Mb,G,add_col = False)
    return M

def OA_7_35():
    r"""
    Return an OA(7,35)

    As explained in the Handbook III.3.58 [DesignHandbook]_.

    .. SEEALSO::

        :func:`sage.combinat.designs.orthogonal_arrays.OA_from_quasi_difference_matrix`

    EXAMPLES::

        sage: from sage.combinat.designs.designs_pyx import is_orthogonal_array
        sage: from sage.combinat.designs.database import OA_7_35
        sage: OA = OA_7_35()
        sage: print is_orthogonal_array(OA,7,35,2)
        True

    The design is available from the general constructor::

        sage: designs.orthogonal_array(7,35,existence=True)
        True
    """
    M = [
        [  0, 15, 30, 10, 25,  1, 16, 31, 11, 26,  2, 17, 32, 12,  6,  3, 18, 33, 27, 21,  4, 19, 13,  7, 22,  5, 34, 28,  8, 23, 20, 14, 29,  9, 24],
        [  0, 22, 16,  3,  4,  9, 10, 32, 26, 13, 18,  5, 27, 14, 15, 20,  7,  1, 23, 31, 29,  2, 24, 11, 19, 17, 25, 12,  6, 28, 33, 34, 21,  8, 30],
        [  0, 29,  2, 31, 18, 10, 32, 26, 34, 28, 27, 21, 15,  9, 17, 30,  3,  4,  5, 20, 12,  6, 14, 22, 16,  8, 23, 24, 25, 33, 11, 19, 13,  7,  1],
        [  0,  8,  9, 17, 11, 25, 19, 27, 28,  1, 15, 23, 31,  4, 26, 12,  6, 14, 29, 16,  2,  3, 18, 33, 34, 20,  7, 22, 30, 24, 10, 32,  5, 13, 21],
        [  0,  1, 23, 24, 32, 33,  6,  7, 29, 30, 10, 11, 12, 13, 28,  8,  9, 31,  4,  5, 27, 14, 15, 16,  3, 25, 26, 34, 21, 22,  2, 17, 18, 19, 20],
        [0]*35
        ]

    from sage.rings.finite_rings.integer_mod_ring import IntegerModRing as AdditiveCyclic
    G = AdditiveCyclic(35)

    M = OA_from_quasi_difference_matrix(M,G,add_col = True)
    return M

def OA_10_36():
    r"""
    Return an OA(10,36)

    As explained in the Handbook III.3.59 [DesignHandbook]_.

    .. SEEALSO::

        :func:`sage.combinat.designs.orthogonal_arrays.OA_from_quasi_difference_matrix`

    EXAMPLES::

        sage: from sage.combinat.designs.designs_pyx import is_orthogonal_array
        sage: from sage.combinat.designs.database import OA_10_36
        sage: OA = OA_10_36()
        sage: print is_orthogonal_array(OA,10,36,2)
        True

    The design is available from the general constructor::

        sage: designs.orthogonal_array(10,36,existence=True)
        True
    """
    M = [
        [(0,0,0,0), (0,0,0,0), (0,0,0,0), (0,0,0,0), (0,0,0,0), (0,0,0,0), (0,0,0,0), (0,0,0,0), (0,0,0,0), (0,0,0,0), (0,0,0,0), (0,0,0,0)],
        [(0,0,0,0), (0,1,0,0), (1,0,0,0), (1,1,0,0), (0,0,0,1), (0,1,0,1), (1,0,0,1), (1,1,0,1), (0,0,0,2), (0,1,0,2), (1,0,0,2), (1,1,0,2)],
        [(0,0,0,0), (1,1,1,2), (0,0,2,1), (0,0,1,2), (0,1,2,0), (0,1,0,2), (1,1,1,1), (0,1,1,1), (1,1,1,0), (1,0,2,2), (1,0,0,1), (1,0,1,0)],
        [(0,0,0,0), (0,0,1,0), (1,0,1,0), (0,1,0,0), (1,1,0,0), (1,0,2,0), (1,0,0,0), (0,1,2,0), (1,1,2,0), (0,0,2,0), (1,1,1,0), (0,1,1,0)],
        [(0,0,0,0), (0,1,2,0), (0,0,1,0), (1,1,1,0), (1,0,2,0), (1,0,1,0), (0,1,0,0), (0,0,2,0), (0,1,1,0), (1,1,0,0), (1,1,2,0), (1,0,0,0)],
        [(0,0,0,0), (0,1,1,0), (0,1,2,0), (1,1,2,0), (1,1,0,2), (0,0,1,2), (1,1,2,2), (1,0,0,2), (1,0,0,1), (1,0,1,1), (0,0,2,1), (0,1,1,1)],
        [(0,0,0,0), (1,0,1,0), (1,1,0,1), (1,0,1,2), (1,0,2,2), (0,0,2,1), (0,1,0,1), (0,1,0,0), (1,1,2,2), (0,1,1,0), (0,0,1,2), (1,1,2,1)],
        [(0,0,0,0), (1,1,0,0), (0,1,1,0), (1,0,2,1), (0,1,0,2), (1,0,2,2), (0,0,2,2), (1,1,1,0), (1,0,1,1), (0,1,2,1), (1,1,1,1), (0,0,0,2)],
        [(0,0,0,0), (1,0,0,0), (1,1,1,0), (0,1,1,2), (1,1,2,1), (0,1,1,1), (0,0,1,1), (1,0,2,0), (0,1,2,2), (1,1,0,2), (1,0,2,2), (0,0,0,1)]
        ]

    from sage.groups.additive_abelian.additive_abelian_group import AdditiveAbelianGroup
    from sage.modules.free_module_element import free_module_element as vector
    G = AdditiveAbelianGroup([2,2,3,3])
    M = [[G(vector(x)) for x in L] for L in M]

    Mb=[[],[],[],[],[],[],[],[],[]]

    for R in zip(*M):
        a,b,c,d,e,f,g,h,i = R
        for y in range(3):
            Mb[0].append(a+G(vector([0,0,0,0])))
            Mb[1].append(b+G(vector([0,0,y,0])))
            Mb[2].append(c+G(vector([0,0,2*y,0])))
            Mb[3].append(d+G(vector([0,0,0,y])))
            Mb[4].append(e+G(vector([0,0,0,2*y])))
            Mb[5].append(f+G(vector([0,0,y,y])))
            Mb[6].append(g+G(vector([0,0,2*y,2*y])))
            Mb[7].append(h+G(vector([0,0,y,2*y])))
            Mb[8].append(i+G(vector([0,0,2*y,y])))

    M = OA_from_quasi_difference_matrix(Mb,G,add_col = True)
    return M

def OA_6_38():
    r"""
    Return an OA(6,38)

    As explained in the Handbook III.3.60 [DesignHandbook]_.

    .. SEEALSO::

        :func:`sage.combinat.designs.orthogonal_arrays.OA_from_quasi_difference_matrix`

    EXAMPLES::

        sage: from sage.combinat.designs.designs_pyx import is_orthogonal_array
        sage: from sage.combinat.designs.database import OA_6_38
        sage: OA = OA_6_38()
        sage: print is_orthogonal_array(OA,6,38,2)
        True

    The design is available from the general constructor::

        sage: designs.orthogonal_array(6,38,existence=True)
        True
    """
    M = [
        [None,  10,   1,   2,   6,   3,  22,   5,   7,   9,  14,  18,  28],
        [   0,   1,  10,  20,  23,  30,  35,  13,  33,  16,  29,  32,  21],
        [   0,  26,  26,  15,   8,   4,  17,  19,  34,  12,  31,  24,  25],
        [  10,None,  10,   6,   2,  22,   3,   7,   5,  14,   9,  28,  18],
        [   1,   0,  26,  23,  20,  35,  30,  33,  13,  29,  16,  21,  32],
        [  26,   0,   1,   8,  15,  17,   4,  34,  19,  31,  12,  25,  24]
        ]

    from sage.rings.finite_rings.integer_mod_ring import IntegerModRing as AdditiveCyclic
    G = AdditiveCyclic(37)

    Mb=[[],[],[],[],[],[]]

    for R in zip(*M):
        a,b,c,d,e,f = R
        Mb[0].extend([a,b,c])
        Mb[1].extend([b,c,a])
        Mb[2].extend([c,a,b])
        Mb[3].extend([d,f,e])
        Mb[4].extend([e,d,f])
        Mb[5].extend([f,e,d])

    M = OA_from_quasi_difference_matrix(Mb,G,add_col = False)
    return M

def OA_7_39():
    r"""
    Return an OA(7,39)

    As explained in the Handbook III.3.61 [DesignHandbook]_.

    .. SEEALSO::

        :func:`sage.combinat.designs.orthogonal_arrays.OA_from_quasi_difference_matrix`

    EXAMPLES::

        sage: from sage.combinat.designs.designs_pyx import is_orthogonal_array
        sage: from sage.combinat.designs.database import OA_7_39
        sage: OA = OA_7_39()
        sage: print is_orthogonal_array(OA,7,39,2)
        True

    The design is available from the general constructor::

        sage: designs.orthogonal_array(7,39,existence=True)
        True
    """
    M = [
        [   0,   0,   0,   0,   0,   0],
        [   4,  23,  13,   5,  12,  11],
        [  25,  11,  22,  34,  23,   6],
        [  13,   4,  20,  17,  15,  29],
        [  27,  21,   8,  16,  19,  26],
        [  16,  19,  34,  38,  26,  21]
        ]

    from sage.rings.finite_rings.integer_mod_ring import IntegerModRing as AdditiveCyclic
    G = AdditiveCyclic(39)

    Mb=[[0,1,-1],[0,16,-16],[0,22,-22],[0,17,-17],[0,38,-38],[0,23,-23]]

    for R in zip(*M):
        a,b,c,d,e,f = [None if x is None else G(x) for x in R]
        for i in range(3):
            Mb[0].extend([a,-a])
            Mb[1].extend([b,-b])
            Mb[2].extend([c,-c])
            Mb[3].extend([d,-d])
            Mb[4].extend([e,-e])
            Mb[5].extend([f,-f])
            a,b,c,d,e,f = [16*x for x in [c,a,b,f,d,e]]

    M = OA_from_quasi_difference_matrix(Mb,G,add_col = True)
    return M

def OA_9_40():
    r"""
    Return an OA(9,40)

    As explained in the Handbook III.3.62 [DesignHandbook]_. Uses the fact that
    `40 = 2^3 \times 5` and that `5` is prime.

    .. SEEALSO::

        :func:`sage.combinat.designs.orthogonal_arrays.OA_n_times_2_pow_c_from_matrix`

    EXAMPLES::

        sage: from sage.combinat.designs.designs_pyx import is_orthogonal_array
        sage: from sage.combinat.designs.database import OA_9_40
        sage: OA = OA_9_40()
        sage: print is_orthogonal_array(OA,9,40,2)
        True

    The design is available from the general constructor::

        sage: designs.orthogonal_array(9,40,existence=True)
        True
    """
    from sage.rings.finite_rings.constructor import FiniteField

    A = [
        [(0,None),(0,None),(0,None),(0,None),(0,None),(0,None),(0,None),(0,None),(0,None),(0,None)],
        [(0,None),(1,None),   (2,2),   (3,2),   (4,2),(2,None),(3,None),(4,None),   (0,2),   (1,2)],
        [(0,None),   (2,5),   (4,5),   (1,2),   (3,6),   (3,4),   (0,0),   (2,1),   (4,1),   (1,6)],
        [(0,None),   (3,4),   (1,4),   (4,0),   (2,5),(3,None),   (1,0),   (4,1),   (2,2),   (0,3)],
        [(0,None),   (4,6),(3,None),   (2,3),   (1,4),   (2,1),(1,None),   (0,4),   (4,0),   (3,2)],
        [(0,None),   (1,2),   (4,6),   (4,4),   (1,0),   (0,6),   (2,3),   (3,6),   (3,5),   (2,5)],
        [(1,None),   (0,3),   (1,2),   (4,5),(4,None),   (2,3),   (0,0),   (2,2),   (3,0),(3,None)],
        [(4,None),   (1,3),   (0,0),   (1,1),   (4,0),   (3,1),   (2,5),(0,None),   (2,1),(3,None)]
        ]
    Y = [None, 0, 1, 6, 5, 4, 3, 2]

    return OA_n_times_2_pow_c_from_matrix(9,3,FiniteField(5),A,Y,check=False)

def OA_7_42():
    r"""
    Return an OA(7,42)

    As explained in the Handbook III.3.63 [DesignHandbook]_.

    .. SEEALSO::

        :func:`sage.combinat.designs.orthogonal_arrays.OA_from_quasi_difference_matrix`

    EXAMPLES::

        sage: from sage.combinat.designs.designs_pyx import is_orthogonal_array
        sage: from sage.combinat.designs.database import OA_7_42
        sage: OA = OA_7_42()
        sage: print is_orthogonal_array(OA,7,42,2)
        True

    The design is available from the general constructor::

        sage: designs.orthogonal_array(7,42,existence=True)
        True
    """
    M = [
        [None,None,None,None,None,None,None],
        [   0,   0,   0,   0,   0,   0,   0],
        [  18, -18,  11, -11,   5,  -5,   4],
        [  26, -26,  10, -10,  30, -30,  23],
        [  20, -20,   3,  -3,  33, -33,  23],
        [   5,  -5,  25, -25,  24, -24,   4],
        [  17, -17,   4,  -4,  22, -22,   0]
        ]

    from sage.rings.finite_rings.integer_mod_ring import IntegerModRing as AdditiveCyclic
    G = AdditiveCyclic(35)

    Mb=[[],[],[],[],[],[],[]]

    for R in zip(*M):
        for i in range(7):
            Mb[i].extend(cyclic_shift(R,i))

    M = OA_from_quasi_difference_matrix(Mb,G,add_col = False)
    return M

def OA_7_44():
    r"""
    Return an OA(7,44)

    As explained in the Handbook III.3.64 [DesignHandbook]_.

    .. SEEALSO::

        :func:`sage.combinat.designs.orthogonal_arrays.OA_from_quasi_difference_matrix`

    EXAMPLES::

        sage: from sage.combinat.designs.designs_pyx import is_orthogonal_array
        sage: from sage.combinat.designs.database import OA_7_44
        sage: OA = OA_7_44()
        sage: print is_orthogonal_array(OA,7,44,2)
        True

    The design is available from the general constructor::

        sage: designs.orthogonal_array(7,44,existence=True)
        True
    """
    from sage.rings.finite_rings.integer_mod_ring import IntegerModRing as AdditiveCyclic
    from sage.categories.cartesian_product import cartesian_product

    G2 = AdditiveCyclic(2)
    G11 = AdditiveCyclic(11)
    G2211 = cartesian_product((G2,G2,G11))

    M = [
        [(0,0,0), (0,0,0), (0,0,0), (0,0,0), (0,0,0), (0,0,0), (0,0,0), (0,0,0)],
        [(1,1,4), (0,1,4), (1,1,7), (1,0,6), (1,1,9), (0,1,2), (0,1,5), (0,1,1)],
        [(1,0,6), (0,1,3), (1,0,0), (0,1,9), (1,1,1), (0,1,4), (1,1,9), (1,0,9)],
        [(1,1,6), (1,1,9), (0,1,2), (1,1,0), (0,1,0), (1,1,5), (0,0,4), (0,0,9)],
        [(1,0,9), (0,0,2), (0,0,1), (1,0,2), (0,0,7), (1,1,6), (1,1,0), (1,0,7)],
        [(1,0,1), (1,0,6), (1,1,3), (0,1,5), (0,0,5), (0,1,3), (0,1,0), (1,1,0)]
        ]

    M = [[G2211(x) for x in L] for L in M]

    Mb=[[],[],[],[],[],[]]

    for R in zip(*M):
        for c in range(5):
            (x1,y1,z1),(x2,y2,z2),(x3,y3,z3),(x4,y4,z4),(x5,y5,z5),(x6,y6,z6) = R
            for i,e in enumerate(R):
                Mb[i].append(e)
            R = [(x5,y5,5*z5),
                 (x1,y1,5*z1),
                 (x2,y2,5*z2),
                 (x3,y3,5*z3),
                 (x4,y4,5*z4),
                 (x6,y6,5*z6)]

    for x,y,z in [(0,0,0), (1,0,1),(1,1,2),(0,0,8)]:
        Mb[0].append((x,y,z))
        Mb[1].append((x,y,5*z))
        Mb[2].append((x,y,3*z))
        Mb[3].append((x,y,4*z))
        Mb[4].append((x,y,9*z))
        Mb[5].append((0,0,0))

    M = OA_from_quasi_difference_matrix(Mb,G2211,add_col = True)
    return M

def OA_8_45():
    r"""
    Return an OA(8,45)

    As explained in the Handbook III.3.65 [DesignHandbook]_.

    ... whose description contained a very deadly typo, kindly fixed by Julian
    R. Abel.

    .. SEEALSO::

        :func:`sage.combinat.designs.orthogonal_arrays.OA_from_quasi_difference_matrix`

    EXAMPLES::

        sage: from sage.combinat.designs.designs_pyx import is_orthogonal_array
        sage: from sage.combinat.designs.database import OA_8_45
        sage: OA = OA_8_45()
        sage: print is_orthogonal_array(OA,8,45,2)
        True

    The design is available from the general constructor::

        sage: designs.orthogonal_array(8,45,existence=True)
        True
    """
    from sage.rings.finite_rings.constructor import FiniteField
    from sage.categories.cartesian_product import cartesian_product

    G533 = cartesian_product((FiniteField(5),FiniteField(3),FiniteField(3)))

    M = [
        [(0,0,0), (2,2,1), (3,1,1), (4,1,2), (4,0,1), (0,1,1), (0,2,1), (3,2,2)],
        [(0,0,0), (1,2,1), (4,2,2), (1,2,0), (4,1,0), (3,1,1), (3,0,0), (2,1,2)],
        [(0,0,0), (4,1,1), (2,2,1), (3,2,0), (1,2,0), (2,1,0), (1,0,0), (3,2,1)],
        [(0,0,0), (0,1,0), (2,1,1), (4,0,0), (0,0,2), (4,2,2), (3,2,2), (1,2,2)],
        [(0,0,0), (3,1,2), (2,1,0), (0,2,2), (4,2,1), (0,2,1), (2,0,1), (1,1,2)],
        [(0,0,0), (2,1,1), (1,2,2), (3,0,1), (2,0,1), (1,0,0), (4,2,1), (1,1,0)],
        [(0,0,0), (0,0,0), (0,0,0), (0,0,0), (0,0,0), (0,0,0), (0,0,0), (0,0,0)]
        ]

    for i in range(6):
        M[i].extend(M[5-i][1:8])

    M[6].extend(M[6][1:8])

    Mb=[[],[],[],[],[],[],[]]

    for R in zip(*M):
        (x1,y1,z1),(x2,y2,z2),(x3,y3,z3),(x4,y4,z4),(x5,y5,z5),(x6,y6,z6),(x7,y7,z7) = R
        for i in range(3):
            Mb[0].append((x1, y1    , z1+i  ))
            Mb[1].append((x2, y2+2*i, z2    ))
            Mb[2].append((x3, y3+i  , z3+2*i))
            Mb[3].append((x4, y4+2*i, z4+i  ))
            Mb[4].append((x5, y5+i  , z5    ))
            Mb[5].append((x6, y6    , z6+2*i))
            Mb[6].append((x7, y7    , z7    ))

    M = OA_from_quasi_difference_matrix(Mb,G533,add_col = True)
    return M

def OA_10_48():
    r"""
    Return an OA(10,48)

    As explained in the Handbook III.3.67 [DesignHandbook]_.

    .. SEEALSO::

        :func:`sage.combinat.designs.orthogonal_arrays.OA_from_quasi_difference_matrix`

    EXAMPLES::

        sage: from sage.combinat.designs.designs_pyx import is_orthogonal_array
        sage: from sage.combinat.designs.database import OA_10_48
        sage: OA = OA_10_48()
        sage: print is_orthogonal_array(OA,10,48,2)
        True

    The design is available from the general constructor::

        sage: designs.orthogonal_array(10,48,existence=True)
        True
    """
    from sage.rings.finite_rings.constructor import FiniteField
    F16 = FiniteField(16,prefix='x',conway=True)
    F3 = FiniteField(3)
    F3F16 = F3.cartesian_product(F16)
    w = F16.gens()[0]
    assert w**4 == w+1

    A = [
        [ (0, 4), (2, 2),  (2,2), (0,13),  (0,4), (2,13),  (0,1),  (0,7), (1,7) , (2,2) ,  (0,6),  (2,9)],
        [ (2, 7), (0, 9),  (2,7), (2,3) ,  (0,3), (0,9) , (1,12),  (0,6), (0,12), (2,14),  (2,7), (0,11)],
        [ (2,12), (2,12), (0,14), (0,14),  (2,8), (0,8) ,  (0,2),  (1,2), (0,11), (0,1) ,  (2,4), (2,12)],
        [ (1, 3), (0, 2), (0,10), (0,14),  (0,9), (1,3) , (0,12), (2,13), (2,1) , (2,9) ,  (2,0),  (1,7)],
        [ (0, 0), (1, 8),  (0,7), (1,8) ,  (0,4), (0,14),  (2,6),  (0,2), (2,3) , (1,12), (2,14),  (2,5)],
        [ (0,12), (0, 5), (1,13), (0,4) , (1,13), (0,9) ,  (2,8), (2,11), (0,7) , (2,10),  (1,2),  (2,4)],
        [ (1,12), (2, 0), (1,14), (0,6) ,  (1,9), (0,14),  (1,4),  (0,5), (1,8) , (1,3) ,  (2,1),  (1,1)],
        [ (1, 4), (1, 2),  (2,5), (0,4) , (0,11), (1,14), (1,13),  (1,9), (0,10), (1,6) ,  (1,8),  (2,6)],
        [ (2,10), (1, 9),  (1,7), (1,4) ,  (0,9), (0,1) ,  (0,0),  (1,3), (1,14), (2,11), (1,11), (1,13)],
        ]

    A = [[F3F16((F3(a),w**b)) for a,b in L] for L in A]

    Mb = [[] for _ in range(9)]
    for L in zip(*A):
        for i,e in enumerate(L):
            Mb[i].append(e)

        for u in [0,1,4]:
            V = [12,2,7,0,5,10,3,8,13]
            for i,(e,x) in enumerate(zip(L,V)):
                Mb[i].append(e+F3F16((F3(0),w**(x+u))))

    M = OA_from_quasi_difference_matrix(Mb,F3F16,add_col = True)
    return M

def OA_7_51():
    r"""
    Return an OA(7,51)

    As explained in the Handbook III.3.69 [DesignHandbook]_.

    .. SEEALSO::

        :func:`sage.combinat.designs.orthogonal_arrays.OA_from_quasi_difference_matrix`

    EXAMPLES::

        sage: from sage.combinat.designs.designs_pyx import is_orthogonal_array
        sage: from sage.combinat.designs.database import OA_7_51
        sage: OA = OA_7_51()
        sage: print is_orthogonal_array(OA,7,51,2)
        True

    The design is available from the general constructor::

        sage: designs.orthogonal_array(7,51,existence=True)
        True
    """
    from sage.rings.finite_rings.integer_mod_ring import IntegerModRing as AdditiveCyclic
    G = AdditiveCyclic(51)

    M = [
        [   5,  33,  29,  30,   1],
        [   8,   3,  47,  10,  13],
        [  14,  27,   6,  12,  28],
        [   9,  16,  44,  49,  11],
        [  34,  32,  36,  26,  20]
        ]

    Mb=[[0],[0],[0],[0],[0],[0]*51]

    for R in zip(*M):
        for i in range(5):
            for RR in [R, [-x for x in R]]:
                for i,x in enumerate(RR):
                    Mb[i].append(x)
            R = cyclic_shift(R,1)

    M = OA_from_quasi_difference_matrix(Mb,G,add_col = True)
    return M

def OA_7_52():
    r"""
    Return an OA(7,52)

    As explained in the Handbook III.3.70 [DesignHandbook]_.

    .. SEEALSO::

        :func:`sage.combinat.designs.orthogonal_arrays.OA_from_quasi_difference_matrix`

    EXAMPLES::

        sage: from sage.combinat.designs.designs_pyx import is_orthogonal_array
        sage: from sage.combinat.designs.database import OA_7_52
        sage: OA = OA_7_52()
        sage: print is_orthogonal_array(OA,7,52,2)
        True

    The design is available from the general constructor::

        sage: designs.orthogonal_array(7,52,existence=True)
        True
    """
    from sage.rings.finite_rings.integer_mod_ring import IntegerModRing as AdditiveCyclic
    from sage.rings.finite_rings.constructor import FiniteField
    F4  = FiniteField(4,prefix='z',conway=True)
    G13 = FiniteField(13)
    G = F4.cartesian_product(G13)
    z = F4.gens()[0]
    assert z**2 == z+1

    M = [
        [    (0,0),    (0,0),    (0,0),    (0,0),   (0,0)],
        [(z**2,10),    (0,7),   (1,10),   (z,10),(z**2,3)],
        [   (z,10), (z**2,2),   (1,11),    (z,2),(z**2,7)],
        [    (z,8),(z**2,12),   (0,10),(z**2,11),(z**2,6)],
        [    (1,2),    (0,2), (z**2,8),    (z,3),   (z,7)],
        [    (1,6),   (z,12),    (0,7), (z**2,6),   (z,2)]
        ]

    M2 = [
        [    (1,1),(z**2,11)],
        [    (z,3),    (1,7)],
        [ (z**2,9),    (z,8)],
        [    (1,4), (z**2,3)],
        [   (z,12),    (1,9)],
        [(z**2,10),    (z,1)]
        ]

    M = [[G(x) for x in L] for L in M]
    M2= [[G(x) for x in L] for L in M2]

    Mb=[[(0,0)]*6]

    from itertools import product
    p = lambda x,y : G(tuple([x*yy for yy in G(y)]))

    def t1(i,R):
        if i > 1:
            return t1(1,t1(i-1,R))
        ((x1,y1),(x2,y2),(x3,y3),(x4,y4),(x5,y5),(x6,y6)) = R
        return [(z*x3, 3*y3), (z*x1, 3*y1), (z*x2, 3*y2), (z*x6, 3*y6), (z*x4, 3*y4), (z*x5, 3*y5)]

    def t2(i,R):
        if i > 1:
            return t2(1,t2(i-1,R))
        ((x1,y1),(x2,y2),(x3,y3),(x4,y4),(x5,y5),(x6,y6)) = R
        return [(  x3,   y3), (  x1,   y1), (  x2,   y2), (  x5,   y5), (  x6,   y6), (  x4,   y4)]

    for R in zip(*M):
        for c1,c2 in product([1,2,3],repeat=2):
            Mb.append(t2(c2,t1(c1,R)))

    for R in zip(*M2):
        for c2 in [1,2,3]:
            Mb.append(t2(c2,R))

    Mb = zip(*Mb)
    M = OA_from_quasi_difference_matrix(Mb,G,add_col = True)
    return M

def OA_7_54():
    r"""
    Return an OA(7,54)

    As explained in the Handbook III.3.71 [DesignHandbook]_.

    .. SEEALSO::

        :func:`sage.combinat.designs.orthogonal_arrays.OA_from_quasi_difference_matrix`

    EXAMPLES::

        sage: from sage.combinat.designs.designs_pyx import is_orthogonal_array
        sage: from sage.combinat.designs.database import OA_7_54
        sage: OA = OA_7_54()
        sage: print is_orthogonal_array(OA,7,54,2)
        True

    The design is available from the general constructor::

        sage: designs.orthogonal_array(7,54,existence=True)
        True
    """
    from sage.rings.finite_rings.integer_mod_ring import IntegerModRing as AdditiveCyclic
    G = AdditiveCyclic(45)

    M = [
        [None,None,None,None,None,None,None,None,None],
        [   0,   0,   0,   0,   0,   0,   0,   0,   0],
        [   1,  27,  16,   7,  -1, -27, -16,  -7,   3],
        [  24,  40,   1,  35, -24, -40,  -1, -35,   7],
        [  10,  30,  22,  44, -10, -30, -22, -44,   7],
        [   5,  18,  14,  33,  -5, -18, -14, -33,   3],
        [  30,  16,  33,  27, -30, -16, -33, -27,   0],
        ]

    Mb=[[] for _ in range(7)]

    for R in zip(*M):
        for c in range(7):
            for i,x in enumerate(cyclic_shift(R,c)):
                Mb[i].append(x)

    M = OA_from_quasi_difference_matrix(Mb,G,add_col = False)
    return M

def OA_8_55():
    r"""
    Return an OA(8,55)

    As explained in the Handbook III.3.72 [DesignHandbook]_.

    .. SEEALSO::

        :func:`sage.combinat.designs.orthogonal_arrays.OA_from_quasi_difference_matrix`

    EXAMPLES::

        sage: from sage.combinat.designs.designs_pyx import is_orthogonal_array
        sage: from sage.combinat.designs.database import OA_8_55
        sage: OA = OA_8_55()
        sage: print is_orthogonal_array(OA,8,55,2)
        True

    The design is available from the general constructor::

        sage: designs.orthogonal_array(8,55,existence=True)
        True
    """
    from sage.rings.finite_rings.integer_mod_ring import IntegerModRing as AdditiveCyclic
    G = AdditiveCyclic(55)

    M = [
        [ 1  ,  7 , 14 , 19 , 28 , 33 , 40 , 46 , 50],
        [ 2  , 13 , 25 , 38 , 52 , 12 , 20 , 32 , 45],
        [ 39 , 6  ,  8 , 26 , 24 , 51 , 11 , 34 , 37],
        [ 54 , 48 , 41 , 36 , 27 , 22 , 15 , 9  ,  5],
        [ 53 , 42 , 30 , 17 , 3  , 43 , 35 , 23 , 10],
        [ 16 , 49 , 47 , 29 , 31 , 4  , 44 , 21 , 18]
        ]

    Mb=[[0],[0],[0],[0],[0],[0],[0]*55]

    for R in zip(*M):
        for c in range(6):
            for i,x in enumerate(cyclic_shift(R,c)):
                Mb[i].append(x)

    M = OA_from_quasi_difference_matrix(Mb,G,add_col = True)
    return M


def OA_9_56():
    r"""
    Return an OA(9,56)

    As explained in the Handbook III.3.73 [DesignHandbook]_.

    .. SEEALSO::

        :func:`sage.combinat.designs.orthogonal_arrays.OA_from_quasi_difference_matrix`

    EXAMPLES::

        sage: from sage.combinat.designs.designs_pyx import is_orthogonal_array
        sage: from sage.combinat.designs.database import OA_9_56
        sage: OA = OA_9_56()
        sage: print is_orthogonal_array(OA,9,56,2)
        True

    The design is available from the general constructor::

        sage: designs.orthogonal_array(9,56,existence=True)
        True
    """
    from sage.rings.finite_rings.constructor import FiniteField
    F8  = FiniteField(8,prefix='w',conway=True)
    F7  = FiniteField(7)
    G   = F8.cartesian_product(F7)

    w = F8.gens()[0]
    assert w**3 == w+1

    M = [
        [(0,0), (w**0,0), (w**1,0), (w**2,0), (w**3,0), (w**4,0), (w**5,0), (w**6,0)],
        [(0,1), (w**1,6), (w**2,1), (w**3,1), (w**4,6), (w**5,1), (w**6,6), (w**0,6)],
        [(0,4), (w**2,3), (w**3,4), (w**4,4), (w**5,3), (w**6,4), (w**0,3), (w**1,3)],
        [(0,2), (w**3,5), (w**4,2), (w**5,2), (w**6,5), (w**0,2), (w**1,5), (w**2,5)],
        [(0,2), (w**4,5), (w**5,2), (w**6,2), (w**0,5), (w**1,2), (w**2,5), (w**3,5)],
        [(0,4), (w**5,3), (w**6,4), (w**0,4), (w**1,3), (w**2,4), (w**3,3), (w**4,3)],
        [(0,1), (w**6,6), (w**0,1), (w**1,1), (w**2,6), (w**3,1), (w**4,6), (w**5,6)],
        [(1,0), (   1,0), (   1,0), (   1,0), (   1,0), (   1,0), (   1,0), (   1,0)]
        ]

    Mb=[[] for _ in range(8)]

    for R in zip(*M):
        for _ in range(7):
            for i,e in enumerate(R):
                Mb[i].append(e)
            (x1,y1),(x2,y2),(x3,y3),(x4,y4),(x5,y5),(x6,y6),(x7,y7),(x8,y8) = R
            R = [(w*x7,y7), (w*x1,y1), (w*x2,y2), (w*x3,y3), (w*x4,y4), (w*x5,y5), (w*x6,y6), (w*x8,y8)]

    M = OA_from_quasi_difference_matrix(Mb,G,add_col = True)
    return M

def OA_9_57():
    r"""
    Return an OA(9,57)

    Given by Julian R. Abel.

    EXAMPLES::

        sage: from sage.combinat.designs.designs_pyx import is_orthogonal_array
        sage: from sage.combinat.designs.database import OA_9_57
        sage: OA = OA_9_57()
        sage: print is_orthogonal_array(OA,9,57,2)
        True

    The design is available from the general constructor::

        sage: designs.orthogonal_array(9,57,existence=True)
        True
    """
    M = orthogonal_array(8,8)
    M = [R for R in M if any(x!=R[0] for x in R)] # removing the 0..0, 1..1, 7..7 rows.
    B = (1,6,7,9,19,38,42,49) # base block of a (57,8,1) BIBD
    M = [[B[x] for x in R] for R in M]
    M.append([0]*8)
    Mb = zip(*M)

    from sage.rings.finite_rings.integer_mod_ring import IntegerModRing as AdditiveCyclic
    G = AdditiveCyclic(57)
    M = OA_from_quasi_difference_matrix(Mb,G,add_col=True)
    return M

def OA_7_60():
    r"""
    Return an OA(7,60)

    As explained in [JulianAbel13]_.

    REFERENCES:

    .. [JulianAbel13] Existence of Five MOLS of Orders 18 and 60
      R. Julian R. Abel
      Journal of Combinatorial Designs
      2013

    http://onlinelibrary.wiley.com/doi/10.1002/jcd.21384/abstract

    .. SEEALSO::

        :func:`sage.combinat.designs.orthogonal_arrays.OA_from_quasi_difference_matrix`

    EXAMPLES::

        sage: from sage.combinat.designs.designs_pyx import is_orthogonal_array
        sage: from sage.combinat.designs.database import OA_7_60
        sage: OA = OA_7_60()
        sage: print is_orthogonal_array(OA,7,60,2)
        True

    The design is available from the general constructor::

        sage: designs.orthogonal_array(7,60,existence=True)
        True
    """
    M60 = [[(0,  0), (0, 0), (0,  0), (0,  0), (0,  0), (0,  0), (0,  0), (0,  0), (0,  0), (0,  0)],
           [(1, 10), (1, 6), (0, 17), (0,  7), (1,  5), (0,  9), (0,  3), (1, 13), (1, 17), (0, 13)],
           [(1, 22), (1, 1), (1,  8), (0,  9), (1, 21), (1, 29), (1,  0), (0,  2), (0, 12), (1, 15)],
           [(1, 24), (1, 1), (0, 14), (0,  0), (0, 16), (0, 18), (0,  8), (0, 28), (0, 17), (0,  7)],
           [(0, 17), (0, 7), (0, 20), (0,  1), (1,  4), (0, 26), (0, 19), (0, 28), (1, 21), (0,  6)],
           [(1, 14), (1, 9), (0, 10), (0, 27), (1, 20), (0, 11), (0, 13), (1, 12), (0, 28), (1, 18)]]


    from sage.rings.finite_rings.integer_mod_ring import IntegerModRing as AdditiveCyclic
    from sage.categories.cartesian_product import cartesian_product
    G = cartesian_product((AdditiveCyclic(2),AdditiveCyclic(30)))
    M60b=[[],[],[],[],[],[]]
    onezero = G((1,0))

    for R in zip(*M60):
        a,b,c,d,e,f = map(G,R)
        M60b[0].extend([a,c,b,-d,-e,-f])
        M60b[1].extend([b,a,c,-e,-f,-d])
        M60b[2].extend([c,b,a,-f,-d,-e])
        M60b[3].extend([d,e,f,-a+onezero,-c+onezero,-b+onezero])
        M60b[4].extend([e,f,d,-b+onezero,-a+onezero,-c+onezero])
        M60b[5].extend([f,d,e,-c+onezero,-b+onezero,-a+onezero])

    M = OA_from_quasi_difference_matrix(M60b,G)
    return M

def OA_7_62():
    r"""
    Return an OA(7,62)

    As explained in the Handbook III.3.74 [DesignHandbook]_.

    .. SEEALSO::

        :func:`sage.combinat.designs.orthogonal_arrays.OA_from_quasi_difference_matrix`

    EXAMPLES::

        sage: from sage.combinat.designs.designs_pyx import is_orthogonal_array
        sage: from sage.combinat.designs.database import OA_7_62
        sage: OA = OA_7_62()
        sage: print is_orthogonal_array(OA,7,62,2)
        True

    The design is available from the general constructor::

        sage: designs.orthogonal_array(7,62,existence=True)
        True
    """
    from sage.rings.finite_rings.integer_mod_ring import IntegerModRing as AdditiveCyclic
    G = AdditiveCyclic(54)

    M = [
        [ 0 ,None,None,None, 0   ,None ,None ,None,None,None],
        [17 , 0  , 0  , 0  , -17 ,  0  ,  0  ,  0 ,  1 , 11 ],
        [29 , 28 , 35 , 23 , -29 , -28 , -35 , -23,  3 , 19 ],
        [36 , 50 , 5  , 33 , -36 , -50 , -5  , -33,  7 , 33 ],
        [31 ,  2 , 43 , 30 , -31 , - 2 , -43 , -30, 34 , 33 ],
        [16 , 47 , 44 , 51 , -16 , -47 , -44 , -51, 30 , 19 ],
        [41 , 11 ,  1 , 17 , -41 , -11 , - 1 , -17, 28 , 11 ]
        ]

    Mb=[[] for _ in range(7)]

    for R in zip(*M):
        for c in range(7):
            for i,x in enumerate(cyclic_shift(R,c)):
                Mb[i].append(x)

    M = OA_from_quasi_difference_matrix(Mb,G,add_col = False)
    return M

def OA_9_65():
    r"""
    Return an OA(9,65)

    Construction shared by Julian R. Abel

    .. SEEALSO::

        :func:`sage.combinat.designs.orthogonal_arrays.OA_from_quasi_difference_matrix`

    EXAMPLES::

        sage: from sage.combinat.designs.designs_pyx import is_orthogonal_array
        sage: from sage.combinat.designs.database import OA_9_65
        sage: OA = OA_9_65()
        sage: print is_orthogonal_array(OA,9,65,2)
        True

    The design is available from the general constructor::

        sage: designs.orthogonal_array(9,65,existence=True)
        True
    """
    from sage.rings.finite_rings.integer_mod_ring import IntegerModRing as G

    B = [None,1, 6, 7, 9, 19, 38, 42, 49] # Base block of a (57,8,1)-BIBD
    OA = orthogonal_array(9,9,2)
    M = [R for R in OA if any(R[0] != x for x in R)]

    M = [[B[x] for x in R] for R in M] # replacing [0,..,8] by the elements of B
    M.append([0]*9)

    M = OA_from_quasi_difference_matrix(zip(*M), G(57),add_col=False)
    return M

def OA_7_66():
    r"""
    Return an OA(7,66)

    Construction shared by Julian R. Abel.

    .. SEEALSO::

        :func:`sage.combinat.designs.orthogonal_arrays.OA_from_PBD`

    EXAMPLES::

        sage: from sage.combinat.designs.orthogonal_arrays import is_orthogonal_array
        sage: from sage.combinat.designs.database import OA_7_66
        sage: OA = OA_7_66()
        sage: print is_orthogonal_array(OA,7,66,2)
        True

    The design is available from the general constructor::

        sage: designs.orthogonal_array(7,66,existence=True)
        True
    """

    # base block of a (73,9,1) BIBD
    B = [0, 19, 26, 14, 63, 15, 32, 35, 65]
    # The corresponding BIBD
    BIBD= [[(x+i)%73 for x in B] for i in range(73)]
    # the first 7 elements of an oval
    #
    # (this is the only difference with the OA(7,68) construction)
    oval = [(-x)%73 for x in B][:7]
    # PBD minus the oval
    PBD = [[x for x in B if x not in oval] for B in BIBD]
    # We relabel the points to 0,1,2,...
    V = [x for x in range(73) if x not in oval]
    rel = dict(zip(V,range(len(V))))
    PBD = [[rel[x] for x in B] for B in PBD]
    return OA_from_PBD(7,66,PBD,check=False)

def OA_7_68():
    r"""
    Return an OA(7,68)

    Construction shared by Julian R. Abel.

    .. SEEALSO::

        :func:`sage.combinat.designs.orthogonal_arrays.OA_from_PBD`

    EXAMPLES::

        sage: from sage.combinat.designs.orthogonal_arrays import is_orthogonal_array
        sage: from sage.combinat.designs.database import OA_7_68
        sage: OA = OA_7_68()
        sage: print is_orthogonal_array(OA,7,68,2)
        True

    The design is available from the general constructor::

        sage: designs.orthogonal_array(7,68,existence=True)
        True
    """

    # base block of a (73,9,1) BIBD
    B = [0, 19, 26, 14, 63, 15, 32, 35, 65]
    # The corresponding BIBD
    BIBD= [[(x+i)%73 for x in B] for i in range(73)]
    # the first 5 elements of an oval
    #
    # (this is the only difference with the OA(7,66) construction)
    oval = [(-x)%73 for x in B][:5]
    # PBD minus the oval
    PBD = [[x for x in B if x not in oval] for B in BIBD]
    # We relabel the points to 0,1,2,...
    V = [x for x in range(73) if x not in oval]
    rel = dict(zip(V,range(len(V))))
    PBD = [[rel[x] for x in B] for B in PBD]
    return OA_from_PBD(7,68,PBD,check=False)

def OA_8_69():
    r"""
    Return an OA(8,69)

    Construction shared by Julian R. Abel.

    .. SEEALSO::

        :func:`sage.combinat.designs.orthogonal_arrays.OA_from_PBD`

    EXAMPLES::

        sage: from sage.combinat.designs.orthogonal_arrays import is_orthogonal_array
        sage: from sage.combinat.designs.database import OA_8_69
        sage: OA = OA_8_69()
        sage: print is_orthogonal_array(OA,8,69,2)
        True

    The design is available from the general constructor::

        sage: designs.orthogonal_array(8,69,existence=True)
        True
    """
    # base block of a (73,9,1) BIBD
    B = [1,2,4,8,16,32,37,55,64]
    # The corresponding BIBD
    BIBD= [[(x+i)%73 for x in B] for i in range(73)]
    oval = [72,71,69,65]
    # PBD minus the oval
    PBD = [[x for x in B if x not in oval] for B in BIBD]

    sets_of_size_seven = [R for R in PBD if len(R) == 7]
    others             = [R for R in PBD if len(R) != 7]

    # 68, 27, and 52 are the only elements appearing twice in the rows of
    # sets_of_size_seven, and each row contains exactly one of them.

    # We split them into "balanced" halves.
    O1 = sets_of_size_seven[:3]
    O2 = sets_of_size_seven[-3:]
    assert all(x in sum(O1,[]) for x in (68,27,52))
    assert all(x in sum(O2,[]) for x in (68,27,52))

    # Blocks of "others", without the 0..0,1..1,2..2 ... rows
    OA = OA_from_PBD(8,69,others,check=False)[:-69]

    # Blocks of O1
    OA_8_7 = orthogonal_array(8,7,check=False)
    for B in O1:
        for BB in OA_8_7:
            OA.append([B[i] for i in BB])

    # Blocks of O2
    OA_8_7_minus_TD_8_1 = OA_8_7
    OA_8_7_minus_TD_8_1.remove([0]*8)
    for B in O2:
        # Making sure the double element is the first one
        B.sort(key=lambda x: int(bool(x not in (68,27,52))))
        for BB in OA_8_7:
            OA.append([B[i] for i in BB])


    # Adding the  missing 0..0,1..1,... rows
    done = sum(O1,[])+sum(O2,[])
    missing = [x for x in range(73) if x not in done and x not in oval]
    for x in missing:
        OA.append([x]*8)

    # Relabelling everything to 0..68
    relabel = dict(zip([x for x in range(73) if x not in oval],range(69)))
    OA = [[relabel[x] for x in B] for B in OA]
    return OA

def OA_7_74():
    r"""
    Return an OA(7,74)

    Construction shared by Julian R. Abel.

    .. SEEALSO::

        :func:`sage.combinat.designs.orthogonal_arrays.OA_from_PBD`

    EXAMPLES::

        sage: from sage.combinat.designs.orthogonal_arrays import is_orthogonal_array
        sage: from sage.combinat.designs.database import OA_7_74
        sage: OA = OA_7_74()
        sage: print is_orthogonal_array(OA,7,74,2)
        True

    The design is available from the general constructor::

        sage: designs.orthogonal_array(7,74,existence=True)
        True
    """

    # base block of a (91,10,1) BIBD
    B = [0,1,3,9,27,81,61,49,56,77]
    # The corresponding BIBD
    BIBD= [[(x+i)%91 for x in B] for i in range(91)]
    # an oval
    oval = [(-x)%91 for x in B][-7:]
    # PBD minus the oval+B
    to_delete = oval + B
    PBD = [[x for x in B if x not in to_delete] for B in BIBD]
    PBD.remove([])
    # We relabel the points to 0,1,2,...
    V = [x for x in range(91) if x not in to_delete]
    rel = dict(zip(V,range(len(V))))
    PBD = [[rel[x] for x in B] for B in PBD]
    return OA_from_PBD(7,74,PBD,check=False)

def OA_9_75():
    r"""
    Return an OA(9,75)

    As explained in the Handbook III.3.75 [DesignHandbook]_.

    .. SEEALSO::

        :func:`sage.combinat.designs.orthogonal_arrays.OA_from_quasi_difference_matrix`

    EXAMPLES::

        sage: from sage.combinat.designs.designs_pyx import is_orthogonal_array
        sage: from sage.combinat.designs.database import OA_9_75
        sage: OA = OA_9_75()
        sage: print is_orthogonal_array(OA,9,75,2)
        True

    The design is available from the general constructor::

        sage: designs.orthogonal_array(9,75,existence=True)
        True
    """
    from sage.rings.finite_rings.constructor import FiniteField
    from sage.categories.cartesian_product import cartesian_product

    F3 = FiniteField(3)
    F5 = FiniteField(5)
    G  = cartesian_product((F3,F5,F5))

    M = [
        [(2,0,0), (0,0,0), (0,0,0), (1,0,0), (0,0,0), (1,0,0), (1,0,0), (0,0,0)],
        [(0,2,3), (1,4,4), (1,1,3), (1,0,4), (2,4,3), (0,0,3), (1,4,4), (0,0,0)],
        [(1,3,2), (2,1,1), (1,4,0), (0,3,0), (1,0,4), (2,4,1), (0,1,2), (0,0,0)],
        [(0,2,4), (1,3,1), (2,0,2), (0,0,1), (2,4,0), (1,2,2), (0,0,0), (0,0,0)],
        [(1,1,2), (2,2,3), (0,3,1), (1,4,2), (2,1,0), (1,4,3), (2,4,4), (0,0,0)],
        [(0,1,4), (0,4,4), (2,4,1), (1,3,0), (1,3,1), (2,0,0), (2,4,0), (0,0,0)],
        [(0,4,4), (2,0,1), (2,3,3), (2,3,2), (0,0,2), (2,1,2), (1,4,2), (0,0,0)],
        [(2,4,2), (2,4,1), (2,3,1), (1,2,2), (1,3,0), (0,0,2), (2,4,2), (0,0,0)]
        ]

    for i in range(8):
        M[i].extend(M[7-i][:7])

    Mb=[]

    for R in zip(*M):
        for x in range(5):
            V = [(0,0,x), (0,x,0), (0,x,2*x),(0,2*x,2*x), (0,3*x,3*x), (0,4*x,3*x), (0,4*x,0), (0,0,4*x)]
            Mb.append([G(e)+G(ee) for e,ee in zip(R,V)])

    Mb = zip(*Mb)
    M = OA_from_quasi_difference_matrix(Mb,G,add_col = True)
    return M

def OA_8_76():
    r"""
    Return an OA(8,76)

    Construction shared by Julian R. Abel.

    .. SEEALSO::

        :func:`sage.combinat.designs.orthogonal_arrays.OA_from_PBD`

    EXAMPLES::

        sage: from sage.combinat.designs.orthogonal_arrays import is_orthogonal_array
        sage: from sage.combinat.designs.database import OA_8_76
        sage: OA = OA_8_76()
        sage: print is_orthogonal_array(OA,8,76,2)
        True

    The design is available from the general constructor::

        sage: designs.orthogonal_array(8,76,existence=True)
        True
    """
    # base block of a (91,10,1) BIBD
    B = [0,1,3,9,27,81,61,49,56,77]
    # The corresponding BIBD
    BIBD= [[(x+i)%91 for x in B] for i in range(91)]
    oval = [2,4,5,12,24]
    to_remove = oval + B
    # PBD minus the oval
    PBD = [[x for x in B if x not in to_remove] for B in BIBD]
    PBD.remove([])

    sets_of_size_seven = [R for R in PBD if len(R) == 7]
    others             = [R for R in PBD if len(R) != 7]

    # critical_points are the 10 elements appearing twice in the rows of the 10
    # sets_of_size_seven, and each row contains exactly two of them
    critical_points = [57,83,52,13,15,64,37,50,63,31]

    # We reorder the rows such that every element of critical_points is exactly
    # once the first element of a row.
    for i,x in zip(critical_points,sets_of_size_seven):
        x.sort(key=lambda x:-int(x==i))
        assert x[0]==i

    # Blocks of "others", without the 0..0,1..1,2..2 ... rows
    OA = OA_from_PBD(8,76,others,check=False)[:-76]

    OA_8_7 = orthogonal_array(8,7,check=False)
    OA_8_7_minus_TD_8_1 = OA_8_7
    OA_8_7_minus_TD_8_1.remove([0]*8)
    for B in sets_of_size_seven:
        for BB in OA_8_7:
            OA.append([B[i] for i in BB])

    # Adding the  missing 0..0,1..1,... rows
    done = sum(sets_of_size_seven,[])
    missing = [x for x in range(91) if x not in done and x not in to_remove]
    for x in missing:
        OA.append([x]*8)

    # Relabelling everything to 0..68
    relabel = dict(zip([x for x in range(91) if x not in to_remove],range(91)))
    OA = [[relabel[x] for x in B] for B in OA]
    return OA

def OA_11_80():
    r"""
    Return an OA(11,80)

    As explained in the Handbook III.3.76 [DesignHandbook]_. Uses the fact that
    `80 = 2^4 \times 5` and that `5` is prime.

    .. SEEALSO::

        :func:`sage.combinat.designs.orthogonal_arrays.OA_n_times_2_pow_c_from_matrix`

    EXAMPLES::

        sage: from sage.combinat.designs.designs_pyx import is_orthogonal_array
        sage: from sage.combinat.designs.database import OA_11_80
        sage: OA = OA_11_80()
        sage: print is_orthogonal_array(OA,11,80,2)
        True

    The design is available from the general constructor::

        sage: designs.orthogonal_array(11,80,existence=True)
        True
    """
    from sage.rings.finite_rings.constructor import FiniteField

    A = [
        [(0,None), (0,None), (0,None), (0,None), (0,None), (0,None), (0,None), (0,None), (0,None), (0,None)],
        [(0,None), (1,None),    (2,3), (3,None),    (4,3), (2,None),    (3,3), (4,None),    (0,3),    (1,3)],
        [(0,None),    (2,8),    (4,6),    (1,3),    (3,3),   (3,13),   (0,13),    (2,6),   (4,14),   (1,12)],
        [(0,None),   (3,11),    (1,0),    (4,9),    (2,0),    (3,7),    (1,8),   (4,10),   (2,10),   (0,11)],
        [(0,None),    (4,8),   (3,14),   (2,14),   (1,12),   (2,10),   (1,10),    (0,3),    (4,5),    (3,8)],
        [(0,None),    (1,8),   (4,14),   (4,12),    (1,1),    (0,1),    (2,8),   (3,12),    (3,6),    (2,1)],
        [(1,None),    (0,6),    (1,1),    (4,4),   (4,13),    (2,6),   (0,14),    (2,9),    (3,0),    (3,3)],
        [(4,None),    (1,9),    (0,7),    (1,1),    (4,8),    (3,5),   (2,14),    (0,0), (2,None),    (3,0)],
        [(4,None),    (4,6),    (1,2), (0,None),   (1,13),    (3,8),    (3,2),    (2,0),   (0,14), (2,None)],
        [(1,None),    (4,9),    (4,1),    (1,0),    (0,4),    (2,5), (3,None),    (3,5), (2,None), (0,None)]
        ]
    Y = [None, 0, 1, 14, 12, 7, 2, 11, 3, 6]

    return OA_n_times_2_pow_c_from_matrix(11,4,FiniteField(5),A,Y,check=False)

def OA_15_112():
    r"""
    Returns an OA(15,112)

    Published by Julian R. Abel in [AbelThesis]_. Uses the fact that 112 = `2^4
    \times 7` and that `7` is prime.

    .. SEEALSO::

        :func:`sage.combinat.designs.orthogonal_arrays.OA_n_times_2_pow_c_from_matrix`

    EXAMPLES::

        sage: from sage.combinat.designs.designs_pyx import is_orthogonal_array
        sage: from sage.combinat.designs.database import OA_15_112
        sage: OA = OA_15_112()
        sage: print is_orthogonal_array(OA,15,112,2)
        True

    The design is available from the general constructor::

        sage: designs.orthogonal_array(15,112,existence=True)
        True
    """
    from sage.rings.finite_rings.constructor import FiniteField

    A = [
        [(0,None), (0,None), (0,None), (0,None), (0,None), (0,None), (0,None), (0,None), (1,None), (4,None), (2,None), (2,None), (4,None), (1,None)],
        [(0,None), (1,None), (2,None), (3,   5), (4,   9), (5,  11), (6,  12), (1,  10), (0,  10), (1,  11), (4,  13), (2,   6), (2,   2), (4,   1)],
        [(0,None), (2,   3), (4,   6), (6,   0), (1,   1), (3,  12), (5,   6), (4,   2), (1,   9), (0,   3), (1,   7), (4,   7), (2,   8), (2,   5)],
        [(0,None), (3,   3), (6,   2), (2,   3), (5,   2), (1,   9), (4,  13), (2,   8), (4,  12), (1,  12), (0,   7), (1,  10), (4,  11), (2,  14)],
        [(0,None), (4,None), (1,   0), (5,   1), (2,   0), (6,   7), (3,   4), (2,  11), (2,   9), (4,  13), (1,   3), (0,   7), (1,  11), (4,   2)],
        [(0,None), (5,None), (3,  14), (1,   7), (6,   5), (4,   3), (2,   1), (4,   6), (2,   5), (2,  14), (4,  12), (1,   1), (0,   2), (1,   2)],
        [(0,None), (6,None), (5,   0), (4,   4), (3,  11), (2,   2), (1,   7), (1,  13), (4,   8), (2,  11), (2,   3), (4,None), (1,   8), (0,  10)],
        [(0,None), (4,   3), (2,  14), (1,   5), (1,   4), (2,   5), (4,   2), (0,   8), (6,  10), (3,  11), (5,   6), (5,   5), (3,   0), (6,  11)],
        [(0,None), (5,   3), (4,   0), (4,   6), (5,   4), (0,   3), (3,  11), (6,None), (0,   4), (6,   5), (3,  13), (5,   6), (5,   4), (3,   4)],
        [(0,None), (6,   3), (6,   4), (0,   5), (2,   5), (5,   5), (2,None), (3,   6), (6,   7), (0,  12), (6,  12), (3,  12), (5,None), (5,  10)],
        [(0,None), (0,   3), (1,None), (3,   9), (6,   8), (3,  14), (1,  14), (5,   6), (3,   8), (6,  13), (0,   8), (6,   3), (3,   9), (5,   0)], # the last 3,9 was a 3,3
        [(0,None), (1,   3), (3,   1), (6,   6), (3,None), (1,  10), (0,   1), (5,   7), (5,   7), (3,  14), (6,   0), (0,  10), (6,   9), (3,   6)],
        [(0,None), (2,None), (5,   3), (2,  10), (0,   8), (6,   5), (6,   0), (3,   7), (5,   1), (5,  12), (3,  14), (6,   4), (0,  10), (6,   4)],
        [(0,None), (3,None), (0,   4), (5,   6), (4,   1), (4,   7), (5,   1), (6,   8), (3,   2), (5,   2), (5,   2), (3,  13), (6,   7), (0,   2)]
    ]
    Y = [None, 0, 1, 14, 12, 7, 2, 11, 3, 4, 5, 10, 8, 6]

    return OA_n_times_2_pow_c_from_matrix(15,4,FiniteField(7),zip(*A),Y,check=False)

def OA_9_120():
    r"""
    Return an OA(9,120)

    Construction shared by Julian R. Abel:

        From a resolvable `(120,8,1)-BIBD`, one can obtain 7 `MOLS(120)` or a
        resolvable `TD(8,120)` by forming a resolvable `TD(8,8) - 8.TD(8,1)` on
        `I_8 \times B` for each block `B` in the BIBD.  This gives a `TD(8,120)
        - 120 TD(8,1)` (which is resolvable as the BIBD is resolvable).

    .. SEEALSO::

        :func:`RBIBD_120_8_1`

    EXAMPLES::

        sage: from sage.combinat.designs.designs_pyx import is_orthogonal_array
        sage: from sage.combinat.designs.database import OA_9_120
        sage: OA = OA_9_120()
        sage: print is_orthogonal_array(OA,9,120,2)
        True

    The design is available from the general constructor::

        sage: designs.orthogonal_array(9,120,existence=True)
        True
    """
    from incidence_structures import IncidenceStructure
    RBIBD_120 = RBIBD_120_8_1()
    equiv = [RBIBD_120[i*15:(i+1)*15] for i in range(17)]

    OA8 = orthogonal_array(9,8)
    assert all( (len(set(B[:-1])) == 1) == (B[-1] == 0) for B in OA8)
    OA = []

    for i,classs in enumerate(equiv):
        for S in classs:
            for B in OA8:
                if B[-1] != 0:
                    OA.append([S[x] for x in B[:-1]]+[i*7+B[-1]])

    for i in range(120):
        OA.append([i]*8+[0])

    return OA

def OA_9_135():
    r"""
    Return an OA(9,135)

    Construction shared by Julian R. Abel:

        This design can be built by Wilson's method (`135 = 8.16 + 7`) applied
        to an Orthogonal Array `OA(9+7,16)` with 7 groups truncated to size 1 in
        such a way that a block contain 0, 1 or 3 points of the truncated
        groups.

        This is possible, because `PG(2,2)` (the projective plane over `GF(2)`)
        is a subdesign in `PG(2,16)` (the projective plane over `GF(16)`); in a
        cyclic `PG(2,16)` or `BIBD(273,17,1)` the points `\equiv 0
        \pmod{39}` form such a subdesign (note that `273=16^2 + 16 +1` and
        `273 = 39 \times 7` and `7 = 2^2 + 2 + 1`).

    EXAMPLES::

        sage: from sage.combinat.designs.designs_pyx import is_orthogonal_array
        sage: from sage.combinat.designs.database import OA_9_135
        sage: OA = OA_9_135()
        sage: print is_orthogonal_array(OA,9,135,2)
        True

    The design is available from the general constructor::

        sage: designs.orthogonal_array(9,135,existence=True)
        True

    As this orthogonal array requires a `(273,17,1)` cyclic difference set, we check that
    it is available::

        sage: G,D = designs.difference_family(273,17,1)
        sage: G
        Ring of integers modulo 273
    """
    from bibd import BIBD_from_difference_family
    from difference_family import singer_difference_set
    G,B = singer_difference_set(16,2)
    PG16 = BIBD_from_difference_family(G,B)

    n = 273

    # We consider a PG(2,2) (or a (7,3,1)-design, or a Fano plane) contained in
    # PG16: it is a set of 7 points such that any block of PG16 intersect on
    # 0,1, or 3 points. The set of points congruent to 0 mod 39 does the job!
    #
    # ... check that it works
    assert all(sum((x%39 == 0) for x in B) in [0,1,3] for B in PG16)

    # We now build an OA(17,16) from our PG16, in such a way that all points of
    # our PG(2,2) are in different columns. For this, we need to find a point p
    # that is not located on any of the lines defined by the points of the
    # PG(2,2).

    lines = [B for B in PG16 if sum((x%39 == 0) for x in B) == 3]
    p = set(range(237)).difference(*lines).pop()

    # We can now build a TD from our PG16 by removing p.
    for B in PG16:
        B.sort(key=lambda x:int(x%39 != 0))
    PG16.sort(key=lambda B:sum((x%39 == 0) for x in B))

    r = {}
    for B in PG16:
        if p in B:
            for x in B:
                if x != p:
                    r[x] = len(r)
    r[p] = n-1

    # The columns containing points from PG2 will be the last 7
    assert all(r[x*39] >= (n-1)-16*7 for x in range(7))
    # Those points are the first of each column
    assert all(r[x*39]%16 == 0 for x in range(7))

    PG = [sorted([r[x] for x in B]) for B in PG16]
    OA = [[x%16 for x in B] for B in PG if n-1 not in B]

    # We truncate the last 7 columns to size 1. We also drop the first column
    truncated_OA = [B[1:-7]+[x if x==0 else None for x in B[-7:]] for B in OA]

    # And call Wilson's construction
    return wilson_construction(truncated_OA, 9, 16, 8,7,(1,)*7,check=False)

def OA_11_160():
    r"""
    Returns an OA(11,160)

    Published by Julian R. Abel in [AbelThesis]_. Uses the fact that `160 = 2^5
    \times 5` is a product of a power of `2` and a prime number.

    .. SEEALSO::

        :func:`sage.combinat.designs.orthogonal_arrays.OA_n_times_2_pow_c_from_matrix`

    EXAMPLES::

        sage: from sage.combinat.designs.designs_pyx import is_orthogonal_array
        sage: from sage.combinat.designs.database import OA_11_160
        sage: OA = OA_11_160()
        sage: print is_orthogonal_array(OA,11,160,2)
        True

    The design is available from the general constructor::

        sage: designs.orthogonal_array(11,160,existence=True)
        True
    """
    from sage.rings.finite_rings.constructor import FiniteField

    A = [
         [(0,None), (0,None), (0,None), (0,None), (0,None), (0,None), (1,None), (4,None), (4,None), (1,None)],
         [(0,None), (1,None), (2,   5), (3,   9), (4,   9), (1,  16), (0,  20), (1,  23), (4,  24), (4,  19)],
         [(0,None), (2,   4), (4,   3), (1,  10), (3,  10), (4,  20), (1,   1), (0,  24), (1,   5), (4,   2)],
         [(0,None), (3,None), (1,  28), (4,   7), (2,   6), (4,   4), (4,  23), (1,   5), (0,   8), (1,   1)],
         [(0,None), (4,   4), (3,  25), (2,  24), (1,  13), (1,   6), (4,   6), (4,   2), (1,  18), (0,   1)],
         [(0,None), (2,None), (3,   3), (3,  21), (2,  18), (0,   6), (2,  20), (3,   3), (3,  11), (2,   1)],
         [(0,None), (3,   4), (0,   5), (1,  27), (1,  30), (2,None), (0,   0), (2,   2), (3,   2), (3,  18)],
         [(0,None), (4,None), (2,  19), (4,  26), (0,  12), (3,  19), (2,   4), (0,   2), (2,   0), (3,   0)],
         [(0,None), (0,   4), (4,  29), (2,  29), (4,None), (3,   0), (3,   0), (2,   1), (0,  18), (2,None)],
         [(0,None), (1,   4), (1,   5), (0,  19), (3,   2), (2,   0), (3,None), (3,   0), (2,None), (0,None)],
        ]

    Y = [None, 0, 1, 2, 15, 27, 22, 12, 3, 28]

    return OA_n_times_2_pow_c_from_matrix(11,5,FiniteField(5),zip(*A),Y,check=False)

def OA_16_176():
    r"""
    Returns an OA(16,176)

    Published by Julian R. Abel in [AbelThesis]_. Uses the fact that `176 = 2^4
    \times 11` is a product of a power of `2` and a prime number.

    .. SEEALSO::

        :func:`sage.combinat.designs.orthogonal_arrays.OA_n_times_2_pow_c_from_matrix`

    EXAMPLES::

        sage: from sage.combinat.designs.designs_pyx import is_orthogonal_array
        sage: from sage.combinat.designs.database import OA_16_176
        sage: OA = OA_16_176()
        sage: print is_orthogonal_array(OA,16,176,2)
        True

    The design is available from the general constructor::

        sage: designs.orthogonal_array(16,176,existence=True)
        True
    """
    from sage.rings.finite_rings.constructor import FiniteField

    A = [
        [(0 ,None),(0 ,None),(0 ,None),(0 ,None),(0 ,None),(0 ,None),(0 ,None),(0 ,None),(0 ,None),(0 ,None),(0 ,None),(0 ,None),(1 ,None),(4 ,None),(9 ,None)],
        [(0 ,None),(1 ,None),(2 ,None),(3 ,   0),(4 ,   2),(5 ,  12),(6 ,   5),(7 ,   6),(8 ,  13),(9 ,   9),(10,  11),(1 ,   3),(0 ,   6),(1 ,  14),(4 ,  12)],
        [(0 ,None),(2 ,None),(4 ,   4),(6 ,   4),(8 ,   7),(10,   2),(1 ,   2),(3 ,  13),(5 ,   0),(7 ,   3),(9 ,   7),(4 ,   6),(1 ,  12),(0 ,   1),(1 ,  10)], # 5,1 became 5,0
        [(0 ,None),(3 ,None),(6 ,   3),(9 ,   4),(1 ,   6),(4 ,  13),(7 ,   1),(10,   1),(2 ,   7),(5 ,   1),(8 ,   0),(9 ,   6),(4 ,   4),(1 ,   5),(0 ,   1)],
        [(0 ,None),(4 ,None),(8 ,  13),(1 ,   8),(5 ,   0),(9 ,   5),(2 ,  14),(6 ,None),(10,   5),(3 ,   7),(7 ,  10),(5 ,   3),(9 ,  10),(4 ,  11),(1 ,  14)],
        [(0 ,None),(5 ,None),(10,  10),(4 ,   2),(9 ,   7),(3 ,   2),(8 ,   3),(2 ,  13),(7 ,   7),(1 ,   9),(6 ,None),(3 ,   7),(5 ,   1),(9 ,  10),(4 ,  11)],
        [(0 ,None),(6 ,None),(1 ,   8),(7 ,  14),(2 ,   2),(8 ,   3),(3 ,  11),(9 ,  12),(4 ,   8),(10,  13),(5 ,   1),(3 ,   6),(3 ,   5),(5 ,  10),(9 ,   9)],
        [(0 ,None),(7 ,None),(3 ,   3),(10,None),(6 ,  14),(2 ,   4),(9 ,   1),(5 ,   7),(1 ,   5),(8 ,   7),(4 ,  13),(5 ,   6),(3 ,   6),(3 ,  11),(5 ,   3)],
        [(0 ,None),(8 ,None),(5 ,  14),(2 ,  11),(10,  14),(7 ,   8),(4 ,  14),(1 ,  14),(9 ,   9),(6 ,  14),(3 ,   9),(9 ,   2),(5 ,   6),(3 ,   3),(3 ,  10)],
        [(0 ,None),(9 ,None),(7 ,   5),(5 ,   5),(3 ,   8),(1 ,   8),(10,None),(8 ,  12),(6 ,   9),(4 ,  12),(2 ,   9),(4 ,   7),(9 ,   2),(5 ,   0),(3 ,   7)],
        [(0 ,None),(10,None),(9 ,  11),(8 ,   7),(7 ,   6),(6 ,  12),(5 ,None),(4 ,   1),(3 ,  13),(2 ,   8),(1 ,   9),(1 ,None),(4 ,   3),(9 ,   7),(5 ,  13)],
        [(0 ,None),(6 ,   3),(2 ,   0),(10,   8),(8 ,  12),(7 ,   9),(7 ,   2),(8 ,   0),(10,   7),(2 ,  10),(6 ,   4),(0 ,   7),(10,  10),(7 ,   3),(2 ,  11)],
        [(0 ,None),(7 ,   3),(4 ,None),(2 ,  12),(1 ,  10),(1 ,   3),(2 ,   8),(4 ,   9),(7 ,   0),(0 ,   1),(5 ,   6),(10,   3),(0 ,   9),(10,  13),(7 ,  11)],
        [(0 ,None),(8 ,   3),(6 ,   8),(5 ,   2),(5 ,  13),(6 ,   1),(8 ,   9),(0 ,   2),(4 ,  10),(9 ,   8),(4 ,  12),(7 ,   7),(10,   2),(0 ,  12),(10,   4)],
        [(0 ,None),(9 ,   3),(8 ,   3),(8 ,   9),(9 ,   1),(0 ,   4),(3 ,   3),(7 ,  11),(1 ,   9),(7 ,  10),(3 ,   8),(2 ,  10),(7 ,   6),(10,  14),(0 ,   3)],
        [(0 ,None),(10,   3),(10,   5),(0 ,   1),(2 ,   1),(5 ,   8),(9 ,   2),(3 ,   5),(9 ,   5),(5 ,   3),(2 ,   4),(6 ,  12),(2 ,   6),(7 ,  11),(10,   7)],
        [(0 ,None),(0 ,   3),(1 ,None),(3 ,   2),(6 ,   8),(10,  11),(4 ,   6),(10,None),(6 ,None),(3 ,   1),(1 ,   1),(8 ,   0),(6 ,  14),(2 ,   0),(7 ,  14)],
        [(0 ,None),(1 ,   3),(3 ,   8),(6 ,   9),(10,   8),(4 ,  10),(10,   1),(6 ,  10),(3 ,   0),(1 ,   8),(0 ,  11),(8 ,  10),(8 ,  14),(6 ,  10),(2 ,  14)],
        [(0 ,None),(2 ,   3),(5 ,   1),(9 ,   8),(3 ,   4),(9 ,  14),(5 ,   5),(2 ,   4),(0 ,   2),(10,   2),(10,None),(6 ,   2),(8 ,   5),(8 ,   1),(6 ,   9)],
        [(0 ,None),(3 ,   3),(7 ,   0),(1 ,None),(7 ,   1),(3 ,  10),(0 ,   8),(9 ,  13),(8 ,None),(8 ,  10),(9 ,  14),(2 ,   0),(6 ,   5),(8 ,   5),(8 ,   7)], # 2,None became 2,0
        [(0 ,None),(4 ,   3),(9 ,  10),(4 ,  14),(0 ,  14),(8 ,  14),(6 ,  14),(5 ,   6),(5 ,  13),(6 ,   5),(8 ,  12),(7 ,   1),(2 ,   4),(6 ,   3),(8 ,   6)],
        [(0 ,None),(5 ,   3),(0 ,   8),(7 ,   3),(4 ,  10),(2 ,   1),(1 ,   3),(1 ,  10),(2 ,None),(4 ,   8),(7 ,  12),(10,   6),(7 ,  10),(2 ,   6),(6 ,   1)], # 7,12 became 4,8
    ]

    Y = [None, 0, 1, 2, 8, 6, 9, 4, 10, 3, 5, 11, 13, 14, 12]
    return OA_n_times_2_pow_c_from_matrix(16,4,FiniteField(11),zip(*A),Y,check=False)

def OA_11_185():
    r"""
    Returns an OA(11,185)

    The construction is given in [Greig99]_. In Julian R. Abel's words:

        Start with a `PG(2,16)` with a `7` points Fano subplane; outside this
        plane there are `7(17-3) = 98` points on a line of the subplane and
        `273-98-7 = 168` other points.  Greig notes that the subdesign
        consisting of these `168` points is a `(168, \{10,12\})-PBD`. Now add
        the `17` points of a line disjoint from this subdesign (e.g. a line of
        the Fano subplane).  This line will intersect every line of the `168`
        point subdesign in `1` point. Thus the new line sizes are `11` and
        `13`, plus a unique line of size `17`, giving a `(185,\{11,13,17\}`-PBD
        and an `OA(11,185)`.

    EXAMPLES::

        sage: from sage.combinat.designs.designs_pyx import is_orthogonal_array
        sage: from sage.combinat.designs.database import OA_11_185
        sage: OA = OA_11_185()
        sage: print is_orthogonal_array(OA,11,185,2)
        True

    The design is available from the general constructor::

        sage: designs.orthogonal_array(11,185,existence=True)
        True
<<<<<<< HEAD

=======
>>>>>>> bb21dc08
    """
    from sage.combinat.designs.difference_family import difference_family

    G,(B,) = difference_family(273,17)
    BIBD = [[int(x+i) for x in B] for i in G] # a cyclic PG(2,16)

    # All points congruent to 0 mod[39] form a Fano subplane with the property
    # that each block of the PG(2,16) intersect the Fano subplane in either 0,1
    # or 3 points
    assert all(sum(x%39==0 for x in B) in [0,1,3] for B in BIBD)

    # Lines of the Fano subplane that are contained in blocks
    fano_lines = [B for B in BIBD if sum(x%39==0 for x in B) == 3]

    # Points on a line of the Fano sublane
    on_a_fano_line = set().union(*fano_lines)

    # Not on a line of the Fano plane
    not_on_a_fano_line = set(range(273)).difference(on_a_fano_line)

    # The PBD
    ground_set = not_on_a_fano_line.union(fano_lines[0])
    PBD = [ground_set.intersection(B) for B in BIBD]
    relabel = {v:i for i,v in enumerate(ground_set)}
    PBD = [[relabel[x] for x in B] for B in PBD if len(B)>1]
    special_set = [relabel[x] for x in fano_lines[0]]

    # Check that everything is fine
    assert all(len(B) in (11,13) or set(B) == set(special_set) for B in PBD)

    OA = OA_from_PBD(11,185,[B for B in PBD if len(B)<17],check=False)[:-185]
    OA.extend([[i]*11 for i in range(185) if i not in special_set])
    OA.extend([[special_set[x] for x in B] for B in orthogonal_array(11,17)])
    return OA

def OA_16_208():
    r"""
    Returns an OA(16,208)

    Published by Julian R. Abel in [AbelThesis]_. Uses the fact that `208 = 2^4
    \times 13` is a product of `2` and a prime number.

    .. SEEALSO::

        :func:`sage.combinat.designs.orthogonal_arrays.OA_n_times_2_pow_c_from_matrix`

    EXAMPLES::

        sage: from sage.combinat.designs.designs_pyx import is_orthogonal_array
        sage: from sage.combinat.designs.database import OA_16_208
        sage: OA = OA_16_208()                        # not tested -- too long
        sage: print is_orthogonal_array(OA,16,208,2)  # not tested -- too long
        True

    The design is available from the general constructor::

        sage: designs.orthogonal_array(16,208,existence=True)
        True
    """
    from sage.rings.finite_rings.constructor import FiniteField

    A = [
        [(0 ,None), (0 ,None), (0 ,None), (0 ,None), (0 ,None), (0 ,None), (0 ,None), (0 ,None), (0 ,None), (0 ,None), (0 ,None), (0 ,None), (0 ,None), (0 ,None), (1 ,None)],
        [(0 ,None), (1 ,None), (2 ,   0), (3 ,   7), (4 ,   1), (5 ,  11), (6 ,   2), (7 ,  10), (8 ,None), (9 ,  10), (10,None), (11,   3), (12,   3), (1 ,   4), (0 ,   8)],
        [(0 ,None), (2 ,None), (4 ,   4), (6 ,   3), (8 ,   0), (10,   5), (12,  14), (1 ,None), (3 ,  10), (5 ,   7), (7 ,   3), (9 ,  12), (11,   6), (4 ,   9), (1 ,  14)],
        [(0 ,None), (3 ,None), (6 ,   4), (9 ,   6), (12,  10), (2 ,  11), (5 ,  14), (8 ,   3), (11,  13), (1 ,   1), (4 ,  12), (7 ,  14), (10,   1), (9 ,   7), (4 ,   8)],
        [(0 ,None), (4 ,None), (8 ,   9), (12,   5), (3 ,  10), (7 ,  14), (11,   0), (2 ,   6), (6 ,  11), (10,  11), (1 ,   9), (5 ,   3), (9 ,   9), (3 ,   6), (9 ,   8)],
        [(0 ,None), (5 ,None), (10,   5), (2 ,   5), (7 ,   3), (12,   3), (4 ,  12), (9 ,   3), (1 ,   2), (6 ,   2), (11,None), (3 ,  13), (8 ,   7), (12,  10), (3 ,   1)],
        [(0 ,None), (6 ,None), (12,  13), (5 ,   5), (11,  13), (4 ,   6), (10,   6), (3 ,   2), (9 ,   4), (2 ,  12), (8 ,  13), (1 ,  13), (7 ,   2), (10,   8), (12,None)],
        [(0 ,None), (7 ,None), (1 ,   2), (8 ,  12), (2 ,   4), (9 ,  12), (3 ,   0), (10,  10), (4 ,  14), (11,  11), (5 ,  14), (12,   9), (6 ,   8), (10,   3), (10,   6)],
        [(0 ,None), (8 ,None), (3 ,None), (11,   4), (6 ,  12), (1 ,  12), (9 ,  14), (4 ,   2), (12,   9), (7 ,   9), (2 ,None), (10,   1), (5 ,  14), (12,   5), (10,   8)],
        [(0 ,None), (9 ,None), (5 ,   9), (1 ,   7), (10,   6), (6 ,   3), (2 ,   6), (11,  10), (7 ,  11), (3 ,  13), (12,   2), (8 ,   0), (4 ,  13), (3 ,   3), (12,  14)],
        [(0 ,None), (10,None), (7 ,   7), (4 ,   1), (1 ,   8), (11,   1), (8 ,  11), (5 ,   4), (2 ,  11), (12,   8), (9 ,  12), (6 ,   4), (3 ,   0), (9 ,   4), (3 ,   8)],
        [(0 ,None), (11,None), (9 ,   3), (7 ,  11), (5 ,  14), (3 ,  10), (1 ,  10), (12,   0), (10,   2), (8 ,   2), (6 ,   6), (4 ,   2), (2 ,  12), (4 ,   8), (9 ,  10)],
        [(0 ,None), (12,None), (11,   4), (10,   9), (9 ,   2), (8 ,None), (7 ,   9), (6 ,  12), (5 ,   5), (4 ,None), (3 ,   7), (2 ,  10), (1 ,  13), (1 ,   6), (4 ,   0)],
        [(0 ,None), (5 ,   3), (7 ,   5), (6 ,   5), (2 ,  14), (8 ,   5), (11,   1), (11,   6), (8 ,  13), (2 ,  13), (6 ,   9), (7 ,None), (5 ,  10), (0 ,   5), (2 ,   8)],
        [(0 ,None), (6 ,   3), (9 ,   4), (9 ,  13), (6 ,   4), (0 ,   5), (4 ,   6), (5 ,   2), (3 ,None), (11,  14), (3 ,   3), (5 ,   7), (4 ,   1), (2 ,   8), (0 ,   2)],
        [(0 ,None), (7 ,   3), (11,   5), (12,  12), (10,None), (5 ,   5), (10,   7), (12,   9), (11,   9), (7 ,   7), (0 ,   0), (3 ,  12), (3 ,  11), (8 ,  13), (2 ,  14)],
        [(0 ,None), (8 ,   3), (0 ,   8), (2 ,   6), (1 ,None), (10,   9), (3 ,  12), (6 ,   8), (6 ,   4), (3 ,   9), (10,   2), (1 ,  11), (2 ,   7), (5 ,   2), (8 ,   2)],
        [(0 ,None), (9 ,   3), (2 ,   3), (5 ,   3), (5 ,   8), (2 ,   0), (9 ,   1), (0 ,   3), (1 ,  14), (12,   3), (7 ,   6), (12,   4), (1 ,   3), (6 ,  10), (5 ,   7)],
        [(0 ,None), (10,   3), (4 ,   2), (8 ,   0), (9 ,   8), (7 ,   1), (2 ,   5), (7 ,None), (9 ,   2), (8 ,   4), (4 ,  14), (10,  13), (0 ,  10), (11,   7), (6 ,  10)],
        [(0 ,None), (11,   3), (6 ,   9), (11,  14), (0 ,  10), (12,  13), (8 ,   6), (1 ,   8), (4 ,   7), (4 ,   0), (1 ,  14), (8 ,   2), (12,   8), (7 ,  10), (11,   7)], # 6,10 became 6,9
        [(0 ,None), (12,   3), (8 ,  12), (1 ,   9), (4 ,   6), (4 ,  13), (1 ,   6), (8 ,   1), (12,   4), (0 ,   7), (11,   5), (6 ,   6), (11,  14), (7 ,   3), (7 ,   5)],
        [(0 ,None), (0 ,   3), (10,  10), (4 ,   2), (8 ,   1), (9 ,None), (7 ,   2), (2 ,  10), (7 ,  13), (9 ,   5), (8 ,  14), (4 ,   7), (10,  11), (11,  13), (7 ,   0)],
        [(0 ,None), (1 ,   3), (12,  11), (7 ,  12), (12,  13), (1 ,   2), (0 ,   9), (9 ,   6), (2 ,  13), (5 ,   4), (5 ,  13), (2 ,   4), (9 ,  12), (6 ,   5), (11,   1)],
        [(0 ,None), (2 ,   3), (1 ,   8), (10,None), (3 ,  13), (6 ,None), (6 ,   1), (3 ,   0), (10,   4), (1 ,  14), (2 ,   0), (0 ,   3), (8 ,  13), (5 ,   1), (6 ,   7)], # 2,None became 2,0
        [(0 ,None), (3 ,   3), (3 ,  14), (0 ,   1), (7 ,  14), (11,   4), (12,   9), (10,   1), (5 ,   9), (10,None), (12,  13), (11,None), (7 ,   7), (8 ,   6), (5 ,   0)],
        [(0 ,None), (4 ,   3), (5 ,  10), (3 ,   8), (11,   8), (3 ,   0), (5 ,   7), (4 ,  12), (0 ,  13), (6 ,None), (9 ,  11), (9 ,   5), (6 ,   0), (2 ,   5), (8 ,   8)],
    ]

    Y = [None, 0, 1, 2, 12, 9, 13, 11, 7, 4, 8, 5, 14, 6, 3]

    return OA_n_times_2_pow_c_from_matrix(16,4,FiniteField(13),zip(*A),Y,check=False)

def OA_15_224():
    r"""
    Returns an OA(15,224)

    Published by Julian R. Abel in [AbelThesis]_ (uses the fact that `224=2^5
    \times 7` is a product of a power of `2` and a prime number).

    .. SEEALSO::

        :func:`sage.combinat.designs.orthogonal_arrays.OA_n_times_2_pow_c_from_matrix`

    EXAMPLES::

        sage: from sage.combinat.designs.designs_pyx import is_orthogonal_array
        sage: from sage.combinat.designs.database import OA_15_224
        sage: OA = OA_15_224()                         # not tested -- too long
        sage: print is_orthogonal_array(OA,15,224,2)   # not tested -- too long
        True

    The design is available from the general constructor::

        sage: designs.orthogonal_array(15,224,existence=True)
        True
    """
    from sage.rings.finite_rings.constructor import FiniteField

    A = [
        [(0,None), (0,None), (0,None), (0,None), (0,None), (0,None), (0,None), (0,None), (1,None), (4,None), (2,None), (2,None), (4,None), (1,None)],
        [(0,None), (1,None), (2,   9), (3,  23), (4,  29), (5,   4), (6,  30), (1,  26), (0,None), (1,  11), (4,   2), (2,  28), (2,None), (4,  13)],
        [(0,None), (2,None), (4,   8), (6,None), (1,  29), (3,  21), (5,   4), (4,   5), (1,   4), (0,  14), (1,   5), (4,   6), (2,   0), (2,   2)],
        [(0,None), (3,None), (6,   8), (2,  12), (5,   4), (1,   1), (4,   2), (2,   1), (4,  18), (1,  27), (0,   5), (1,None), (4,   1), (2,None)],
        [(0,None), (4,None), (1,   9), (5,   2), (2,  29), (6,  17), (3,   0), (2,  12), (2,   5), (4,  22), (1,   0), (0,  29), (1,  19), (4,None)],
        [(0,None), (5,None), (3,  26), (1,   0), (6,  29), (4,  16), (2,  11), (4,  21), (2,  28), (2,  16), (4,   0), (1,   3), (0,  11), (1,   2)],
        [(0,None), (6,None), (5,   3), (4,  19), (3,  24), (2,  20), (1,  28), (1,  12), (4,  23), (2,   0), (2,   5), (4,  29), (1,   0), (0,   2)],
        [(0,None), (4,   4), (2,  14), (1,  23), (1,  22), (2,  17), (4,  17), (0,  25), (6,  21), (3,  11), (5,   2), (5,  27), (3,   5), (6,   2)],
        [(0,None), (5,   4), (4,   3), (4,   0), (5,  20), (0,   4), (3,   8), (6,  28), (0,  16), (6,   1), (3,  22), (5,   0), (5,   0), (3,   2)],
        [(0,None), (6,   4), (6,None), (0,  18), (2,   0), (5,  20), (2,   4), (3,  11), (6,  15), (0,  18), (6,   5), (3,   0), (5,None), (5,   2)],
        [(0,None), (0,   4), (1,  15), (3,  29), (6,  20), (3,  24), (1,  13), (5,  30), (3,   2), (6,None), (0,  10), (6,   3), (3,   0), (5,None)],
        [(0,None), (1,   4), (3,   4), (6,  12), (3,  28), (1,  27), (0,   6), (5,   7), (5,  29), (3,   0), (6,   0), (0,   0), (6,   0), (3,None)], # 6,19 became 6,12
        [(0,None), (2,   4), (5,  11), (2,   5), (0,  21), (6,  11), (6,  24), (3,  24), (5,  11), (5,  30), (3,None), (6,None), (0,None), (6,   1)],
        [(0,None), (3,   4), (0,  11), (5,  11), (4,  22), (4,   2), (5,  23), (6,  22), (3,  27), (5,   1), (5,   0), (3,None), (6,None), (0,None)]
    ]

    Y = [None, 0, 1, 2, 27, 22, 11, 4, 26, 25, 29, 24, 7, 20]

    return OA_n_times_2_pow_c_from_matrix(15,5,FiniteField(7),zip(*A),Y,check=False)

def OA_18_273():
    r"""
    Return an OA(18,273)

    Given by Julian R. Abel.

    EXAMPLES::

        sage: from sage.combinat.designs.designs_pyx import is_orthogonal_array
        sage: from sage.combinat.designs.database import OA_18_273
        sage: OA = OA_18_273()
        sage: print is_orthogonal_array(OA,18,273,2)
        True

    The design is available from the general constructor::

        sage: designs.orthogonal_array(18,273,existence=True)
        True
    """
    M = orthogonal_array(17,17)
    M = [R for R in M if any(x!=R[0] for x in R)] # removing the 0..0, 1..1, ... rows.
    B = (1,2,4,8,16,32,64,91,117,128,137,182,195,205,234,239,256) # (273,17,1) difference set
    M = [[B[x] for x in R] for R in M]
    M.append([0]*17)
    Mb = zip(*M)

    from sage.rings.finite_rings.integer_mod_ring import IntegerModRing as AdditiveCyclic
    G = AdditiveCyclic(273)
    M = OA_from_quasi_difference_matrix(Mb,G,add_col=True)
    return M

def OA_20_352():
    r"""
    Returns an OA(20,352)

    Published by Julian R. Abel in [AbelThesis]_ (uses the fact that `352=2^5
    \times 11` is the product of a power of `2` and a prime number).

    .. SEEALSO::

        :func:`sage.combinat.designs.orthogonal_arrays.OA_n_times_2_pow_c_from_matrix`

    EXAMPLES::

        sage: from sage.combinat.designs.designs_pyx import is_orthogonal_array
        sage: from sage.combinat.designs.database import OA_20_352
        sage: OA = OA_20_352()                        # not tested (~25s)
        sage: print is_orthogonal_array(OA,20,352,2)  # not tested (~25s)
        True

    The design is available from the general constructor::

        sage: designs.orthogonal_array(20,352,existence=True)
        True
    """
    from sage.rings.finite_rings.constructor import FiniteField

    # Column 8, line 6 : 4,25 became 4,27
    #           line 17: 3,0  became 3,None
    # Column 14,line 1 : 4,1  became 4,0
    # Column 18,line 18: 0,0  became 0,None
    A = [
        [(0,None),(0, None),(0,None),(0,None),(0,None),(0,None),(0,None),(0,None),(0,None),(0,None),(0,None),(0,None),(1,None),(4,None),(9,None),(5, None),(3,None),(3,None),(5,None)],
        [(0,None),(1, None),(2,  13),(3,   2),(4,   0),(5,   8),(6,  30),(7,   0),(8,  13),(9,  26),(10, 10),(1,  29),(0,   9),(1,  11),(4,   0),(9,   23),(5,   7),(3,  25),(3,  29)],
        [(0,None),(2, None),(4,  29),(6,   6),(8,   3),(10, 18),(1,  21),(3,  24),(5,   4),(7,   7),(9,  29),(4,  22),(1,   2),(0,  27),(1,  10),(4,   13),(9,  22),(5,   6),(3,  20)],
        [(0,None),(3, None),(6,  25),(9,  21),(1,  23),(4,  25),(7,  12),(10, 16),(2,  26),(5,  27),(8,  19),(9,  27),(4,   6),(1,   5),(0,   6),(1,   15),(4,  10),(9,   2),(5,  14)],
        [(0,None),(4, None),(8,   3),(1,  23),(5,  17),(9,   7),(2,   7),(6,  25),(10, 27),(3,  30),(7,   5),(5,  23),(9,  24),(4,  16),(1,  12),(0,    8),(1,  12),(4,  17),(9,  28)],
        [(0,None),(5, None),(10, 10),(4,  27),(9,   4),(3,  24),(8,  21),(2,   3),(7,  22),(1,  21),(6,  24),(3,  28),(5,   3),(9,  26),(4,  29),(1,    9),(0,  19),(1,   2),(4,   0)],
        [(0,None),(6, None),(1,  11),(7,   9),(2,  14),(8,  15),(3,  11),(9,   7),(4,  27),(10, 13),(5,   4),(3,  18),(3,   0),(5,   5),(9,   2),(4,    7),(1,  30),(0,  10),(1,None)],
        [(0,None),(7, None),(3,  25),(10,  7),(6,  29),(2,   4),(9,  10),(5,  22),(1,  25),(8,  18),(4,  11),(5,  21),(3,  29),(3,  14),(5,  12),(9,   25),(4,   2),(1,  13),(0,  19)],
        [(0,None),(8, None),(5,  27),(2,  30),(10, 24),(7,   4),(4,   6),(1,   4),(9,   5),(6,  27),(3,   0),(9,   2),(5,  20),(3,  10),(3,  13),(5,    2),(9,   5),(4,  21),(1,  12)],
        [(0,None),(9, None),(7,  21),(5,   0),(3,   9),(1,  13),(10, 17),(8,   1),(6,  15),(4,  30),(2,  28),(4,   3),(9,  28),(5,   0),(3,None),(3,    2),(5,  23),(9,  10),(4,  15)],
        [(0,None),(10,None),(9,  29),(8,   8),(7,   6),(6,   6),(5,  18),(4,  20),(3,  22),(2,   7),(1,  13),(1,  24),(4,  13),(9,  14),(5,  29),(3,   27),(3,  16),(5,  12),(9,   4)],
        [(0,None),(6,    4),(2,  17),(10, 16),(8,  26),(7,  17),(7,  21),(8,   9),(10,  2),(2,  25),(6,  27),(0,  20),(10,  8),(7,  12),(2,  26),(6,   22),(8,   8),(8,  16),(6,  13)],
        [(0,None),(7,    4),(4,   1),(2,   0),(1,   8),(1,  18),(2,  10),(4,   9),(7,   2),(0,  11),(5,  27),(10, 27),(0,  16),(10, 19),(7,   0),(2,    2),(6,  26),(8,  30),(8,   6)],
        [(0,None),(8,    4),(6,  19),(5,  24),(5,  16),(6,  20),(8,None),(0,  17),(4,   5),(9,  23),(4,  27),(7,  22),(10, 25),(0,  23),(10, 11),(7,   10),(2,  16),(6,  28),(8,   3)],
        [(0,None),(9,    4),(8,  14),(8,  30),(9,  16),(0,   0),(3,  25),(7,  30),(1,  27),(7,   4),(3,  10),(2,   5),(7,   3),(10, 11),(0,  21),(10,None),(7,   7),(2,  19),(6,  24)],
        [(0,None),(10,   4),(10, 30),(0,  12),(2,   9),(5,   9),(9,   0),(3,  14),(9,  17),(5,  17),(2,  18),(6,  10),(2,   0),(7,  16),(10, 23),(0,    1),(10, 26),(7,  18),(2,   9)],
        [(0,None),(0,    4),(1,  13),(3,  28),(6,  25),(10, 28),(4,  16),(10, 17),(6,  23),(3,   7),(1,  22),(8,  22),(6,  27),(2,  29),(7,   5),(10,  14),(0,  12),(10, 14),(7,   6)],
        [(0,None),(1,    4),(3,   6),(6,   4),(10, 13),(4,  12),(10, 15),(6,  27),(3,None),(1,  26),(0,   3),(8,  21),(8,  26),(6,  13),(2,  27),(7,   11),(10,  5),(0,   3),(10,  3)],
        [(0,None),(2,    4),(5,  12),(9,  27),(3,   7),(9,  21),(5,None),(2,  22),(0,  28),(10, 30),(10, 25),(6,  12),(8,   6),(8,  30),(6,  28),(2,    6),(7,  26),(10,  3),(0,None)],
        [(0,None),(3,    4),(7,  22),(1,   7),(7,   8),(3,  12),(0,  27),(9,   1),(8,  17),(8,   4),(9,  12),(2,  16),(6,  23),(8,  14),(8,   2),(6,   26),(2,  14),(7,  22),(10, 30)],
        [(0,None),(4,    4),(9,  21),(4,  25),(0,   9),(8,  23),(6,   5),(5,  20),(5,  13),(6,  19),(8,   0),(7,  30),(2,  29),(6,  24),(8,  18),(8,   10),(6,   9),(2,  20),(7,   4)],
        [(0,None),(5,    4),(0,  25),(7,   4),(4,  20),(2,   3),(1,None),(1,  21),(2,None),(4,  26),(7,   1),(10, 23),(7,  20),(2,   3),(6,   5),(8,   19),(8,   9),(6,  23),(2,   7)],
    ]

    Y = [None, 0, 1, 2, 18, 5, 11, 4, 13, 26, 25, 29, 24, 7, 20, 19, 9, 12, 15]

    return OA_n_times_2_pow_c_from_matrix(20,5,FiniteField(11),zip(*A),Y,check=False)

def OA_20_416():
    r"""
    Returns an OA(20,416)

    Published by Julian R. Abel in [AbelThesis]_ (uses the fact that `416=2^5
    \times 13` is the product of a power of `2` and a prime number).

    .. SEEALSO::

        :func:`sage.combinat.designs.orthogonal_arrays.OA_n_times_2_pow_c_from_matrix`

    EXAMPLES::

        sage: from sage.combinat.designs.designs_pyx import is_orthogonal_array
        sage: from sage.combinat.designs.database import OA_20_416
        sage: OA = OA_20_416()                        # not tested (~35s)
        sage: print is_orthogonal_array(OA,20,416,2)  # not tested
        True

    The design is available from the general constructor::

        sage: designs.orthogonal_array(20,416,existence=True)
        True
    """
    from sage.rings.finite_rings.constructor import FiniteField

    Z = None
    A=[
        [(0,Z), (0 , Z), (0 , Z), (0 , Z), (0 , Z), (0 , Z), (0 , Z), (0 , Z), (0 , Z), (0 , Z), (0 , Z), (0 , Z), (0 , Z), (0 , Z), (1 , Z), (4 , Z), (9 , Z), (3 , Z), (12, Z)],
        [(0,Z), (1 , Z), (2 ,18), (3 , 2), (4 ,20), (5 ,22), (6 ,11), (7 ,19), (8 , 0), (9 ,26), (10, Z), (11, 5), (12,27), (1 ,17), (0 ,30), (1 ,22), (4 ,29), (9 , 6), (3 ,19)],
        [(0,Z), (2 , 4), (4 ,21), (6 ,10), (8 ,24), (10,13), (12, 7), (1 ,11), (3 ,29), (5 ,12), (7 ,21), (9 , 2), (11,11), (4 , 5), (1 ,11), (0 ,23), (1 ,13), (4 , 6), (9 ,15)],
        [(0,Z), (3 , 4), (6 ,17), (9 ,20), (12,26), (2 , 2), (5 ,12), (8 ,29), (11, 1), (1 , Z), (4 ,15), (7 ,16), (10,27), (9 , 2), (4 , 7), (1 , 5), (0 ,23), (1 ,24), (4 , 8)],
        [(0,Z), (4 , 4), (8 ,29), (12, 8), (3 , 3), (7 , 8), (11, 2), (2 ,17), (6 , 4), (10, 2), (1 ,21), (5 ,29), (9 ,20), (3 , 2), (9 , 1), (4 ,14), (1 ,21), (0 ,24), (1 ,28)],
        [(0,Z), (5 , 4), (10,22), (2 ,18), (7 , 6), (12, 2), (4 ,18), (9 ,27), (1 ,15), (6 , Z), (11,20), (3 ,15), (8 , 9), (12, 9), (3 , 3), (9 ,13), (4 , 4), (1 , 7), (0 ,14)],
        [(0,Z), (6 , Z), (12,23), (5 ,13), (11,11), (4 ,10), (10, 0), (3 , 4), (9 ,16), (2 ,28), (8 ,27), (1 , 1), (7 ,23), (10,17), (12, 9), (3 ,20), (9 ,16), (4 ,17), (1 ,26)],
        [(0,Z), (7 , Z), (1 , 3), (8 ,13), (2 , 8), (9 , 9), (3 , 0), (10,26), (4 , 5), (11, 6), (5 ,22), (12, 1), (6 ,17), (10,10), (10, 5), (12,15), (3 ,25), (9 , Z), (4 , 4)],
        [(0,Z), (8 , 4), (3 ,10), (11, 3), (6 ,17), (1 ,21), (9 ,18), (4 , 5), (12,27), (7 ,20), (2 ,16), (10,25), (5 ,22), (12,21), (10,25), (10,12), (12,28), (3 ,19), (9 ,29)],
        [(0,Z), (9 , 4), (5 , 6), (1 ,16), (10, 4), (6 ,24), (2 ,14), (11,11), (7 , 2), (3 , 9), (12,30), (8 ,28), (4 , 2), (3 , 7), (12, 6), (10,17), (10, 2), (12,13), (3 ,26)],
        [(0,Z), (10, 4), (7 ,11), (4 ,18), (1 ,23), (11,21), (8 ,28), (5 ,21), (2 ,29), (12,20), (9 , 0), (6 , 8), (3 , 6), (9 , 7), (3 ,12), (12, 5), (10, 1), (10,21), (12, 5)],
        [(0,Z), (11, 4), (9 ,22), (7 ,11), (5 ,17), (3 , Z), (1 ,17), (12,25), (10,14), (8 ,18), (6 , 2), (4 ,17), (2 ,25), (4 ,29), (9 , 6), (3 , 2), (12, 8), (10,13), (10,14)],
        [(0,Z), (12, Z), (11, 7), (10,26), (9 ,24), (8 , 4), (7 ,25), (6 , Z), (5 ,13), (4 , 9), (3 , 5), (2 ,19), (1 ,10), (1 ,26), (4 ,14), (9 , 7), (3 ,11), (12, 9), (10,20)],
        [(0,Z), (5 , Z), (7 , 7), (6 ,27), (2 , 5), (8 , 1), (11,23), (11, Z), (8 ,23), (2 ,21), (6 ,20), (7 , 5), (5 , 6), (0 , 2), (2 ,12), (8 ,15), (5 ,22), (6 ,25), (11,10)],
        [(0,Z), (6 , 4), (9 ,24), (9 ,18), (6 ,26), (0 ,26), (4 ,17), (5 ,24), (3 , 5), (11, 9), (3 ,15), (5 ,23), (4 ,22), (2 ,26), (0 , 8), (2 ,21), (8 ,25), (5 ,15), (6 , 8)],
        [(0,Z), (7 , 4), (11,11), (12, 9), (10,10), (5 , 6), (10, 1), (12,24), (11, 6), (7 ,26), (0 , 8), (3 ,10), (3 ,29), (8 , 3), (2 ,24), (0 ,22), (2 ,13), (8 , 2), (5 , 0)],
        [(0,Z), (8 , Z), (0 ,27), (2 , 0), (1 ,25), (10,21), (3 ,10), (6 ,20), (6 ,14), (3 , 1), (10, 3), (1 ,15), (2 ,14), (5 ,12), (8 ,11), (2 ,28), (0 ,15), (2 ,13), (8 ,22)],
        [(0,Z), (9 , Z), (2 ,13), (5 ,11), (5 , 6), (2 ,24), (9 , 9), (0 ,14), (1 ,30), (12, 1), (7 ,15), (12,15), (1 , 5), (6 ,23), (5 , 9), (8 , 3), (2 ,27), (0 ,28), (2 ,12)],
        [(0,Z), (10, Z), (4 ,18), (8 ,23), (9 ,27), (7 , 4), (2 , 2), (7 , Z), (9 ,10), (8 , 8), (4 , 0), (10,12), (0 ,21), (11,28), (6 ,15), (5 ,23), (8 , 5), (2 ,28), (0 , 7)],
        [(0,Z), (11, Z), (6 , 7), (11,27), (0 , 0), (12,17), (8 ,11), (1 ,12), (4 ,22), (4 ,15), (1 ,16), (8 , 0), (12, 6), (7 ,16), (11,30), (6 ,21), (5 ,14), (8 ,17), (2 ,26)],
        [(0,Z), (12, 4), (8 ,28), (1 ,22), (4 , 2), (4 ,15), (1 , 6), (8 ,12), (12,19), (0 ,21), (11, 2), (6 , 4), (11,19), (7 ,30), (7 ,11), (11,12), (6 ,20), (5 , 3), (8 , 7)],
        [(0,Z), (0 , 4), (10,21), (4 , 4), (8 , 1), (9 , 6), (7 ,30), (2 , 4), (7 , 8), (9 ,30), (8 , 3), (4 ,22), (10, 3), (11,25), (7 , 1), (7 ,24), (11,20), (6 ,30), (5 , 4)],
        [(0,Z), (1 , 4), (12,21), (7 , 3), (12, 2), (1 , 1), (0 , 6), (9 ,14), (2 ,19), (5 , 6), (5 ,12), (2 , 9), (9 , 9), (6 ,19), (11, Z), (7 , 4), (7 , 6), (11,29), (6 ,15)],
        [(0,Z), (2 , Z), (1 ,22), (10, Z), (3 , 5), (6 ,30), (6 ,26), (3 , 1), (10,12), (1 ,16), (2 ,28), (0 ,20), (8 ,11), (5 ,29), (6 , 7), (11,21), (7 ,14), (7 , 8), (11,11)],
        [(0,Z), (3 , Z), (3 , 4), (0 ,18), (7 , 2), (11,16), (12,28), (10, 4), (5 ,28), (10, 0), (12, 4), (11,10), (7 ,11), (8 ,17), (5 , 6), (6 ,16), (11, 4), (7 ,22), (7 ,28)],
        [(0,Z), (4 , Z), (5 ,22), (3 ,18), (11, Z), (3 ,15), (5 , 1), (4 ,26), (0 ,10), (6 , 8), (9 , 9), (9 ,29), (6 , Z), (2 ,23), (8 ,28), (5 ,30), (6 , 8), (11,24), (7 ,16)]
    ]

    Y = [None, 0, 1, 2, 18, 5, 11, 4, 13, 26, 25, 29, 24, 7, 20, 19, 9, 12, 15]

    return OA_n_times_2_pow_c_from_matrix(20,5,FiniteField(13),zip(*A),Y,check=False)

def OA_9_514():
    r"""
    Returns an OA(9,514)

    Construction shared by Julian R. Abel:

        A `V(8,57)` vector appears on page p281 of the Brouwer-Van Rees paper
        [BvR82]_. This gives a `TD(8+2, 514) - TD(8+2,57)`. Using a `TD(9,57)`
        (not a `TD(10,57)`) it yields a `TD(9,514)`.

    .. SEEALSO::

        :func:`sage.combinat.designs.orthogonal_arrays.OA_from_Vmt`

    EXAMPLES::

        sage: from sage.combinat.designs.designs_pyx import is_orthogonal_array
        sage: from sage.combinat.designs.database import OA_9_514
        sage: OA = OA_9_514()
        sage: print is_orthogonal_array(OA,9,514,2)
        True

    The design is available from the general constructor::

        sage: designs.orthogonal_array(9,514,existence=True)
        True
    """
    from sage.rings.finite_rings.constructor import FiniteField
    q = 8*57+1
    Fq = FiniteField(q)

    Vm8_57 = [0,1,3,2,12,333,363,154,340]
    QDM = QDM_from_Vmt(8,57,Vm8_57)
    QDM = QDM[:-1]
    return OA_from_quasi_difference_matrix(QDM,Fq,add_col=False)

def OA_20_544():
    r"""
    Returns an OA(20,544)

    Published by Julian R. Abel in [AbelThesis]_ (uses the fact that
    `544=2^5 \times 17` is the product of a power of `2` and a prime number).

    .. SEEALSO::

        :func:`sage.combinat.designs.orthogonal_arrays.OA_n_times_2_pow_c_from_matrix`

    EXAMPLES::

        sage: from sage.combinat.designs.designs_pyx import is_orthogonal_array
        sage: from sage.combinat.designs.database import OA_20_544
        sage: OA = OA_20_544()                        # not tested (too long ~1mn)
        sage: print is_orthogonal_array(OA,20,544,2)  # not tested
        True

    The design is available from the general constructor::

        sage: designs.orthogonal_array(20,544,existence=True)
        True
    """
    from sage.rings.finite_rings.constructor import FiniteField

    Z = None

    A=[
        [(0,Z),(0 , Z),(0 , Z),(0 , Z),(0 , Z),(0 , Z),(0 , Z),(0 , Z),(0 , Z),(0 , Z),(0 , Z),(0 , Z),(0 , Z),(0 , Z),(0 , Z),(0 , Z),(0 , Z),(0 , Z),(1 , Z)],
        [(0,Z),(1 , 4),(2 , 7),(3 ,30),(4 ,17),(5 , 2),(6 ,22),(7 ,23),(8 ,28),(9 , 2),(10,27),(11,26),(12,13),(13,25),(14,18),(15,15),(16,18),(1 ,14),(0 , 1)],
        [(0,Z),(2 , 4),(4 ,20),(6 ,29),(8 ,27),(10, 7),(12,20),(14,19),(16,26),(1 ,28),(3 , Z),(5 ,27),(7 , Z),(9 ,11),(11, Z),(13,17),(15, 1),(4 ,14),(1 ,14)],
        [(0,Z),(3 , Z),(6 ,14),(9 ,26),(12,17),(15,15),(1 ,26),(4 ,24),(7 ,27),(10,13),(13,10),(16, 7),(2 , 1),(5 , Z),(8 , 1),(11,15),(14,18),(9 ,21),(4 , 6)],
        [(0,Z),(4 , 4),(8 , Z),(12, 2),(16,23),(3 ,19),(7 ,26),(11, 7),(15,26),(2 , 3),(6 ,11),(10,16),(14,23),(1 ,30),(5 , 1),(9 ,30),(13,19),(16,10),(9 , 4)],
        [(0,Z),(5 , Z),(10,17),(15,19),(3 ,13),(8 , 4),(13,21),(1 , 9),(6 , 7),(11, 4),(16,24),(4 , 6),(9 ,11),(14, Z),(2 , 6),(7 ,14),(12,10),(8 ,12),(16, 1)],
        [(0,Z),(6 , Z),(12, 1),(1 ,23),(7 ,21),(13,10),(2 , 0),(8 ,15),(14,19),(3 ,30),(9 ,21),(15,17),(4 ,25),(10,20),(16,15),(5 ,16),(11,15),(2 ,22),(8 ,29)], # 2,Z -> 2,0
        [(0,Z),(7 , Z),(14,30),(4 ,26),(11,24),(1 ,22),(8 ,22),(15,27),(5 ,23),(12,13),(2 ,18),(9 ,22),(16, 6),(6 ,27),(13,19),(3 , 1),(10,16),(15, 9),(2 , 5)],
        [(0,Z),(8 , 4),(16, 5),(7 ,18),(15,11),(6 , 1),(14,21),(5 ,28),(13,19),(4 , 7),(12,19),(3 ,15),(11,13),(2 ,23),(10, 1),(1 ,23),(9 ,19),(13,27),(15,25)], # 13,9 -> 15,25
        [(0,Z),(9 , Z),(1 , 3),(10, 4),(2 ,29),(11,13),(3 ,27),(12,11),(4 ,30),(13, 9),(5 ,18),(14,17),(6 ,18),(15,10),(7 ,11),(16,28),(8 ,26),(13,12),(13, 9)],
        [(0,Z),(10, Z),(3 ,18),(13,21),(6 , 8),(16, 1),(9 ,11),(2 ,11),(12,12),(5 ,20),(15,21),(8 ,12),(1 , 5),(11,28),(4 ,16),(14,16),(7 ,21),(15, 0),(13,20)],
        [(0,Z),(11, 4),(5 ,25),(16, 2),(10,18),(4 , 6),(15,20),(9 ,29),(3 ,13),(14,24),(8 ,18),(2 ,22),(13, 1),(7 , 8),(1 ,21),(12,16),(6 ,23),(2 ,10),(15,26)],
        [(0,Z),(12, 4),(7 ,11),(2 , 4),(14,25),(9 , 0),(4 , 5),(16,21),(11,18),(6 ,18),(1 ,22),(13,27),(8 ,23),(3 ,20),(15,18),(10, 7),(5 ,10),(8 ,11),(2 ,18)],
        [(0,Z),(13, Z),(9 ,21),(5 ,17),(1 ,26),(14,30),(10,11),(6 , 1),(2 , 8),(15, 9),(11, 5),(7 ,29),(3 ,17),(16, 3),(12, 3),(8 ,30),(4 , 3),(16, 5),(8 ,21)],
        [(0,Z),(14, Z),(11,20),(8 ,24),(5 , Z),(2 , 2),(16,24),(13,12),(10,21),(7 ,26),(4 ,29),(1 , 1),(15, 1),(12,19),(9 , 8),(6 ,26),(3 ,10),(9 ,20),(16,21)],
        [(0,Z),(15, Z),(13,21),(11,10),(9 , 7),(7 ,21),(5 ,11),(3 ,19),(1 ,29),(16,13),(14, 9),(12, 9),(10, 8),(8 ,16),(6 ,15),(4 ,14),(2 ,29),(4 ,16),(9 , 9)],
        [(0,Z),(16, 4),(15,19),(14,21),(13, 0),(12,13),(11,28),(10,21),(9 , 5),(8 ,18),(7 , 2),(6 , Z),(5 ,20),(4 ,26),(3 , 8),(2 , 9),(1 ,23),(1 ,19),(4 ,23)], # 13,Z -> 13,0
        [(0,Z),(3 , 4),(12,11),(10,17),(14,14),(7 , 1),(6 ,27),(11,25),(5 , 2),(5 ,24),(11,15),(6 , 8),(7 ,28),(14,21),(10, 4),(12,20),(3 ,26),(0 , 5),(3 ,12)],
        [(0,Z),(4 , Z),(14,17),(13,26),(1 ,12),(12,12),(12,23),(1 ,13),(13, 7),(14,10),(4 ,28),(0 ,11),(2 , 7),(10,15),(7 , Z),(10, 1),(2 , 6),(3 ,24),(0 ,18)],
        [(0,Z),(5 , 4),(16,24),(16, 1),(5 ,27),(0 ,14),(1 ,11),(8 ,13),(4 ,25),(6 ,25),(14,14),(11, 6),(14, 4),(6 ,24),(4 , 4),(8 ,28),(1 ,14),(12,22),(3 ,11)],
        [(0,Z),(6 , 4),(1 ,10),(2 , 6),(9 ,12),(5 , 3),(7 ,11),(15,30),(12,21),(15,26),(7 , 3),(5 ,12),(9 , 0),(2 ,25),(1 , 2),(6 , 0),(0 ,13),(10,13),(12,14)],
        [(0,Z),(7 , 4),(3 ,24),(5 ,25),(13,20),(10,19),(13,16),(5 , 4),(3 ,23),(7 ,20),(0 , 8),(16, 4),(4 ,19),(15, 0),(15,10),(4 ,11),(16, 7),(14,11),(10, 6)],
        [(0,Z),(8 , Z),(5 , 1),(8 ,21),(0 , 1),(15,17),(2 ,26),(12, 2),(11, 6),(16, 2),(10,15),(10,13),(16,16),(11,12),(12,22),(2 ,11),(15,22),(7 ,30),(14,22)], # 8,9 -> 8,21
        [(0,Z),(9 , 4),(7 ,20),(11,24),(4 , 7),(3 ,11),(8 ,21),(2 ,23),(2 , 2),(8 ,12),(3 , 8),(4 ,13),(11,17),(7 , 4),(9 , 3),(0 ,18),(14,12),(6 ,26),(7 ,28)],
        [(0,Z),(10, 4),(9 ,22),(14,23),(8 , 5),(8 , 8),(14,12),(9 , 6),(10,20),(0 ,11),(13,23),(15,26),(6 ,12),(3 ,15),(6 , Z),(15,18),(13, 1),(11,22),(6 ,24)],
        [(0,Z),(11, Z),(11,11),(0 ,28),(12,16),(13,18),(3 , 3),(16,22),(1 , 9),(9 , Z),(6 ,21),(9 , 6),(1 , 0),(16, 1),(3 , 2),(13,28),(12, 6),(5 ,18),(11, 9)],
        [(0,Z),(12, Z),(13, 5),(3 ,14),(16,22),(1 , 5),(9 , 1),(6 , Z),(9 , 3),(1 , 9),(16,21),(3 ,18),(13,17),(12,29),(0 ,13),(11, 4),(11,18),(5 ,21),(5 , 6)],
        [(0,Z),(13, 4),(15,27),(6 ,26),(3 ,20),(6 ,29),(15,11),(13,18),(0 , 4),(10, 5),(9 ,16),(14,26),(8 ,20),(8 , 8),(14,11),(9 ,10),(10, 9),(11,17),(5 ,21)],
        [(0,Z),(14, 4),(0 ,29),(9 , 8),(7 , 2),(11,18),(4 ,22),(3 ,22),(8 ,13),(2 ,23),(2 ,21),(8 , 9),(3 ,30),(4 ,21),(11, 5),(7 ,25),(9 , Z),(6 , 0),(11,17)],
        [(0,Z),(15, 4),(2 ,27),(12,27),(11,28),(16, 0),(10, 6),(10,12),(16,11),(11,15),(12, 2),(2 ,10),(15,19),(0 ,11),(8 ,10),(5 , 6),(8 , 5),(7 , 7),(6 ,16)],
        [(0,Z),(16, Z),(4 ,23),(15, 4),(15,30),(4 ,27),(16,12),(0 , 8),(7 , 9),(3 , 6),(5 ,26),(13,28),(10,12),(13,14),(5 ,30),(3 ,27),(7 , 6),(14,15),(7 ,18)],
        [(0,Z),(0 , 4),(6 ,13),(1 ,14),(2 , 2),(9 ,11),(5 , 5),(7 ,13),(15,24),(12,16),(15,20),(7 ,24),(5 ,19),(9 ,25),(2 ,26),(1 ,20),(6 ,28),(10, 5),(14,11)],
        [(0,Z),(1 , Z),(8 ,25),(4 , 5),(6 , 6),(14, 6),(11,11),(14,22),(6 , 2),(4 , 2),(8 ,14),(1 ,13),(0 , 3),(5 , 6),(16,21),(16,11),(5 , 8),(12,15),(10,20)], # 12,14->12,15
        [(0,Z),(2 , Z),(10,19),(7 ,29),(10,22),(2 ,23),(0 ,15),(4 ,19),(14, 6),(13,14),(1 , 5),(12,24),(12, 8),(1 , 4),(13, 1),(14,21),(4 ,17),(3 , 3),(12,27)],
    ]

    Y = [None, 0, 1, 2, 18, 5, 11, 4, 13, 26, 25, 29, 24, 7, 20, 19, 9, 12, 15]

    return OA_n_times_2_pow_c_from_matrix(20,5,FiniteField(17),zip(*A),Y,check=False)

def OA_17_560():
    r"""
    Returns an OA(17,560)

    This OA is built in Corollary 2.2 of [Thwarts]_.

    EXAMPLES::

        sage: from sage.combinat.designs.designs_pyx import is_orthogonal_array
        sage: from sage.combinat.designs.database import OA_17_560
        sage: OA = OA_17_560()
        sage: print is_orthogonal_array(OA,17,560,2)
        True

    The design is available from the general constructor::

        sage: designs.orthogonal_array(17,560,existence=True)
        True
    """
    from sage.rings.finite_rings.constructor import FiniteField as GF
    alpha = 5
    beta  = 4
    p     = 2
    k     = 17
    m     = 16
    n     = p**alpha

    G = GF(p**alpha,prefix='x',conway=True)
    G_set = sorted(G) # sorted by lexicographic order, G[1] = 1
    G_to_int = {v:i for i,v in enumerate(G_set)}
    # Builds an OA(n+1,n) whose last n-1 colums are
    #
    # \forall x \in G and x!=0, C_x(i,j) = i+x*j
    #
    # (only the necessary columns are built)
    OA = [[G_to_int[i+x*j] for i in G_set for j in G_set] for x in G_set[k+1:0:-1]]
    OA.append([j for i in range(n) for j in range(n)])
    OA.append([i for i in range(n) for j in range(n)])

    # The additive group F_{p^beta} appears in F_{p^alpha} as all polynomials
    # with degree < beta
    #
    # We remove all elements except those from F_{p^alpha} in the last three
    # columns

    elements_of_subgroup = set([x for x in G_set if x.polynomial().degree() < beta])
    relabel = {G_to_int[v]:i for i,v in enumerate(elements_of_subgroup)}
    for x in range(p**alpha):
        if x not in relabel:
            relabel[x] = None

    for C in OA[-3:]:
        for i,x in enumerate(C):
            C[i] = relabel[x]

    OA=zip(*OA)

    return wilson_construction(OA,k,n,m,3,[p**beta]*3,check=False)

def OA_11_640():
    r"""
    Returns an OA(11,640)

    Published by Julian R. Abel in [AbelThesis]_ (uses the fact that `640=2^7
    \times 5` is the product of a power of `2` and a prime number).

    .. SEEALSO::

        :func:`sage.combinat.designs.orthogonal_arrays.OA_n_times_2_pow_c_from_matrix`

    EXAMPLES::

        sage: from sage.combinat.designs.designs_pyx import is_orthogonal_array
        sage: from sage.combinat.designs.database import OA_11_640
        sage: OA = OA_11_640()                        # not tested (too long)
        sage: print is_orthogonal_array(OA,11,640,2)  # not tested (too long)
        True

    The design is available from the general constructor::

        sage: designs.orthogonal_array(11,640,existence=True)
        True
    """
    from sage.rings.finite_rings.constructor import FiniteField

    A = [
        [(0,None), (0,None), (0,None), (0,None), (0,None), (0,None), (1,None), (4,None), (4,None), (1,None)],
        [(0,None), (1,None), (2,   7), (3,  55), (4,  54), (1,  87), (0, 124), (1, 123), (4,  83), (4,  61)], # 0,25 became 0,124
        [(0,None), (2,None), (4,  14), (1,  63), (3,   6), (4,  87), (1,  16), (0,  47), (1,  29), (4,  16)],
        [(0,None), (3,None), (1,   1), (4,  15), (2,   5), (4,  32), (4,  30), (1,   3), (0,  12), (1,  14)],
        [(0,None), (4,None), (3,  28), (2,  62), (1,  64), (1,  55), (4,  63), (4,   4), (1,   0), (0,   0)],
        [(0,None), (2,   6), (3,   8), (3,   7), (2,  12), (0,   1), (2,   6), (3,  97), (3,  45), (2,   0)],
        [(0,None), (3,   6), (0,  63), (1,   5), (1,   6), (2,  97), (0,  28), (2,  63), (3,   0), (3,   2)],
        [(0,None), (4,   6), (2,   4), (4,  65), (0,   6), (3,  68), (2,   1), (0,  14), (2,   1), (3,   0)],
        [(0,None), (0,   6), (4,   9), (2,None), (4,  29), (3,  15), (3,   0), (2,   1), (0,   7), (2,   4)],
        [(0,None), (1,   6), (1,  14), (0,  14), (3,   4), (2,   0), (3,None), (3,   4), (2,   0), (0,None)]
    ]
    Y = [None, 0, 1, 2, 121, 66, 77, 78, 41, 100]

    return OA_n_times_2_pow_c_from_matrix(11,7,FiniteField(5),zip(*A),Y,check=False)

def OA_10_796():
    r"""
    Returns an OA(10,796)

    Construction shared by Julian R. Abel, from [AC07]_:

        Truncate one block of a `TD(17,47)` to size `13`, then add an extra
        point. Form a block on each group plus the extra point: we obtain a
        `(796, \{13,16,17,47,48\})`-PBD in which only the extra point lies in
        more than one block of size `48` (and each other point lies in exactly 1
        such block).

        For each block `B` (of size `k` say) not containing the extra point,
        construct a `TD(10, k) - k.TD(k,1)` on `I(10) X B`.  For each block `B`
        (of size `k=47` or `48`) containing the extra point, construct a
        `TD(10,k) - TD(k,1)` on `I(10) X B`, the size `1` hole being on `I(10) X
        P` where `P` is the extra point. Finally form `1` extra block of size
        `10` on `I(10) X P`.

    EXAMPLES::

        sage: from sage.combinat.designs.designs_pyx import is_orthogonal_array
        sage: from sage.combinat.designs.database import OA_10_796
        sage: OA = OA_10_796()
        sage: print is_orthogonal_array(OA,10,796,2)
        True

    The design is available from the general constructor::

        sage: designs.orthogonal_array(10,796,existence=True)
        True
    """
    from sage.combinat.designs.orthogonal_arrays import OA_relabel
    from sage.combinat.designs.orthogonal_arrays import OA_from_PBD
    from orthogonal_arrays import incomplete_orthogonal_array

    OA = orthogonal_array(17,47)
    OA = OA_relabel(OA,17,47,blocks=[OA[0]]) # making sure [46]*17 is a block
    PBD = [[i*47+x for i,x in enumerate(B) if (x<46 or i<13)] for B in OA]
    extra_point = 10000
    PBD.extend([range(i*47,(i+1)*47-int(i>=13))+[extra_point] for i in range(17)]) # Adding the columns

    rel = {v:i for i,v in enumerate(set(range(17*47)).difference([(i+1)*47-1 for i in range(13,17)]))}
    rel[extra_point] = len(rel)

    PBD = [[rel[x] for x in B] for B in PBD]
    assert set(map(len,PBD)) == set([13, 16, 17, 47, 48])
    extra_point = rel[extra_point]

    others = []
    OA = []
    span = set()
    iOA = {47: incomplete_orthogonal_array(10,47,(1,)),
           48: incomplete_orthogonal_array(10,48,(1,))}

    for B in PBD:
        if len(B) >= 47:
            B.sort(key=lambda x:int(x==extra_point))
            OA.extend([[B[i] for i in BB] for BB in iOA[len(B)]])
            span.update(B[:-1])
        else:
            others.append(B)

    OA.extend(OA_from_PBD(10,796,others,check=False))
    OA = OA[:-796] # removes the [x]*k

    for x in set(range(796)).difference(span):
        OA.append([x]*10)

    return OA

def OA_15_896():
    r"""
    Returns an OA(15,896)

    Uses the fact that `896 = 2^7 \times 7` is the product of a power of `2` and
    a prime number.

    .. SEEALSO::

        :func:`sage.combinat.designs.orthogonal_arrays.OA_n_times_2_pow_c_from_matrix`

    EXAMPLES::

        sage: from sage.combinat.designs.designs_pyx import is_orthogonal_array
        sage: from sage.combinat.designs.database import OA_15_896
        sage: OA = OA_15_896()                          # not tested -- too long (~2min)
        sage: print is_orthogonal_array(OA,15,896,2)    # not tested -- too long
        True

    The design is available from the general constructor::

        sage: designs.orthogonal_array(15,896,existence=True)
        True
    """
    from sage.rings.finite_rings.constructor import FiniteField

    A = [
        [(0,None), (0,None), (0,None), (0,None), (0,None), (0,None), (0,None), (0,None), (1,None), (4,None), (2,None), (2,None), (4,None), (1,None)],
        [(0,None), (1,None), (2,  17), (3,  20), (4,  49), (5,   4), (6,  59), (1,  15), (0, 114), (1,  76), (4, 106), (2,  87), (2, 118), (4,  49)], # 4,120 became the leftmost 4,49
        [(0,None), (2,None), (4,   2), (6,  98), (1,  53), (3,  97), (5, 123), (4,   3), (1,  32), (0,  10), (1,  45), (4,   3), (2,   1), (2,  14)],
        [(0,None), (3,None), (6,  16), (2,  86), (5, 102), (1,  64), (4,  69), (2,  11), (4,  55), (1,  90), (0, 115), (1,  15), (4,   7), (2,   0)],
        [(0,None), (4,None), (1,   4), (5, 110), (2,  51), (6, 118), (3,   8), (2,  81), (2,  79), (4,  98), (1,   2), (0,   3), (1,   7), (4,None)],
        [(0,None), (5,None), (3,  66), (1,  70), (6, 102), (4, 119), (2,  20), (4,  86), (2,  59), (2,  15), (4,  63), (1, 126), (0,   1), (1,   0)],
        [(0,None), (6,None), (5,  94), (4,  48), (3,  90), (2,   2), (1,  13), (1,  53), (4, 117), (2,  21), (2,   2), (4,   1), (1,   0), (0,   0)],
        [(0,None), (4,   6), (2,  21), (1, 112), (1,  36), (2,  14), (4,  60), (0,   1), (6,  64), (3,   0), (5,  31), (5,   3), (3,   3), (6,  14)],
        [(0,None), (5,   6), (4,  61), (4,None), (5, 108), (0,  91), (3,  10), (6,  15), (0,None), (6,  15), (3,   7), (5,   0), (5,   1), (3,   0)],
        [(0,None), (6,   6), (6, 107), (0,  88), (2,  12), (5,  44), (2,  31), (3,  64), (6,   0), (0,None), (6,   2), (3,   3), (5,None), (5,   0)],
        [(0,None), (0,   6), (1,  52), (3, 115), (6,  30), (3,  78), (1,  64), (5,  63), (3,   5), (6,None), (0,None), (6,   3), (3,   1), (5,None)],
        [(0,None), (1,   6), (3, 117), (6,  19), (3,   9), (1,  31), (0,  56), (5,   0), (5,  63), (3,None), (6,None), (0,None), (6,   7), (3,None)],
        [(0,None), (2,   6), (5, 116), (2,   3), (0,   0), (6,None), (6,   1), (3,   0), (5,   0), (5,   2), (3,None), (6,None), (0,None), (6,   0)],
        [(0,None), (3,   6), (0,   0), (5,   0), (4,   1), (4,None), (5,None), (6,   0), (3,   2), (5,   0), (5,None), (3,None), (6,None), (0,None)] # 0,0 became the rightmost 0,None
    ]

    Y = [None, 0,1,2,121,66,77,78,41,100,74,118,108,43]

    return OA_n_times_2_pow_c_from_matrix(15,7,FiniteField(7),zip(*A),Y,check=False)

def OA_33_993():
    r"""
    Return an OA(33,993)

    Given by Julian R. Abel.

    EXAMPLES::

        sage: from sage.combinat.designs.designs_pyx import is_orthogonal_array
        sage: from sage.combinat.designs.database import OA_33_993
        sage: OA = OA_33_993()                          # not tested -- too long
        sage: print is_orthogonal_array(OA,33,993,2)    # not tested -- too long
        True

    The design is available from the general constructor::

        sage: designs.orthogonal_array(33,993,existence=True)
        True
    """
    M = orthogonal_array(32,32)
    M = [R for R in M if any(x!=R[0] for x in R)] # removing the 0..0, 1..1, ... rows.
    B = (0,74,81,126,254,282,308,331,344,375,387,409,525,563, # (993,32,1) difference set
         572,611,631,661,694,702,734,763,798,809,814,851,906,
         908,909,923,927,933)
    M = [[B[x] for x in R] for R in M]
    M.append([0]*32)
    Mb = zip(*M)

    from sage.rings.finite_rings.integer_mod_ring import IntegerModRing as AdditiveCyclic
    G = AdditiveCyclic(993)
    M = OA_from_quasi_difference_matrix(Mb,G,add_col=True)
    return M

# Index of the OA constructions
#
# Associates to n the pair (k,f) where f() is a function that returns an OA(k,n)
#
# This dictionary is used by designs.orthogonal_array(k,n).

OA_constructions = {
    18  : (7  , OA_7_18),
    20  : (6  , OA_6_20),
    21  : (7  , OA_7_21),
    22  : (5  , OA_5_22),
    24  : (9  , OA_9_24),
    26  : (6  , OA_6_26),
    28  : (7  , OA_7_28),
    30  : (6  , OA_6_30),
    33  : (7  , OA_7_33),
    34  : (6  , OA_6_34),
    35  : (7  , OA_7_35),
    36  : (10 , OA_10_36),
    38  : (6  , OA_6_38),
    39  : (7  , OA_7_39),
    40  : (9  , OA_9_40),
    42  : (7  , OA_7_42),
    44  : (7  , OA_7_44),
    45  : (8  , OA_8_45),
    48  : (10 , OA_10_48),
    51  : (7  , OA_7_51),
    52  : (7  , OA_7_52),
    54  : (7  , OA_7_54),
    55  : (8  , OA_8_55),
    56  : (9  , OA_9_56),
    57  : (9  , OA_9_57),
    60  : (7  , OA_7_60),
    62  : (7  , OA_7_62),
    65  : (9  , OA_9_65),
    66  : (7  , OA_7_66),
    68  : (7  , OA_7_68),
    69  : (8  , OA_8_69),
    74  : (7  , OA_7_74),
    75  : (9  , OA_9_75),
    76  : (8  , OA_8_76),
    80  : (11 , OA_11_80),
    112 : (15 , OA_15_112),
    120 : (9  , OA_9_120),
    135 : (9  , OA_9_135),
    160 : (11 , OA_11_160),
    176 : (16 , OA_16_176),
    185 : (11 , OA_11_185),
    208 : (16 , OA_16_208),
    224 : (15 , OA_15_224),
    273 : (18 , OA_18_273),
    352 : (20 , OA_20_352),
    416 : (20 , OA_20_416),
    514 : (9  , OA_9_514),
    544 : (20 , OA_20_544),
    560 : (17 , OA_17_560),
    640 : (11 , OA_11_640),
    796 : (10 , OA_10_796),
    896 : (15 , OA_15_896),
    993 : (33 , OA_33_993),
}

Vmt_vectors = {
    (4,9) : ((0,1,3,2,8),
             """A. Brouwer and J. van Rees, More mutually orthogonal Latin squares,
             Discrete Mathematics 1982, vol 39, num 3, pp 263-281"""),

    (6,7) : ((0,1,3,16,35,26,36),
             """Charles J. Colbourn, Some direct constructions for incomplete transversal designs,
             Journal of Statistical Planning and Inference, vol 56, num 1, pp 93-104"""),

    (8,9) : ((0,1,20,70,23,59,3,8,19),
             """Charles J. Colbourn, Some direct constructions for incomplete transversal designs,
             Journal of Statistical Planning and Inference, vol 56, num 1, pp 93-104"""),

    (8,11) : ((0,1,6,56,22,35,47,23,60),
              """Charles J. Colbourn, Some direct constructions for incomplete transversal designs,
              Journal of Statistical Planning and Inference, vol 56, num 1, pp 93-104"""),

    (8,17) : ((0,1,3,2,133,126,47,109,74),
              """Charles J. Colbourn, Some direct constructions for incomplete transversal designs,
              Journal of Statistical Planning and Inference, vol 56, num 1, pp 93-104"""),

    (8,29) : ((0,1,4,11,94,60,85,16,198),
              """Charles J. Colbourn, Some direct constructions for incomplete transversal designs,
              Journal of Statistical Planning and Inference, vol 56, num 1, pp 93-104"""),

    (10,13) : ((0,1,5,10,22,6,14,9,53,129,84),
               """Charles J. Colbourn, Some direct constructions for incomplete transversal designs,
               Journal of Statistical Planning and Inference, vol 56, num 1, pp 93-104"""),

    (10,19) : ((0,1,3,96,143,156,182,142,4,189,25),
               """Charles J. Colbourn, Some direct constructions for incomplete transversal designs,
               Journal of Statistical Planning and Inference, vol 56, num 1, pp 93-104"""),

    (10,25) : ((0,1,3,85,140,178,195,22,48,179,188),
               """Charles J. Colbourn, Some direct constructions for incomplete transversal designs,
               Journal of Statistical Planning and Inference, vol 56, num 1, pp 93-104"""),

    (10,27) : ((0,1,3,82,109,241,36,112,141,263,126),
               """Charles J. Colbourn, Some direct constructions for incomplete transversal designs,
               Journal of Statistical Planning and Inference, vol 56, num 1, pp 93-104"""),

    (10,31) : ((0,1,3,57,128,247,289,239,70,271,96),
               """Charles J. Colbourn, Some direct constructions for incomplete transversal designs,
               Journal of Statistical Planning and Inference, vol 56, num 1, pp 93-104"""),

    (10,43) : ((0,1,6,29,170,207,385,290,375,32,336),
               """Charles J. Colbourn, Some direct constructions for incomplete transversal designs,
               Journal of Statistical Planning and Inference, vol 56, num 1, pp 93-104"""),

    (10, 81) : ((0,1,3,2,27,438,615,708,168,410,656),
               """Charles J. Colbourn, Some direct constructions for incomplete transversal designs,
               Journal of Statistical Planning and Inference, vol 56, num 1, pp 93-104"""),

    (10, 97) : ((0,1,3,6,11,274,772,340,707,157,556),
               """Charles J. Colbourn, Some direct constructions for incomplete transversal designs,
               Journal of Statistical Planning and Inference, vol 56, num 1, pp 93-104"""),

    (10,103) : ((0,1,3,2,7,744,342,797,468,46,561),
               """Charles J. Colbourn, Some direct constructions for incomplete transversal designs,
               Journal of Statistical Planning and Inference, vol 56, num 1, pp 93-104"""),

    (10,181) : ((0,1,3,8,5,68,514,16,1168,225,929),
               """Charles J. Colbourn, Some direct constructions for incomplete transversal designs,
               Journal of Statistical Planning and Inference, vol 56, num 1, pp 93-104"""),

    (10,187) : ((0,1,3,7,2,325,1138,730,1013,534,366),
               """Charles J. Colbourn, Some direct constructions for incomplete transversal designs,
               Journal of Statistical Planning and Inference, vol 56, num 1, pp 93-104"""),

    (10,259) : ((0,1,3,7,2,15,324,1956,1353,2041,1616),
               """Charles J. Colbourn, Some direct constructions for incomplete transversal designs,
               Journal of Statistical Planning and Inference, vol 56, num 1, pp 93-104"""),

    (10,273) : ((0,1,3,6,11,28,2573,38,1215,1299,2468),
               """Charles J. Colbourn, Some direct constructions for incomplete transversal designs,
               Journal of Statistical Planning and Inference, vol 56, num 1, pp 93-104"""),

    (10,319) : ((0,1,3,7,2,43,239,1335,1586,2724,63),
               """Charles J. Colbourn, Some direct constructions for incomplete transversal designs,
               Journal of Statistical Planning and Inference, vol 56, num 1, pp 93-104"""),

    (10,391) : ((0,1,3,2,5,32,555,3450,1242,1823,3833),
               """Charles J. Colbourn, Some direct constructions for incomplete transversal designs,
               Journal of Statistical Planning and Inference, vol 56, num 1, pp 93-104"""),

    (10,409) : ((0,1,3,2,5,11,505,3202,1502,2521,3023),
               """Charles J. Colbourn, Some direct constructions for incomplete transversal designs,
               Journal of Statistical Planning and Inference, vol 56, num 1, pp 93-104"""),

    (12,73) : ((0,1,607,719,837,496,240,645,184,829,451,830,770),
               """J.R. Abel, Some V(12,t) vectors and designs from difference and quasi-difference matrices,
               Australasian Journal of Combinatorics 2008, vol 40 pp 69-85"""),

    (12, 83) : ((0,1,627,898,836,939,742,42,847,531,173,607,361),
               """J.R. Abel, Some V(12,t) vectors and designs from difference and quasi-difference matrices,
               Australasian Journal of Combinatorics 2008, vol 40, pp 69-85"""),

    (12, 89) : ((0,1,602,894,827,661,350,647,304,47,430,533,550),
               """J.R. Abel, Some V(12,t) vectors and designs from difference and quasi-difference matrices,
               Australasian Journal of Combinatorics 2008, vol 40, pp 69-85"""),

    (12,101) : ((0,1,787,1049,818,1064,288,346,464,958,1188,340,1192),
               """J.R. Abel, Some V(12,t) vectors and designs from difference and quasi-difference matrices,
               Australasian Journal of Combinatorics 2008, vol 40, pp 69-85"""),

    (12,103) : ((0,1,770,1027,806,1082,515,436,1096,1060,57,1135,1144),
               """J.R. Abel, Some V(12,t) vectors and designs from difference and quasi-difference matrices,
               Australasian Journal of Combinatorics 2008, vol 40, pp 69-85"""),

    (12,121) : ((0,1,713,1265,848,421,998,69,874,1126,693,467,1164),
               """J.R. Abel, Some V(12,t) vectors and designs from difference and quasi-difference matrices,
               Australasian Journal of Combinatorics 2008, vol 40, pp 69-85"""),

    (12,169) : ((0,1,425,326,951,1211,1881,1063,1631,1363,1554,665,1600),
               """J.R. Abel, Some V(12,t) vectors and designs from difference and quasi-difference matrices,
               Australasian Journal of Combinatorics 2008, vol 40, pp 69-85"""),

    (12,191) : ((0,1,491,527,939,377,1685,1735,1967,1176,391,2192,681),
               """J.R. Abel, Some V(12,t) vectors and designs from difference and quasi-difference matrices,
               Australasian Journal of Combinatorics 2008, vol 40, pp 69-85"""),

    (12,199) : ((0,1,377,524,946,560,316,1591,2036,273,1841,2091,713),
               """J.R. Abel, Some V(12,t) vectors and designs from difference and quasi-difference matrices,
               Australasian Journal of Combinatorics 2008, vol 40, pp 69-85"""),

    (12,229) : ((0,1,338,312,933,380,401,2398,612,1279,1514,268,528),
               """J.R. Abel, Some V(12,t) vectors and designs from difference and quasi-difference matrices,
               Australasian Journal of Combinatorics 2008, vol 40, pp 69-85"""),

}
# Translate all V(m,t) into OA constructors
for (m,t),(vec,source) in Vmt_vectors.iteritems():
    OA_constructions[(m+1)*t+1] = (m+2, lambda m=m,t=t,vec=vec:OA_from_Vmt(m,t,vec))

r""""
Tests for the Vmt vectors

EXAMPLES::

    sage: from sage.combinat.designs.orthogonal_arrays import is_orthogonal_array
    sage: from sage.combinat.designs.orthogonal_arrays import OA_from_Vmt
    sage: from sage.combinat.designs.database import Vmt_vectors
    sage: for (m,t),(vec,source) in sorted(Vmt_vectors.items()):
    ....:     k,n = m+2,(m+1)*t+1
    ....:     if n < 1000:
    ....:         assert is_orthogonal_array(OA_from_Vmt(m,t,vec),k,n)
    ....:     print "{:11}{}".format("V({},{}):".format(m,t),source)
    V(4,9):    A. Brouwer and J. van Rees, More mutually orthogonal Latin squares,
                 Discrete Mathematics 1982, vol 39, num 3, pp 263-281
    V(6,7):    Charles J. Colbourn, Some direct constructions for incomplete transversal designs,
                 Journal of Statistical Planning and Inference, vol 56, num 1, pp 93-104
    V(8,9):    Charles J. Colbourn, Some direct constructions for incomplete transversal designs,
                 Journal of Statistical Planning and Inference, vol 56, num 1, pp 93-104
    V(8,11):   Charles J. Colbourn, Some direct constructions for incomplete transversal designs,
                  Journal of Statistical Planning and Inference, vol 56, num 1, pp 93-104
    V(8,17):   Charles J. Colbourn, Some direct constructions for incomplete transversal designs,
                  Journal of Statistical Planning and Inference, vol 56, num 1, pp 93-104
    V(8,29):   Charles J. Colbourn, Some direct constructions for incomplete transversal designs,
                  Journal of Statistical Planning and Inference, vol 56, num 1, pp 93-104
    V(10,13):  Charles J. Colbourn, Some direct constructions for incomplete transversal designs,
                   Journal of Statistical Planning and Inference, vol 56, num 1, pp 93-104
    V(10,19):  Charles J. Colbourn, Some direct constructions for incomplete transversal designs,
                   Journal of Statistical Planning and Inference, vol 56, num 1, pp 93-104
    V(10,25):  Charles J. Colbourn, Some direct constructions for incomplete transversal designs,
                   Journal of Statistical Planning and Inference, vol 56, num 1, pp 93-104
    V(10,27):  Charles J. Colbourn, Some direct constructions for incomplete transversal designs,
                   Journal of Statistical Planning and Inference, vol 56, num 1, pp 93-104
    V(10,31):  Charles J. Colbourn, Some direct constructions for incomplete transversal designs,
                   Journal of Statistical Planning and Inference, vol 56, num 1, pp 93-104
    V(10,43):  Charles J. Colbourn, Some direct constructions for incomplete transversal designs,
                   Journal of Statistical Planning and Inference, vol 56, num 1, pp 93-104
    V(10,81):  Charles J. Colbourn, Some direct constructions for incomplete transversal designs,
                   Journal of Statistical Planning and Inference, vol 56, num 1, pp 93-104
    V(10,97):  Charles J. Colbourn, Some direct constructions for incomplete transversal designs,
                   Journal of Statistical Planning and Inference, vol 56, num 1, pp 93-104
    V(10,103): Charles J. Colbourn, Some direct constructions for incomplete transversal designs,
                   Journal of Statistical Planning and Inference, vol 56, num 1, pp 93-104
    V(10,181): Charles J. Colbourn, Some direct constructions for incomplete transversal designs,
                   Journal of Statistical Planning and Inference, vol 56, num 1, pp 93-104
    V(10,187): Charles J. Colbourn, Some direct constructions for incomplete transversal designs,
                   Journal of Statistical Planning and Inference, vol 56, num 1, pp 93-104
    V(10,259): Charles J. Colbourn, Some direct constructions for incomplete transversal designs,
                   Journal of Statistical Planning and Inference, vol 56, num 1, pp 93-104
    V(10,273): Charles J. Colbourn, Some direct constructions for incomplete transversal designs,
                   Journal of Statistical Planning and Inference, vol 56, num 1, pp 93-104
    V(10,319): Charles J. Colbourn, Some direct constructions for incomplete transversal designs,
                   Journal of Statistical Planning and Inference, vol 56, num 1, pp 93-104
    V(10,391): Charles J. Colbourn, Some direct constructions for incomplete transversal designs,
                   Journal of Statistical Planning and Inference, vol 56, num 1, pp 93-104
    V(10,409): Charles J. Colbourn, Some direct constructions for incomplete transversal designs,
                   Journal of Statistical Planning and Inference, vol 56, num 1, pp 93-104
    V(12,73):  J.R. Abel, Some V(12,t) vectors and designs from difference and quasi-difference matrices,
                   Australasian Journal of Combinatorics 2008, vol 40 pp 69-85
    V(12,83):  J.R. Abel, Some V(12,t) vectors and designs from difference and quasi-difference matrices,
                   Australasian Journal of Combinatorics 2008, vol 40, pp 69-85
    V(12,89):  J.R. Abel, Some V(12,t) vectors and designs from difference and quasi-difference matrices,
                   Australasian Journal of Combinatorics 2008, vol 40, pp 69-85
    V(12,101): J.R. Abel, Some V(12,t) vectors and designs from difference and quasi-difference matrices,
                   Australasian Journal of Combinatorics 2008, vol 40, pp 69-85
    V(12,103): J.R. Abel, Some V(12,t) vectors and designs from difference and quasi-difference matrices,
                   Australasian Journal of Combinatorics 2008, vol 40, pp 69-85
    V(12,121): J.R. Abel, Some V(12,t) vectors and designs from difference and quasi-difference matrices,
                   Australasian Journal of Combinatorics 2008, vol 40, pp 69-85
    V(12,169): J.R. Abel, Some V(12,t) vectors and designs from difference and quasi-difference matrices,
                   Australasian Journal of Combinatorics 2008, vol 40, pp 69-85
    V(12,191): J.R. Abel, Some V(12,t) vectors and designs from difference and quasi-difference matrices,
                   Australasian Journal of Combinatorics 2008, vol 40, pp 69-85
    V(12,199): J.R. Abel, Some V(12,t) vectors and designs from difference and quasi-difference matrices,
                   Australasian Journal of Combinatorics 2008, vol 40, pp 69-85
    V(12,229): J.R. Abel, Some V(12,t) vectors and designs from difference and quasi-difference matrices,
                   Australasian Journal of Combinatorics 2008, vol 40, pp 69-85
"""


DF = {
##############
# lambda = 1 #
##############
( 15, 3, 1):
  {(15,): [[0,1,4],[0,2,9],[0,5,10]]},
( 21, 3, 1):
  {(21,): [[0,1,3],[0,4,12],[0,5,11],[0,7,14]]},
( 21, 5, 1):
  {(21,): [[0,1,4,14,16]]},
( 25, 3, 1):
  {(25,): [[0,1,3],[0,4,11],[0,5,13],[0,6,15]]},
( 25, 4, 1):
  {(5,5): [[(0,0),(0,1),(1,0),(2,2)],[(0,0),(0,2),(2,0),(4,4)]]},
( 27, 3, 1):
  {(27,): [[0,1,3],[0,4,11],[0,5,15],[0,6,14],[0,9,18]]},
( 33, 3, 1):
  {(33,): [[0,1,3],[0,4,10],[0,5,18],[0,7,19],[0,8,17],[0,11,22]]},
( 37, 4, 1):
  {(37,): [[0,1,3,24],[0,4,26,32],[0,10,18,30]]},
( 39, 3, 1):
  {(39,): [[0,1,3],[0,4,18],[0,5,27],[0,6,16],[0,7,15],[0,9,20],[0,13,26]]},
( 40, 4, 1):
  {(40,): [[0,1,4,13],[0,2,7,24],[0,6,14,25],[0,10,20,30]]},
( 45, 3, 1):
  {(45,): [[0,1,3],[0,4,10],[0,5,28],[0,7,34],[0,8,32],[0,9,29],[0,12,26],[0,15,30]]},
( 45, 5, 1):
  {(3,3,5): [[(0,1,0),(0,2,0),(1,0,2),(2,0,2),(0,0,1)],
             [(2,1,0),(1,2,0),(2,2,2),(1,1,2),(0,0,1)],
             [(0,0,0),(0,0,1),(0,0,2),(0,0,3),(0,0,4)]]},
( 49, 3, 1):
  {(49,): [[0,1,3],[0,4,9],[0,6,17],[0,7,23],[0,8,30],[0,10,31],[0,12,36],[0,14,34]]},
( 49, 4, 1):
  {(49,): [[0,1,3,8,],[0,4,18,29],[0,6,21,33],[0,9,19,32]]},
( 51, 3, 1):
  {(51,): [[0,1,3],[0,4,9],[0,6,25],[0,7,35],
           [0,8,22],[0,10,21],[0,12,27],[0,13,31],[0,17,34]]},
( 52, 4, 1):
  {(52,): [[0,1,3,7,],[0,5,19,35],[0,8,20,31],[0,9,24,34],[0,13,26,39]]},
( 55, 3, 1):
  {(55,): [[0,1,3],[0,4,9],[0,6,16],[0,7,32],[0,8,29],
           [0,11,42],[0,12,27],[0,14,36],[0,17,37]]},
( 57, 3, 1):
  {(57,): [[0,1,3],[0,4,9],[0,6,13],[0,8,26],[0,10,33],
           [0,11,32],[0,12,40],[0,14,41],[0,15,35],[0,19,38]]},
( 63, 3, 1):
  {(63,): [[0,1,3],[0,4,9],[0,6,13],[0,8,25],[0,10,41],[0,11,44],
          [0,12,36],[0,14,37],[0,15,43],[0,16,34],[0,21,42]]},
( 64, 4, 1):
  {(64,): [[0,1,3,7,],[0,5,18,47],[0,8,33,44],
           [0,9,19,43],[0,12,26,49],[0,16,32,48]]},
( 65, 5, 1):
  {(65,): [[0,1,3,31,45],[0,4,10,19,57],[0,5,16,41,48],[0,13,26,39,52]]},
( 69, 3, 1):
  {(69,): [[0,1,3],[0,4,9],[0,6,13],[0,8,24],[0,10,38],[0,11,47],[0,12,32],
          [0,14,40],[0,15,50],[0,17,42],[0,18,39],[0,23,46]]},
( 75, 3, 1):
  {(75,): [[0,1,67],[0,2,47],[0,3,41],[0,4,69],[0,5,68],[0,11,55],[0,13,61],
          [0,15,33],[0,16,52],[0,17,43],[0,19,40],[0,22,51],[0,25,50]]},
( 76, 4, 1):
  {(76,): [[0,1,7,22],[0,2,11,45],[0,3,59,71],[0,4,32,50],
           [0,10,37,51],[0,13,36,60],[0,19,38,57]]},
( 81, 3, 1):
  {(81,): [[0,1,39],[0,2,58],[0,3,34],[0,4,21],[0,5,67],[0,6,15],[0,7,36],
           [0,8,59],[0,10,63],[0,11,37],[0,12,61],[0,13,48],[0,16,40],[0,27,54]]},
( 81, 5, 1):
  {(81,): [[0,1,5,12,26],[0,2,10,40,64],[0,3,18,47,53],[0,9,32,48,68]]},
( 85, 4, 1):
  {(85,): [[0,2,41,42],[0,17,32,38],[0,18,27,37],[0,13,29,36],
           [0,11,31,35],[0,12,26,34,],[0,5,30,33]]},
( 91, 6, 1):
  {(91,): [[0,1,3,7,25,38], [0,16,21,36,48,62], [0,30,40,63,74,82]]},
(121, 5, 1):
  {(121,): [[0,14,26,51,60],[0,15,31,55,59],[0,10,23,52,58],
            [0,3,36,56,57],[0,7,18,45,50],[0,8,30,47,49]]},
(121, 6, 1):
  {(11,11): [[(0,0),(0,3),(0,4),(1,1),(1,7),(4,6)],
             [(0,0),(0,2),(2,5),(4,7),(6,4),(8,0)],
             [(0,0),(1,5),(2,0),(4,1),(6,0),(7,2)],
             [(0,0),(1,0),(3,9),(4,8),(6,1),(9,5)]]},
(141, 5, 1):
  {(141,): [[0,33,60,92,97],[0,3,45,88,110],[0,18,39,68,139],[0,12,67,75,113],
            [0,1,15,84,94],[0,7,11,24,30],[0,36,90,116,125]]},
(161, 5, 1):
  {(161,): [[0,19,34,73,80],[0,16,44,71,79],[0,12,33,74,78],[0,13,30,72,77],
            [0,11,36,67,76],[0,18,32,69,75],[0,10,48,68,70],[0,3,29,52,53]]},
(175, 7, 1):
  {(7,5,5): [[(0,0,0),(1,0,0),(2,0,0),(3,0,0),(4,0,0),(5,0,0),(6,0,0)],
             [(0,0,0),(1,1,3),(1,4,2),(2,2,2),(2,3,3),(4,2,0),(4,3,0)],
             [(0,0,0),(1,3,4),(1,2,1),(2,2,3),(2,3,2),(4,0,2),(4,0,3)],
             [(0,0,0),(1,1,2),(1,4,3),(2,1,1),(2,4,4),(4,0,1),(4,0,4)],
             [(0,0,0),(1,3,1),(1,2,4),(2,4,1),(2,1,4),(4,1,0),(4,4,0)]]},
(201, 5, 1):
  {(201,): [[0,1,45,98,100],[0,3,32,65,89],[0,4,54,70,75],[0,6,49,69,91],[0,7,58,81,95],
            [0,8,34,72,90],[0,9,36,77,96],[0,10,35,83,94],[0,12,40,79,92],[0,15,46,76,93]]},
(217, 7, 1):
  {(217,): [[0,1,37,67,88,92,149],[0,15,18,65,78,121,137],[0,8,53,79,85,102,107],
            [0,11,86,100,120,144,190],[0,29,64,165,198,205,207],[0,31,62,93,124,155,186]]},
(221, 5, 1):
  {(221,): [[0,1,24,61,116],[0,3,46,65,113],[0,4,73,89,130],[0,5,77,122,124],
            [0,6,39,50,118],[0,7,66,81,94],[0,8,38,64,139],[0,9,29,80,107],
            [0,10,35,93,135],[0,12,34,52,88],[0,14,31,63,84]]},

(259, 7, 1): # the following one is lemma 2.2 in Abel "Some new BIBDs with block size 7"
  {(7,37): [[(0,0),(1,0),(2,0),(3,0),(4,0),(5,0),(6,0)],
            [(0,0),(0,1),(0,6),(1,4),(2,19),(3,25),(6,26)],
            [(0,0),(0,10),(0,23),(2,3),(4,5),(5,1),(6,28)],
            [(0,0),(0,8),(0,26),(1,13),(3,10),(4,30),(5,21)],
            [(0,0),(0,4),(1,25),(1,34),(2,33),(2,35),(4,10)],
            [(0,0),(0,3),(1,26),(2,7),(2,28),(4,17),(4,34)],
            [(0,0),(0,30),(1,7),(1,22),(2,1),(4,21),(4,33)]]},

##############
# lambda = 2 #
##############
( 16, 3, 2):
  {(16,): [[0,1,2],[0,2,8],[0,3,7],[0,4,7],[0,5,10]]},
( 28, 3, 2):
  {(28,): [[0,1,12],[0,2,11],[0,2,12],[0,3,7],[0,3,13],
           [0,4,9],[0,5,13],[0,6,7],[0,6,14]]},
( 40, 3, 2):
  {(40,): [[0,1,4],[0,1,16],[0,2,7],[0,2,9],[0,3,17],[0,4,17],[0,5,19],
           [0,6,16],[0,6,18],[0,8,18],[0,8,19],[0,9,20],[0,12,25]]},
( 19, 4, 2):
  {(19,): [[0,1,3,12],[0,1,5,13],[0,4,6,9]]},
( 21, 4, 3):
  {(21,): [[0,2,3,7],[0,3,5,9],[0,1,7,11],[0,2,8,11],[0,1,9,14]]},
( 22, 4, 2):
  {(22,): [[0,4,16,17],[0,12,14,21],[0,14,16,19],[0,4,11,15]]},
( 31, 4, 2):
  {(31,): [[0,1,8,11],[0,1,13,17],[0,2,11,14],[0,5,7,13],[0,5,9,15]]},
( 34, 4, 2):
  {(34,): [[0,1,22,24],[0,1,19,25],[0,2,6,29],[0,4,7,20],[0,5,8,20],[0,8,17,25]]},
( 43, 4, 2):
  {(43,): [[0,1,6,36],[0,3,18,22],[0,9,11,23],[0,10,12,26],[0,26,27,33],
           [0,13,35,38],[0,19,28,39,]]},
( 46, 4, 2):
  {(46,): [[0,2,7,10],[0,4,19,32],[0,10,34,35],[0,5,8,24],[0,26,30,39],
           [0,17,26,32],[0,28,34,45],[0,2,23,25]]},
(31, 5, 2):
  {(31,): [[0,1,3,7,15],[0,3,9,14,21],[0,4,5,13,15,]]},
( 35, 5, 2):
  {(35,): [[0,2,8,12,13],[0,3,18,22,27],[0,17,23,32,33],
           [0,7,14,21,28],[0,7,14,21,28]]},
( 51, 5, 2):
  {(51,): [[0,1,14,31,35],[0,1,9,23,33],[0,11,16,18,42],
           [0,7,13,36,39],[0,4,10,12,15]]},
( 71, 5, 2):
  {(71,): [[1,5,25,54,57],[3,4,15,20,29],[9,12,16,45,60],[27,36,38,48,64],
           [2,10,37,43,50],[6,8,30,40,58],[18,19,24,32,49]]},
( 46, 6, 2):
  {(46,): [[0,1,3,11,31,35],[0,1,4,10,23,29],[0,2,7,15,32,41]]},
( 61, 6, 2):
  {(61,): [[12,15,28,34,35,59],[1,13,18,47,51,53],
           [8,10,11,21,29,43],[16,20,25,32,40,50]]},
( 43, 7, 2):
  {(43,): [[0,1,11,19,31,38,40],[0,2,10,16,25,38,42]]},
( 64, 7, 2):
  {(64,): [[0,1,2,4,7,28,52],[0,4,9,21,31,39,53],[0,6,15,23,34,41,54]]},
( 75, 5, 2):
  {(5,15): [[(0,0),(1,10),(1,8),(4,1),(4,2)],
            [(0,0),(2,5),(2,10),(3,7),(3,13)],
            [(0,0),(1,10),(1,2),(4,4),(4,8)],
            [(0,0),(2,5),(2,10),(3,14),(3,11)],
            [(0,0),(1,4),(1,5),(4,1),(4,8)],
            [(0,0),(1,1),(1,5),(4,4),(4,2)],
            [(0,0),(2,7),(2,13),(3,1),(3,4)],
            [(0,0),(1,0),(2,0),(3,0),(4,0)],
            [(0,0),(1,0),(2,0),(3,0),(4,0)]]},
( 85, 7, 2):
  {(85,): [[0,1,11,20,32,35,39],[0,2,6,16,29,50,65],
           [0,3,9,27,55,72,80],[0,5,7,30,47,48,59]]},
( 85, 8, 2):
  {(85,): [[24,31,39,50,67,68,70,82],[20,49,51,55,56,60,72,81],
           [9,19,29,37,43,56,59,81]]},
(153, 9, 2):
  {(3,3,17): [[(0,0,0),(0,1,0),(0,2,0),(1,0,0),(1,1,0),(1,2,0),(2,0,0),(2,1,0),(2,2,0)],
              [(0,0,0),(0,1,0),(0,2,0),(1,0,0),(1,1,0),(1,2,0),(2,0,0),(2,1,0),(2,2,0)],
              [(0,0,0),(0,1,1),(0,1,16),(0,2,4),(0,2,13),(1,0,3),(1,0,14),(2,0,5),(2,0,12)],
              [(0,0,0),(0,1,2),(0,1,15),(0,2,8),(0,2,9),(1,0,6),(1,0,11),(2,0,10),(2,0,7)],
              [(0,0,0),(0,1,3),(0,1,14),(0,2,12),(0,2,5),(1,0,9),(1,0,8),(2,0,15),(2,0,2)],
              [(0,0,0),(0,1,6),(0,1,11),(0,2,7),(0,2,10),(1,0,1),(1,0,16),(2,0,13),(2,0,4)]]},
(181,10, 2):
  {(181,): [[1,7,40,42,51,59,113,125,135,151],
            [19,22,31,35,36,64,74,133,154,156],
            [10,15,34,47,58,65,83,87,161,164],
            [12,18,32,52,77,78,142,157,165,172]]},

##############
# lambda = 3 #
##############

( 21, 6, 3):
  {(21,): [[0,2,10,15,19,20],[0,3,7,9,10,16]]},
( 41, 6, 3):
  {(41,): [[0,1,10,16,18,37],[0,6,14,17,19,26],
           [0,2,20,32,33,36],[0,11,12,28,34,38]]},
( 51, 6, 3):
  {(51,): [[15,17,18,27,34,48],[3,17,30,34,42,45],[9,17,24,33,34,39],
           [3,25,41,43,44,48],[3,5,25,29,43,48]]},
( 61, 6, 3):
  {(61,): [[0,1,9,20,58,34],[0,2,7,18,40,55],[0,4,14,19,36,49],
           [0,8,11,28,37,38],[0,13,15,16,22,56],[0,26,30,32,44,51]]},
( 29, 7, 3):
  {(29,): [[1,7,16,20,23,24,25],[2,3,11,14,17,19,21]]},
( 43, 7, 3):
  {(43,): [[1,4,11,16,21,35,41],[3,5,12,19,20,33,37],[9,13,14,15,17,25,36]]},
( 57, 7, 3):
  {(57,): [[0,1,11,12,15,35,53],[0,7,17,20,27,29,48],
           [0,5,18,26,32,49,51],[0,2,6,9,14,41,42]]},
( 61,10, 3):
  {(61,): [[1,4,18,20,32,35,36,41,42,54],[11,13,14,21,23,28,34,39,43,47]]},
( 71, 7, 3):
  {(71,): [[1,20,30,32,37,45,48],[2,3,19,25,40,60,64],[4,6,9,38,49,50,57],
           [5,8,12,18,27,29,43],[10,15,16,24,36,54,58]]},
( 85, 7, 3):
  {(85,): [[0,7,23,27,28,31,71],[0,12,22,41,61,74,79],
           [0,6,11,13,38,42,77],[0,1,7,16,19,27,49],
           [0,9,26,39,54,56,71],[0,2,3,12,37,53,63]]},
( 97, 9, 3):
  {(97,): [[1,2,25,35,46,58,61,70,90],[3,4,8,38,43,50,69,86,87],
           [6,12,16,32,53,55,57,75,82],[9,18,24,26,31,34,37,48,64]]},
( 49, 9, 3):
  {(49,): [[0,1,3,5,9,14,19,25,37],[0,2,12,13,16,19,34,41,42]]},
(121,10, 3):
  {(11,11): [[(0,1),(0,3),(0,4),(0,5),(0,9),(1,8),(3,2),(4,10),(5,7),(9,6)],
             [(1,2),(3,6),(4,8),(5,10),(9,7),(10,2),(8,6),(7,8),(6,10),(2,7)],
             [(1,7),(3,10),(4,6),(5,2),(9,8),(1,4),(3,1),(4,5),(5,9),(9,3)],
             [(10,10),(8,8),(7,7),(6,6),(2,2),(1,0),(3,0),(4,0),(5,0),(9,0)]]},

###############
# lambda = 4  #
###############

( 22, 7, 4):
  {(22,): [[0,2,6,8,9,10,13],[0,3,5,6,12,13,17]]},
( 29, 8, 4):
  {(29,): [[0,1,7,16,20,23,24,25],[0,2,3,11,14,17,19,21]]},
( 71, 8, 4):
  {(71,): [[0,1,20,30,32,37,45,48],[0,2,3,19,25,40,60,64],
           [0,4,6,9,38,49,50,57],[0,5,8,12,18,27,29,43],
           [0,10,15,16,24,36,54,58]]},
( 43, 8, 4):
  {(43,): [[0,1,4,11,16,21,35,41],[0,3,5,12,19,20,33,37],
           [0,9,13,14,15,17,25,36]]},
( 46,10, 4):
  {(46,): [[3,7,13,16,23,24,25,28,30,42],[2,10,12,18,25,34,40,43,44,45]]},
( 55, 9, 4):
  {(55,): [[0,4,21,25,26,42,45,53,54],[0,6,8,25,37,39,45,48,52],
           [2,5,6,13,15,20,25,39,45]]},
( 67,12, 4):
  {(67,): [[1,8,23,25,28,29,31,37,47,54,55,64],
           [3,20,25,32,36,39,44,45,54,55,57,59]]},

##############
# lambda = 5 #
##############

( 13, 5, 5):
  {(13,): [[0,1,2,4,8],[0,1,3,6,12],[0,2,5,6,10]]},
( 17, 5, 5):
  {(17,): [[0,1,4,13,16],[0,3,5,12,14],[0,2,8,9,15],[0,6,7,10,11]]},
( 21, 6, 5):
  {(21,): [[0,2,6,12,15,16],[0,3,6,7,11,19],
           [0,7,15,16,17,18],[0,2,7,9,14,16]]},
( 22, 6, 5):
  {(22,): [[0,1,2,5,10,13],[0,1,5,6,8,15],
           [0,2,3,6,16,18],[0,2,6,11,13,17]]},
( 28, 6, 5):
  {(28,): [[0,4,7,8,16,21],[5,7,8,9,14,20],[7,12,14,16,17,25],
           [1,4,7,13,14,24],[2,4,8,16,18,22]]},
( 33, 5, 5):
  {(33,): [[0,2,3,7,25],[0,3,13,14,29],[0,4,5,12,13],[0,2,12,16,26],
           [0,3,12,20,31],[3,9,12,15,27],[0,8,13,14,31],[0,2,7,13,29]]},
( 33, 6, 5):
  {(33,): [[0,3,12,17,18,28],[0,2,3,16,28,29],[0,16,20,26,28,30],
           [0,2,3,12,16,27],[0,6,20,21,28,30],[0,4,11,15,22,26]]},
( 37,10, 5):
  {(37,): [[0,1,7,9,10,12,16,26,33,34],[0,2,14,15,18,20,24,29,31,32]]},
( 39, 6,5):
  {(39,): [[0,3,4,17,19,32],[0,1,5,12,30,36],[0,3,8,9,25,27],[0,7,10,12,17,21],
           [0,16,18,19,27,35],[0,2,18,27,28,33],[0,6,13,19,26,32]]},
( 45,11, 5):
  {(45,): [[1,3,7,10,22,25,30,35,37,38,44],[0,2,3,14,22,26,27,28,31,32,38]]},
( 46,10, 5):
  {(46,): [[0,4,6,11,12,15,24,25,28,42],[0,2,5,7,8,9,14,24,34,35],
           [0,2,12,32,40,23,25,35,9,17]]},
( 55,10, 5):
  {(55,): [[0,5,11,15,20,22,25,33,44,45],[3,7,8,10,31,37,39,45,46,49],
           [3,7,8,10,31,37,39,45,46,49]]},
( 67,11, 5):
  {(67,): [[1,9,14,15,22,24,25,40,59,62,64],[2,13,18,28,30,44,48,50,51,57,61],
           [4,21,26,29,33,35,36,47,55,56,60]]},
( 73,10, 5):
  {(73,): [[0,1,2,4,8,16,32,37,55,64],[0,5,7,10,14,20,28,39,40,56],
           [0,25,27,35,49,50,54,61,67,70],[0,11,15,21,22,30,42,44,47,60]]},

###############
# lambda >= 6 #
###############

( 11, 4,6):
  {(11,): [[0,1,8,9],[0,2,5,7],[0,1,4,5],[0,2,3,5],[0,4,5,9]]},
( 15, 4,6):
  {(15,): [[0,1,2,3],[0,2,4,6],[0,4,8,12],[0,8,1,9],
           [3,6,9,12],[0,1,5,10],[0,2,5,10]]},
( 15, 5,6):
  {(15,): [[0,1,2,3,6],[0,2,4,7,8],[0,2,4,9,10],
           [0,3,6,10,11],[0,3,6,9,12]]},
( 21, 8,14):
  {(21,): [[0,9,10,13,14,15,18,19],[0,1,4,7,9,15,16,18],[0,1,2,4,6,14,15,16],
           [0,1,3,4,8,14,16,18],[0,1,4,9,11,12,14,16]]},
( 21, 10, 9):
  {(21,): [[0,1,2,3,4,7,8,11,14,16],[0,6,7,9,11,12,15,16,17,19]]},
( 22, 8, 8):
  {(22,): [[0,1,5,7,13,17,20,21],[0,2,7,11,13,14,16,17],[0,3,4,12,14,15,17,21]]},
( 22, 8,12):
  {(22,): [[1,2,3,5,6,9,15,18], [1,2,3,5,8,9,10,15],
           [1,3,4,9,13,18,19,21], [2,4,6,12,13,15,17,1],
           [2,4,8,12,13,15,19,1], [2,4,8,16,13,15,19,5]]},
( 25, 7, 7):
  {(5,5): [[(0,0),(0,1),(0,4),(1,1),(1,2),(4,3),(4,4)],
           [(0,0),(1,0),(1,3),(2,3),(3,2),(4,0),(4,2)],
           [(0,0),(0,2),(0,3),(2,2),(2,4),(3,1),(3,3)],
           [(0,0),(1,4),(2,0),(2,1),(3,0),(3,4),(4,1)]]},
( 29, 8,6):
  {(29,): [[0,5,10,11,12,13,16,20],[0,8,10,12,17,22,23,26],
           [0,4,5,11,13,23,25,26]]},
( 34,12, 8):
  {(34,): [[0,5,9,14,15,17,20,25,26,27,28,30],
           [0,6,7,10,13,17,18,20,22,24,25,26]]},
( 34,12,10):
  {(34,): [[0,2,3,4,8,9,11,13,14,24,27,30],
           [0,2,6,7,8,11,13,14,22,25,26,32],
           [0,2,10,18,22,32,17,19,27,1,5,15]]},
( 43,15,10):
  {(43,): [[1,3,6,13,18,21,22,25,26,27,33,35,36,38,40],
           [9,10,11,13,16,17,19,23,26,27,28,33,35,38,39]]},
( 46,10, 6):
  {(46,): [[0,2,11,13,21,22,30,33,34,40],[0,2,6,7,22,23,28,32,35,38],
           [0,2,4,7,8,9,12,23,26,41]]},
( 49,21,10):
  {(7,7): [[(0,1),(0,2),(0,4),(1,1),(1,2),(1,4),(2,1),(2,2),(2,4),(3,1),(3,2),
            (3,4),(4,1),(4,2),(4,4),(5,1),(5,2),(5,4),(6,1),(6,2),(6,4)],
           [(1,0),(1,1),(1,2),(1,4),(2,0),(2,1),(2,2),(2,4),(4,0),(4,1),(4,2),
            (4,4),(3,3),(3,5),(3,6),(5,3),(5,5),(5,6),(6,3),(6,5),(6,6)]]},
( 53,13, 6):
  {(53,): [[1,10,13,15,16,24,28,36,42,44,46,47,49],
           [2,3,19,20,26,30,31,32,35,39,41,45,48]]},
( 53,14, 7):
  {(53,): [[0,1,10,13,15,16,24,28,36,42,44,46,47,49],
           [0,2,3,19,20,26,30,31,32,35,39,41,45,48]]},
( 61,15, 7):
  {(61,): [[0,1,3,4,8,10,13,22,30,35,44,45,46,50,58],
           [0,1,3,5,13,18,29,34,35,37,41,43,44,51,55]]},
( 67,12, 6):
  {(67,): [[0,1,9,14,15,22,24,25,40,59,62,64],
           [0,2,13,18,28,30,44,48,50,51,57,61],
           [0,4,21,26,29,33,35,36,47,55,56,60]]},
}


def RBIBD_120_8_1():
    r"""
    Return a resolvable `BIBD(120,8,1)`

    This function output a list ``L`` of `17\times 15` blocks such that
    ``L[i*15:(i+1)*15]`` is a partition of `120`.

    Construction shared by Julian R. Abel:

        Seiden's method: Start with a cyclic `(273,17,1)-BIBD` and let `B` be an
        hyperoval, i.e. a set which intersects any block of the BIBD in either 0
        (153 blocks) or 2 points (120 blocks). Dualise this design and take
        these last 120 blocks as points in the design; blocks in the design will
        correspond to the `273-18=255` non-hyperoval points.

        The design is also resolvable.  In the original `PG(2,16)` take any
        point `T` in the hyperoval and consider a block `B1` containing `T`.
        The `15` points in `B1` that do not belong to the hyperoval correspond
        to `15` blocks forming a parallel class in the dualised design. The
        other `16` parallel classes come in a similar way, by using point `T`
        and the other `16` blocks containing `T`.

    .. SEEALSO::

        :func:`OA_9_120`

    EXAMPLES::

        sage: from sage.combinat.designs.database import RBIBD_120_8_1
        sage: from sage.combinat.designs.bibd import is_pairwise_balanced_design
        sage: RBIBD = RBIBD_120_8_1()
        sage: is_pairwise_balanced_design(RBIBD,120,[8])
        True

    It is indeed resolvable, and the parallel classes are given by 17 slices of
    consecutive 15 blocks::

        sage: for i in range(17):
        ....:     assert len(set(sum(RBIBD[i*15:(i+1)*15],[]))) == 120

    The BIBD is available from the constructor::

        sage: _ = designs.balanced_incomplete_block_design(120,8)
    """
    from incidence_structures import IncidenceStructure
    n=273

    # Base block of a cyclic BIBD(273,16,1)
    B = [1,2,4,8,16,32,64,91,117,128,137,182,195,205,234,239,256]
    BIBD = [[(x+c)%n for x in B] for c in range(n)]

    # A (precomputed) set that every block of the BIBD intersects on 0 or 2 points
    hyperoval = [128, 192, 194, 4, 262, 140, 175, 48, 81, 180, 245, 271, 119, 212, 249, 189, 62, 255]
    #for B in BIBD:
    #    len_trace = sum(x in hyperoval for x in B)
    #    assert len_trace == 0 or len_trace == 2

    # Equivalence classes
    p = hyperoval[0]
    equiv = []
    new_BIBD = []
    for B in BIBD:
        if any(x in hyperoval for x in B):
            if p in B:
                equiv.append([x for x in B if x not in hyperoval])
        else:
            new_BIBD.append([x for x in B])

    BIBD = new_BIBD

    r = {v:i for i,v in enumerate(x for x in range(n) if x not in hyperoval)}
    BIBD  = [[r[x] for x in B] for B in BIBD ]
    equiv = [[r[x] for x in B] for B in equiv]

    BIBD = IncidenceStructure(range(255),BIBD)
    M = BIBD.incidence_matrix()

    equiv = [[M.nonzero_positions_in_row(x) for x in S] for S in equiv]
    return [B for S in equiv for B in S]

# Index of the BIBD constructions
#
# Associates to triple (v,k,lambda) a function that return a
# (n,k,lambda)-BIBD family.
#
# This dictionary is used by designs.BalancedIncompleteBlockDesign

BIBD_constructions = {
    (120,8,1): RBIBD_120_8_1,
}<|MERGE_RESOLUTION|>--- conflicted
+++ resolved
@@ -2473,10 +2473,6 @@
 
         sage: designs.orthogonal_array(11,185,existence=True)
         True
-<<<<<<< HEAD
-
-=======
->>>>>>> bb21dc08
     """
     from sage.combinat.designs.difference_family import difference_family
 
