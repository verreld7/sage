"""
(Non-negative) Integer vectors

AUTHORS:

* Mike Hansen (2007) - original module
* Nathann Cohen, David Joyner (2009-2010) - Gale-Ryser stuff
* Nathann Cohen, David Joyner (2011) - Gale-Ryser bugfix
* Travis Scrimshaw (2012-05-12) - Updated doc-strings to tell the user of
  that the class's name is a misnomer (that they only contains non-negative
  entries).
* Federico Poloni (2013) - specialized ``rank()``
* Travis Scrimshaw (2013-02-04) - Refactored to use ``ClonableIntArray``
"""
#*****************************************************************************
#       Copyright (C) 2007 Mike Hansen <mhansen@gmail.com>,
#       Copyright (C) 2012 Travis Scrimshaw <tscrim@ucdavis.edu>
#
#  Distributed under the terms of the GNU General Public License (GPL)
#
#    This code is distributed in the hope that it will be useful,
#    but WITHOUT ANY WARRANTY; without even the implied warranty of
#    MERCHANTABILITY or FITNESS FOR A PARTICULAR PURPOSE.  See the GNU
#    General Public License for more details.
#
#  The full text of the GPL is available at:
#
#                  http://www.gnu.org/licenses/
#*****************************************************************************
from __future__ import print_function, absolute_import, division

from sage.combinat.integer_lists import IntegerListsLex
from itertools import product

from sage.structure.parent import Parent
from sage.structure.unique_representation import UniqueRepresentation
from sage.structure.list_clone import ClonableIntArray
from sage.misc.classcall_metaclass import ClasscallMetaclass

from sage.categories.enumerated_sets import EnumeratedSets
from sage.categories.infinite_enumerated_sets import InfiniteEnumeratedSets
from sage.categories.finite_enumerated_sets import FiniteEnumeratedSets
from sage.rings.infinity import PlusInfinity
from sage.arith.all import binomial
from sage.rings.all import ZZ
from sage.rings.semirings.all import NN
from sage.rings.integer import Integer

def is_gale_ryser(r,s):
    r"""
    Tests whether the given sequences satisfy the condition
    of the Gale-Ryser theorem.

    Given a binary matrix `B` of dimension `n\times m`, the
    vector of row sums is defined as the vector whose
    `i^{\mbox{th}}` component is equal to the sum of the `i^{\mbox{th}}`
    row in `A`. The vector of column sums is defined similarly.

    If, given a binary matrix, these two vectors are easy to compute,
    the Gale-Ryser theorem lets us decide whether, given two
    non-negative vectors `r,s`, there exists a binary matrix
    whose row/colum sums vectors are `r` and `s`.

    This functions answers accordingly.

    INPUT:

    - ``r``, ``s`` -- lists of non-negative integers.

    ALGORITHM:

    Without loss of generality, we can assume that:

    - The two given sequences do not contain any `0` ( which would
      correspond to an empty column/row )

    - The two given sequences are ordered in decreasing order
      (reordering the sequence of row (resp. column) sums amounts to
      reordering the rows (resp. columns) themselves in the matrix,
      which does not alter the columns (resp. rows) sums.

    We can then assume that `r` and `s` are partitions
    (see the corresponding class :class:`Partition`)

    If `r^*` denote the conjugate of `r`, the Gale-Ryser theorem
    asserts that a binary Matrix satisfying the constraints exists
    if and only if `s \preceq r^*`, where `\preceq` denotes
    the domination order on partitions.

    EXAMPLES::

        sage: from sage.combinat.integer_vector import is_gale_ryser
        sage: is_gale_ryser([4,2,2],[3,3,1,1])
        True
        sage: is_gale_ryser([4,2,1,1],[3,3,1,1])
        True
        sage: is_gale_ryser([3,2,1,1],[3,3,1,1])
        False

    REMARK: In the literature, what we are calling a
    Gale-Ryser sequence sometimes goes by the (rather
    generic-sounding) term ''realizable sequence''.
    """

    # The sequences only contain non-negative integers
    if [x for x in r if x < 0] or [x for x in s if x < 0]:
        return False

    # builds the corresponding partitions, i.e.
    # removes the 0 and sorts the sequences
    from sage.combinat.partition import Partition
    r2 = Partition(sorted([x for x in r if x>0], reverse=True))
    s2 = Partition(sorted([x for x in s if x>0], reverse=True))

    # If the two sequences only contained zeroes
    if len(r2) == 0 and len(s2) == 0:
        return True

    rstar = Partition(r2).conjugate()

    #                                same number of 1s           domination
    return len(rstar) <= len(s2) and sum(r2) == sum(s2) and rstar.dominates(s)

def gale_ryser_theorem(p1, p2, algorithm="gale"):
    r"""
    Returns the binary matrix given by the Gale-Ryser theorem.

    The Gale Ryser theorem asserts that if `p_1,p_2` are two
    partitions of `n` of respective lengths `k_1,k_2`, then there is
    a binary `k_1\times k_2` matrix `M` such that `p_1` is the vector
    of row sums and `p_2` is the vector of column sums of `M`, if
    and only if the conjugate of `p_2` dominates `p_1`.

    INPUT:

    - ``p1, p2``-- list of integers representing the vectors
      of row/column sums

    - ``algorithm`` -- two possible string values:

      - ``'ryser'`` implements the construction due to Ryser [Ryser63]_.
      - ``'gale'`` (default) implements the construction due to Gale [Gale57]_.

    OUTPUT:

    A binary matrix if it exists, ``None`` otherwise.

    Gale's Algorithm:

    (Gale [Gale57]_): A matrix satisfying the constraints of its
    sums can be defined as the solution of the following
    Linear Program, which Sage knows how to solve.

    .. MATH::

        \forall i&\sum_{j=1}^{k_2} b_{i,j}=p_{1,j}\\
        \forall i&\sum_{j=1}^{k_1} b_{j,i}=p_{2,j}\\
        &b_{i,j}\mbox{ is a binary variable}

    Ryser's Algorithm:

    (Ryser [Ryser63]_): The construction of an `m \times n` matrix
    `A=A_{r,s}`, due to Ryser, is described as follows. The
    construction works if and only if have `s\preceq r^*`.

    * Construct the `m \times n` matrix `B` from `r` by defining
      the `i`-th row of `B` to be the vector whose first `r_i`
      entries are `1`, and the remainder are 0's, `1 \leq i \leq m`.
      This maximal matrix `B` with row sum `r` and ones left
      justified has column sum `r^{*}`.

    * Shift the last `1` in certain rows of `B` to column `n` in
      order to achieve the sum `s_n`.  Call this `B` again.

      * The `1`'s in column `n` are to appear in those
        rows in which `A` has the largest row sums, giving
        preference to the bottom-most positions in case of ties.
      * Note: When this step automatically "fixes" other columns,
        one must skip ahead to the first column index
        with a wrong sum in the step below.

    * Proceed inductively to construct columns `n-1`, ..., `2`, `1`.
      Note: when performing the induction on step `k`, we consider
      the row sums of the first `k` columns.

    * Set `A = B`. Return `A`.

    EXAMPLES:

    Computing the matrix for `p_1=p_2=2+2+1`::

        sage: from sage.combinat.integer_vector import gale_ryser_theorem
        sage: p1 = [2,2,1]
        sage: p2 = [2,2,1]
        sage: print(gale_ryser_theorem(p1, p2))     # not tested
        [1 1 0]
        [1 0 1]
        [0 1 0]
        sage: A = gale_ryser_theorem(p1, p2)
        sage: rs = [sum(x) for x in A.rows()]
        sage: cs = [sum(x) for x in A.columns()]
        sage: p1 == rs; p2 == cs
        True
        True

    Or for a non-square matrix with `p_1=3+3+2+1` and `p_2=3+2+2+1+1`,
    using Ryser's algorithm::

        sage: from sage.combinat.integer_vector import gale_ryser_theorem
        sage: p1 = [3,3,1,1]
        sage: p2 = [3,3,1,1]
        sage: gale_ryser_theorem(p1, p2, algorithm = "ryser")
        [1 1 1 0]
        [1 1 0 1]
        [1 0 0 0]
        [0 1 0 0]
        sage: p1 = [4,2,2]
        sage: p2 = [3,3,1,1]
        sage: gale_ryser_theorem(p1, p2, algorithm = "ryser")
        [1 1 1 1]
        [1 1 0 0]
        [1 1 0 0]
        sage: p1 = [4,2,2,0]
        sage: p2 = [3,3,1,1,0,0]
        sage: gale_ryser_theorem(p1, p2, algorithm = "ryser")
        [1 1 1 1 0 0]
        [1 1 0 0 0 0]
        [1 1 0 0 0 0]
        [0 0 0 0 0 0]
        sage: p1 = [3,3,2,1]
        sage: p2 = [3,2,2,1,1]
        sage: print(gale_ryser_theorem(p1, p2, algorithm="gale"))  # not tested
        [1 1 1 0 0]
        [1 1 0 0 1]
        [1 0 1 0 0]
        [0 0 0 1 0]

    With `0` in the sequences, and with unordered inputs::

        sage: from sage.combinat.integer_vector import gale_ryser_theorem
        sage: gale_ryser_theorem([3,3,0,1,1,0], [3,1,3,1,0], algorithm="ryser")
        [1 1 1 0 0]
        [1 0 1 1 0]
        [0 0 0 0 0]
        [1 0 0 0 0]
        [0 0 1 0 0]
        [0 0 0 0 0]
        sage: p1 = [3,1,1,1,1]; p2 = [3,2,2,0]
        sage: gale_ryser_theorem(p1, p2, algorithm="ryser")
        [1 1 1 0]
        [1 0 0 0]
        [1 0 0 0]
        [0 1 0 0]
        [0 0 1 0]

    TESTS:

    This test created a random bipartite graph on `n+m` vertices. Its
    adjacency matrix is binary, and it is used to create some
    "random-looking" sequences which correspond to an existing matrix. The
    ``gale_ryser_theorem`` is then called on these sequences, and the output
    checked for correction.::

        sage: def test_algorithm(algorithm, low = 10, high = 50):
        ....:    n,m = randint(low,high), randint(low,high)
        ....:    g = graphs.RandomBipartite(n, m, .3)
        ....:    s1 = sorted(g.degree([(0,i) for i in range(n)]), reverse = True)
        ....:    s2 = sorted(g.degree([(1,i) for i in range(m)]), reverse = True)
        ....:    m = gale_ryser_theorem(s1, s2, algorithm = algorithm)
        ....:    ss1 = sorted(map(lambda x : sum(x) , m.rows()), reverse = True)
        ....:    ss2 = sorted(map(lambda x : sum(x) , m.columns()), reverse = True)
        ....:    if ((ss1 != s1) or (ss2 != s2)):
        ....:        print("Algorithm %s failed with this input:" % algorithm)
        ....:        print(s1, s2)

        sage: for algorithm in ["gale", "ryser"]:             # long time
        ....:    for i in range(50):                          # long time
        ....:       test_algorithm(algorithm, 3, 10)          # long time

    Null matrix::

        sage: gale_ryser_theorem([0,0,0],[0,0,0,0], algorithm="gale")
        [0 0 0 0]
        [0 0 0 0]
        [0 0 0 0]
        sage: gale_ryser_theorem([0,0,0],[0,0,0,0], algorithm="ryser")
        [0 0 0 0]
        [0 0 0 0]
        [0 0 0 0]

    REFERENCES:

    ..  [Ryser63] \H. J. Ryser, Combinatorial Mathematics,
        Carus Monographs, MAA, 1963.
    ..  [Gale57] \D. Gale, A theorem on flows in networks, Pacific J. Math.
        7(1957)1073-1082.
    """
    from sage.matrix.constructor import matrix

    if not is_gale_ryser(p1,p2):
        return False

    if algorithm == "ryser": # ryser's algorithm
        from sage.combinat.permutation import Permutation

        # Sorts the sequences if they are not, and remembers the permutation
        # applied
        tmp = sorted(enumerate(p1), reverse=True, key=lambda x:x[1])
        r = [x[1] for x in tmp]
        r_permutation = [x-1 for x in Permutation([x[0]+1 for x in tmp]).inverse()]
        m = len(r)

        tmp = sorted(enumerate(p2), reverse=True, key=lambda x:x[1])
        s = [x[1] for x in tmp]
        s_permutation = [x-1 for x in Permutation([x[0]+1 for x in tmp]).inverse()]

        # This is the partition equivalent to the sliding algorithm
        cols = []
        for t in reversed(s):
            c = [0] * m
            i = 0
            while t:
                k = i + 1
                while k < m and r[i] == r[k]:
                    k += 1
                if t >= k - i: # == number rows of the same length
                    for j in range(i, k):
                        r[j] -= 1
                        c[j] = 1
                    t -= k - i
                else: # Remove the t last rows of that length
                    for j in range(k-t, k):
                        r[j] -= 1
                        c[j] = 1
                    t = 0
                i = k
            cols.append(c)

        # We added columns to the back instead of the front
        A0 = matrix(list(reversed(cols))).transpose()

        # Applying the permutations to get a matrix satisfying the
        # order given by the input
        A0 = A0.matrix_from_rows_and_columns(r_permutation, s_permutation)
        return A0

    elif algorithm == "gale":
        from sage.numerical.mip import MixedIntegerLinearProgram
        k1, k2 = len(p1), len(p2)
        p = MixedIntegerLinearProgram()
        b = p.new_variable(binary = True)
        for (i,c) in enumerate(p1):
            p.add_constraint(p.sum([b[i,j] for j in xrange(k2)]) ==c)
        for (i,c) in enumerate(p2):
            p.add_constraint(p.sum([b[j,i] for j in xrange(k1)]) ==c)
        p.set_objective(None)
        p.solve()
        b = p.get_values(b)
        M = [[0]*k2 for i in xrange(k1)]
        for i in xrange(k1):
            for j in xrange(k2):
                M[i][j] = int(b[i,j])
        return matrix(M)

    else:
        raise ValueError('the only two algorithms available are "gale" and "ryser"')

def _default_function(l, default, i):
    """
    EXAMPLES::

        sage: from sage.combinat.integer_vector import _default_function
        sage: import functools
        sage: f = functools.partial(_default_function, [1,2,3], 99)
        sage: f(-1)
        99
        sage: f(0)
        1
        sage: f(1)
        2
        sage: f(2)
        3
        sage: f(3)
        99
    """
    try:
        if i < 0:
            return default
        return l[i]
    except IndexError:
        return default

def list2func(l, default=None):
    """
    Given a list ``l``, return a function that takes in a value ``i`` and
    return ``l[i]``. If default is not ``None``, then the function will
    return the default value for out of range ``i``'s.

    EXAMPLES::

        sage: f = sage.combinat.integer_vector.list2func([1,2,3])
        sage: f(0)
        1
        sage: f(1)
        2
        sage: f(2)
        3
        sage: f(3)
        Traceback (most recent call last):
        ...
        IndexError: list index out of range

    ::

        sage: f = sage.combinat.integer_vector.list2func([1,2,3], 0)
        sage: f(2)
        3
        sage: f(3)
        0
    """
    if default is None:
        return lambda i: l[i]
    else:
        from functools import partial
        return partial(_default_function, l, default)

def constant_func(i):
    """
    Return the constant function ``i``.

    EXAMPLES::

        sage: f = sage.combinat.integer_vector.constant_func(3)
        doctest:...: DeprecationWarning: constant_func is deprecated. Use lambda x: i instead
        See http://trac.sagemath.org/12453 for details.
        sage: f(-1)
        3
        sage: f('asf')
        3
    """
    from sage.misc.superseded import deprecation
    deprecation(12453, 'constant_func is deprecated. Use lambda x: i instead')
    return lambda x: i

class IntegerVector(ClonableIntArray):
    """
    An integer vector.
    """
    def check(self):
        """
        Check to make sure this is a valid integer vector by making sure
        all entries are non-negative.

        EXAMPLES::

            sage: IV = IntegerVectors()
            sage: elt = IV([1,2,1])
            sage: elt.check()
        """
        if any(x < 0 for x in self):
            raise ValueError("all entries must be non-negative")

class IntegerVectors(Parent):
    """
    The class of (non-negative) integer vectors.

    INPUT:

    - ``n`` -- if set to an integer, returns the combinatorial class
      of integer vectors whose sum is ``n``; if set to ``None``
      (default), no such constraint is defined

    - ``k`` -- the length of the vectors; set to ``None`` (default) if
      you do not want such a constraint

    .. NOTE::

        The entries are non-negative integers.

    EXAMPLES:

    If ``n`` is not specified, it returns the class of all integer vectors::

        sage: IntegerVectors()
        Integer vectors
        sage: [] in IntegerVectors()
        True
        sage: [1,2,1] in IntegerVectors()
        True
        sage: [1, 0, 0] in IntegerVectors()
        True

    Entries are non-negative::

        sage: [-1, 2] in IntegerVectors()
        False

    If ``n`` is specified, then it returns the class of all integer vectors
    which sum to ``n``::

        sage: IV3 = IntegerVectors(3); IV3
        Integer vectors that sum to 3

    Note that trailing zeros are ignored so that ``[3, 0]`` does not show
    up in the following list (since ``[3]`` does)::

        sage: IntegerVectors(3, max_length=2).list()
        [[3], [2, 1], [1, 2], [0, 3]]

    If ``n`` and ``k`` are both specified, then it returns the class
    of integer vectors that sum to ``n`` and are of length ``k``::

        sage: IV53 = IntegerVectors(5,3); IV53
        Integer vectors of length 3 that sum to 5
        sage: IV53.cardinality()
        21
        sage: IV53.first()
        [5, 0, 0]
        sage: IV53.last()
        [0, 0, 5]
        sage: IV53.random_element()
        [4, 0, 1]

    Further examples::

        sage: IntegerVectors(-1, 0, min_part = 1).list()
        []
        sage: IntegerVectors(-1, 2, min_part = 1).list()
        []
        sage: IntegerVectors(0, 0, min_part=1).list()
        [[]]
        sage: IntegerVectors(3, 0, min_part=1).list()
        []
        sage: IntegerVectors(0, 1, min_part=1).list()
        []
        sage: IntegerVectors(2, 2, min_part=1).list()
        [[1, 1]]
        sage: IntegerVectors(2, 3, min_part=1).list()
        []
        sage: IntegerVectors(4, 2, min_part=1).list()
        [[3, 1], [2, 2], [1, 3]]

    ::

        sage: IntegerVectors(0, 3, outer=[0,0,0]).list()
        [[0, 0, 0]]
        sage: IntegerVectors(1, 3, outer=[0,0,0]).list()
        []
        sage: IntegerVectors(2, 3, outer=[0,2,0]).list()
        [[0, 2, 0]]
        sage: IntegerVectors(2, 3, outer=[1,2,1]).list()
        [[1, 1, 0], [1, 0, 1], [0, 2, 0], [0, 1, 1]]
        sage: IntegerVectors(2, 3, outer=[1,1,1]).list()
        [[1, 1, 0], [1, 0, 1], [0, 1, 1]]
        sage: IntegerVectors(2, 5, outer=[1,1,1,1,1]).list()
        [[1, 1, 0, 0, 0],
         [1, 0, 1, 0, 0],
         [1, 0, 0, 1, 0],
         [1, 0, 0, 0, 1],
         [0, 1, 1, 0, 0],
         [0, 1, 0, 1, 0],
         [0, 1, 0, 0, 1],
         [0, 0, 1, 1, 0],
         [0, 0, 1, 0, 1],
         [0, 0, 0, 1, 1]]

    ::

        sage: iv = [ IntegerVectors(n,k) for n in range(-2, 7) for k in range(7) ]
        sage: all(map(lambda x: x.cardinality() == len(x.list()), iv))
        True
        sage: essai = [[1,1,1], [2,5,6], [6,5,2]]
        sage: iv = [ IntegerVectors(x[0], x[1], max_part = x[2]-1) for x in essai ]
        sage: all(map(lambda x: x.cardinality() == len(x.list()), iv))
        True
    """
    __metaclass__ = ClasscallMetaclass

    @staticmethod
    def __classcall_private__(cls, n=None, k=None, **kwargs):
        """
        Choose the correct parent based upon input.

        EXAMPLES::

            sage: IV1 = IntegerVectors(3, 2)
            sage: IV2 = IntegerVectors(3, 2)
            sage: IV1 is IV2
            True

        TESTS::

            sage: IV2 = IntegerVectors(3, 2, length=2)
            Traceback (most recent call last):
            ...
            ValueError: k and length both specified
        """
        if 'length' in kwargs:
            if k is not None:
                raise ValueError("k and length both specified")
            k = kwargs.pop('length')
        if kwargs:
            return IntegerVectorsConstraints(n, k, **kwargs)

        if k is None:
            if n is None:
                return IntegerVectors_all()
            return IntegerVectors_n(n)
        if n is None:
            return IntegerVectors_k(k)

        try:
            return IntegerVectors_nnondescents(n, tuple(k))
        except TypeError:
            pass

        return IntegerVectors_nk(n, k)

    def __init__(self, category=None):
        """
        Initialize ``self``.

        EXAMPLES::

            sage: IV = IntegerVectors()
            sage: TestSuite(IV).run()
        """
        if category is None:
            category = EnumeratedSets()
        Parent.__init__(self, category=category)

    def _element_constructor_(self, lst):
        """
        Construct an element of ``self`` from ``lst``.

        EXAMPLES::

            sage: IV = IntegerVectors()
            sage: elt = IV([3, 1, 0, 3, 2]); elt
            [3, 1, 0, 3, 2]
            sage: elt.parent()
            Integer vectors

            sage: IV9 = IntegerVectors(9)
            sage: elt9 = IV9(elt)
            sage: elt9.parent()
            Integer vectors that sum to 9
        """
        return self.element_class(self, lst)

    Element = IntegerVector

    def __contains__(self, x):
        """
        EXAMPLES::

            sage: [] in IntegerVectors()
            True
            sage: [3,2,2,1] in IntegerVectors()
            True
        """
        if isinstance(x, IntegerVector):
            return True

        if not isinstance(x, (list, tuple)):
            return False

        for i in x:
            if i not in ZZ:
                return False
            if i < 0:
                return False
        return True

class IntegerVectors_all(UniqueRepresentation, IntegerVectors):
    """
    Class of all integer vectors.
    """
    def __init__(self):
        """
        Initialize ``self``.

        EXAMPLES::

            sage: IV = IntegerVectors()
            sage: TestSuite(IV).run()
        """
        IntegerVectors.__init__(self, category=InfiniteEnumeratedSets())

    def _repr_(self):
        """
        EXAMPLES::

            sage: IntegerVectors()
            Integer vectors
        """
        return "Integer vectors"

    def __iter__(self):
        """
        Iterate over ``self``.

        EXAMPLES::

            sage: IV = IntegerVectors()
            sage: it = IV.__iter__()
            sage: [next(it) for x in range(10)]
            [[], [1], [2], [2, 0], [1, 1], [0, 2], [3], [3, 0], [2, 1], [1, 2]]
        """
        yield self.element_class(self, [])
        n = 1
        while True:
            for k in range(1,n+1):
                for v in integer_vectors_nk_fast_iter(n, k):
                    yield self.element_class(self, v, check=False)
            n += 1

class IntegerVectors_n(UniqueRepresentation, IntegerVectors):
    """
    Integer vectors that sum to `n`.
    """
    def __init__(self, n):
        """
        TESTS::

            sage: IV = IntegerVectors(3)
            sage: TestSuite(IV).run()
        """
        self.n = n
        IntegerVectors.__init__(self, category=InfiniteEnumeratedSets())

    def _repr_(self):
        """
        TESTS::

            sage: IV = IntegerVectors(3)
            sage: IV
            Integer vectors that sum to 3
        """
        return "Integer vectors that sum to {}".format(self.n)

    def __iter__(self):
        """
        Iterate over ``self``.

        EXAMPLES::

            sage: it = IntegerVectors(3).__iter__()
            sage: [next(it) for x in range(10)]
            [[3],
             [3, 0],
             [2, 1],
             [1, 2],
             [0, 3],
             [3, 0, 0],
             [2, 1, 0],
             [2, 0, 1],
             [1, 2, 0],
             [1, 1, 1]]
        """
        if not self.n:
            yield self.element_class(self, [])

        k = 1
        while True:
            for iv in integer_vectors_nk_fast_iter(self.n, k):
                yield self.element_class(self, iv, check=False)
            k += 1

    def __contains__(self, x):
        """
        EXAMPLES::

            sage: [0] in IntegerVectors(0)
            True
            sage: [3] in IntegerVectors(3)
            True
            sage: [3] in IntegerVectors(2)
            False
            sage: [3,2,2,1] in IntegerVectors(9)
            False
            sage: [3,2,2,1] in IntegerVectors(8)
            True
        """
        if not IntegerVectors.__contains__(self, x):
            return False
        return sum(x) == self.n

class IntegerVectors_k(UniqueRepresentation, IntegerVectors):
    """
    Integer vectors of length `k`.
    """
    def __init__(self, k):
        """
        TESTS::

            sage: IV = IntegerVectors(k=2)
            sage: TestSuite(IV).run()
        """
        self.k = k
        IntegerVectors.__init__(self, category=InfiniteEnumeratedSets())

    def _repr_(self):
        """
        TESTS::

            sage: IV = IntegerVectors(k=2)
            sage: IV
            Integer vectors of length 2
        """
        return "Integer vectors of length {}".format(self.k)

    def __iter__(self):
        """
        Iterate over ``self``.

        EXAMPLES::

            sage: it = IntegerVectors(k=2).__iter__()
            sage: [next(it) for x in range(10)]
            [[0, 0],
             [1, 0],
             [0, 1],
             [2, 0],
             [1, 1],
             [0, 2],
             [3, 0],
             [2, 1],
             [1, 2],
             [0, 3]]
        """
        n = 0
        while True:
            for iv in integer_vectors_nk_fast_iter(n, self.k):
                yield self.element_class(self, iv, check=False)
            n += 1

    def __contains__(self, x):
        """
        EXAMPLES::

            sage: [] in IntegerVectors(k=0)
            True
            sage: [3] in IntegerVectors(k=1)
            True
            sage: [3] in IntegerVectors(k=2)
            False
            sage: [3,2,2,1] in IntegerVectors(k=3)
            False
            sage: [3,2,2,1] in IntegerVectors(k=4)
            True
        """
        if not IntegerVectors.__contains__(self, x):
            return False
        return len(x) == self.k

class IntegerVectors_nk(UniqueRepresentation, IntegerVectors):
    """
    Integer vectors of length `k` that sum to `n`.

    AUTHORS:

    - Martin Albrecht
    - Mike Hansen
    """
    def __init__(self, n, k):
        """
        TESTS::

            sage: IV = IntegerVectors(2, 3)
            sage: TestSuite(IV).run()
        """
        self.n = n
        self.k = k
        IntegerVectors.__init__(self, category=FiniteEnumeratedSets())

    def _list_rec(self, n, k):
        """
        Return a list of a exponent tuples of length ``size`` such
        that the degree of the associated monomial is `D`.

        INPUT:

        -  ``n`` -- degree (must be 0)

        -  ``k`` -- length of exponent tuples (must be 0)

        EXAMPLES::

            sage: IV = IntegerVectors(2,3)
            sage: IV._list_rec(2,3)
            [(2, 0, 0), (1, 1, 0), (1, 0, 1), (0, 2, 0), (0, 1, 1), (0, 0, 2)]
        """
        res = []

        if k == 1:
            return [ (n, ) ]

        for nbar in range(n+1):
            n_diff = n-nbar
            for rest in self._list_rec( nbar , k-1):
                res.append((n_diff,)+rest)
        return res

    def __iter__(self):
        """
        Iterate over ``self``.

        EXAMPLES::

            sage: IV = IntegerVectors(2, 3)
            sage: list(IV)
            [[2, 0, 0], [1, 1, 0], [1, 0, 1], [0, 2, 0], [0, 1, 1], [0, 0, 2]]
            sage: list(IntegerVectors(3, 0))
            []
            sage: list(IntegerVectors(3, 1))
            [[3]]
            sage: list(IntegerVectors(0, 1))
            [[0]]
            sage: list(IntegerVectors(0, 2))
            [[0, 0]]
            sage: list(IntegerVectors(2, 2))
            [[2, 0], [1, 1], [0, 2]]
            sage: IntegerVectors(0, 0).list()
            [[]]
            sage: IntegerVectors(1, 0).list()
            []
            sage: IntegerVectors(0, 1).list()
            [[0]]
            sage: IntegerVectors(2, 2).list()
            [[2, 0], [1, 1], [0, 2]]
            sage: IntegerVectors(-1,0).list()
            []
            sage: IntegerVectors(-1,2).list()
            []
        """
        if self.n < 0:
            return

        if not self.k:
            if not self.n:
                yield self.element_class(self, [], check=False)
            return
        elif self.k == 1:
            yield self.element_class(self, [self.n], check=False)
            return

        for nbar in range(self.n+1):
            n = self.n - nbar
            for rest in integer_vectors_nk_fast_iter(nbar, self.k-1):
                yield self.element_class(self, [n] + rest, check=False)

    def _repr_(self):
        """
        TESTS::

            sage: IV = IntegerVectors(2,3)
            sage: IV
            Integer vectors of length 3 that sum to 2
        """
        return "Integer vectors of length {} that sum to {}".format(self.k, self.n)

    def __contains__(self, x):
        """
        TESTS::

            sage: IV = IntegerVectors(2, 3)
            sage: all([i in IV for i in IV])
            True
            sage: [0,1,2] in IV
            False
            sage: [2.0, 0, 0] in IV
            True
            sage: [0,1,0,1] in IV
            False
            sage: [0,1,1] in IV
            True
            sage: [-1,2,1] in IV
            False

            sage: [0] in IntegerVectors(0, 1)
            True
            sage: [] in IntegerVectors(0, 0)
            True
            sage: [] in IntegerVectors(0, 1)
            False
            sage: [] in IntegerVectors(1, 0)
            False
            sage: [3] in IntegerVectors(2, 1)
            False
            sage: [3] in IntegerVectors(3, 1)
            True
            sage: [3,2,2,1] in IntegerVectors(9, 5)
            False
            sage: [3,2,2,1] in IntegerVectors(8, 5)
            False
            sage: [3,2,2,1] in IntegerVectors(8, 4)
            True
        """
        if isinstance(x, IntegerVector) and x.parent() is self:
            return True

        if not IntegerVectors.__contains__(self, x):
            return False

        if len(x) != self.k:
            return False

        if sum(x) != self.n:
            return False

        if len(x) > 0 and min(x) < 0:
            return False

        return True

    def rank(self, x):
        """
        Return the rank of a given element.

        INPUT:

        - ``x`` -- a list with ``sum(x) == n`` and ``len(x) == k``

        TESTS::

            sage: IV = IntegerVectors(4,5)
            sage: range(IV.cardinality()) == [IV.rank(x) for x in IV]
            True
        """
        if x not in self:
            raise ValueError("argument is not a member of IntegerVectors({},{})".format(self.n, self.k))

        n = self.n
        k = self.k

        r = 0
        for i in range(k-1):
            k -= 1
            n -= x[i]
            r += binomial(k+n-1,k)

        return r

class IntegerVectors_nnondescents(UniqueRepresentation, IntegerVectors):
    r"""
    Integer vectors graded by two parameters.

    The grading parameters on the integer vector `v` are:

    - `n` -- the sum of the parts of `v`,

    - `c` -- the non descents composition of `v`.

    In other words: the length of `v` equals `c_1 + \cdots + c_k`, and `v`
    is decreasing in the consecutive blocs of length `c_1, \ldots, c_k`,

    INPUT:

    - ``n`` -- the positive integer `n`
    - ``comp`` -- the composition `c`

    Those are the integer vectors of sum `n` that are lexicographically
    maximal (for the natural left-to-right reading) in their orbit by the
    young subgroup `S_{c_1} \times \cdots \times S_{c_k}`. In particular,
    they form a set of orbit representative of integer vectors with
    respect to this Young subgroup.
    """
    @staticmethod
    def __classcall_private__(cls, n, comp):
        """
        Normalize input to ensure a unique representation.

        EXAMPLES::

            sage: IntegerVectors(4, [2,1]) is IntegerVectors(int(4), (2,1))
            True
        """
        return super(IntegerVectors_nnondescents, cls).__classcall__(cls, n, tuple(comp))

    def __init__(self, n, comp):
        """
        EXAMPLES::

            sage: IV = IntegerVectors(4, [2])
            sage: TestSuite(IV).run()
        """
        self.n = n
        self.comp = comp
        IntegerVectors.__init__(self, category=FiniteEnumeratedSets())

    def _repr_(self):
        """
        EXAMPLES::

            sage: IntegerVectors(4, [2])
            Integer vectors of 4 with non-descents composition [2]
        """
<<<<<<< HEAD
        return "Integer vectors of {} with non-descents composition {}".format(self.n, list(self.comp))
=======
        return "Integer vectors of length %s that sum to %s with constraints: \
        %s"%(self.k, self.n, ", ".join( ["%s=%s"%(key, self._constraints[key]) for key in sorted(self._constraints)] ))
>>>>>>> e22bbb45

    def __iter__(self):
        """
        TESTS::

            sage: IntegerVectors(0, []).list()
            [[]]
            sage: IntegerVectors(5, []).list()
            []
            sage: IntegerVectors(0, [1]).list()
            [[0]]
            sage: IntegerVectors(4, [1]).list()
            [[4]]
            sage: IntegerVectors(4, [2]).list()
            [[4, 0], [3, 1], [2, 2]]
            sage: IntegerVectors(4, [2,2]).list()
            [[4, 0, 0, 0],
             [3, 1, 0, 0],
             [2, 2, 0, 0],
             [3, 0, 1, 0],
             [2, 1, 1, 0],
             [2, 0, 2, 0],
             [2, 0, 1, 1],
             [1, 1, 2, 0],
             [1, 1, 1, 1],
             [1, 0, 3, 0],
             [1, 0, 2, 1],
             [0, 0, 4, 0],
             [0, 0, 3, 1],
             [0, 0, 2, 2]]
            sage: IntegerVectors(5, [1,1,1]).list()
            [[5, 0, 0],
             [4, 1, 0],
             [4, 0, 1],
             [3, 2, 0],
             [3, 1, 1],
             [3, 0, 2],
             [2, 3, 0],
             [2, 2, 1],
             [2, 1, 2],
             [2, 0, 3],
             [1, 4, 0],
             [1, 3, 1],
             [1, 2, 2],
             [1, 1, 3],
             [1, 0, 4],
             [0, 5, 0],
             [0, 4, 1],
             [0, 3, 2],
             [0, 2, 3],
             [0, 1, 4],
             [0, 0, 5]]
            sage: IntegerVectors(0, [2,3]).list()
            [[0, 0, 0, 0, 0]]
        """
        for iv in IntegerVectors(self.n, len(self.comp)):
            blocks = [IntegerVectors(iv[i], val, max_slope=0).list()
                      for i, val in enumerate(self.comp)]
            for parts in product(*blocks):
                res = []
                for part in parts:
                    res += part
                yield self.element_class(self, res, check=False)

class IntegerVectorsConstraints(IntegerVectors):
    """
    Class of integer vectors subject to various constraints.
    """
    def __init__(self, n=None, k=None, **constraints):
        """
        Initialize ``self``.

        EXAMPLES::

            sage: TestSuite(IntegerVectors(min_slope=0)).run()
            sage: TestSuite(IntegerVectors(3, max_slope=0)).run()
            sage: TestSuite(IntegerVectors(3, max_length=4)).run()
            sage: TestSuite(IntegerVectors(k=2, max_part=4)).run()
            sage: TestSuite(IntegerVectors(k=2, min_part=2, max_part=4)).run()
            sage: TestSuite(IntegerVectors(3, 2, max_slope=0)).run()
        """
        self.n = n
        self.k = k
        if self.k >= 0:
            constraints['length'] = self.k
        if 'outer' in constraints:
            constraints['ceiling'] = constraints['outer']
            del constraints['outer']
        if 'inner' in constraints:
            constraints['floor'] = constraints['inner']
            del constraints['inner']
        self.constraints = constraints

        if n is not None:
            if k is not None or 'max_length' in constraints:
                category = FiniteEnumeratedSets()
            else:
                category = EnumeratedSets()
        elif k is not None and 'max_part' in constraints: # n is None
            category = FiniteEnumeratedSets()
        else:
            category = EnumeratedSets()
        IntegerVectors.__init__(self, category=category) # placeholder category

    def _repr_(self):
        """
        Return a string representation of ``self``.

        EXAMPLES::

            sage: IntegerVectors(min_slope=0)
            Integer vectors with constraints: min_slope=0

            sage: IntegerVectors(3, max_length=2)
            Integer vectors that sum to 3 with constraints: max_length=2

            sage: IntegerVectors(2, 3, min_slope=0)
            Integer vectors that sum to 2 with constraints: length=3, min_slope=0
        """
        if self.n is not None:
            base ="Integer vectors that sum to {} with constraints: ".format(self.n)
        else:
            base = "Integer vectors with constraints: "
        return base + ", ".join("{}={}".format(key, self.constraints[key])
                                for key in sorted(self.constraints))

    def __eq__(self, rhs):
        """
        EXAMPLES::

            sage: IntegerVectors(min_slope=0) == IntegerVectors(min_slope=0)
            True
            sage: IntegerVectors(2, min_slope=0) == IntegerVectors(2, min_slope=0)
            True
            sage: IntegerVectors(2, 3, min_slope=0) == IntegerVectors(2, 3, min_slope=0)
            True
        """
        if isinstance(rhs, IntegerVectorsConstraints):
            return self.n == rhs.n and self.k == rhs.k and self.constraints == rhs.constraints
        return False

    def __ne__(self, rhs):
        """
        EXAMPLES::

            sage: IntegerVectors(min_slope=0) != IntegerVectors(min_slope=3)
            True
        """
<<<<<<< HEAD
        return not self.__eq__(rhs)
=======
        if self._constraints:
            return "Integer vectors that sum to %s with constraints: %s"%(self.n,", ".join( ["%s=%s"%(key, self._constraints[key]) for key in sorted(self._constraints)] ))
        else:
            return "Integer vectors that sum to %s" % (self.n,)
>>>>>>> e22bbb45

    def __contains__(self, x):
        """
        TESTS::

            sage: [3,2,2,1] in IntegerVectors(8,4, min_part = 1)
            True
            sage: [3,2,2,1] in IntegerVectors(8,4, min_part = 2)
            False

            sage: [0,3,0,1,2] in IntegerVectors(6, max_length=3)
            False
        """
        if isinstance(x, IntegerVector) and x.parent() is self:
            return True

        if not IntegerVectors.__contains__(self, x):
            return False

        if self.k is not None and len(x) != self.k:
            return False

        if self.n is not None and sum(x) != self.n:
            return False

        from sage.combinat.misc import check_integer_list_constraints
        return check_integer_list_constraints(x, singleton=True, **self.constraints)

    def cardinality(self):
        """
        Return the cardinality of ``self``.

        EXAMPLES::

            sage: IntegerVectors(3, 3, min_part=1).cardinality()
            1
            sage: IntegerVectors(5, 3, min_part=1).cardinality()
            6
            sage: IntegerVectors(13, 4, max_part=4).cardinality()
            20
            sage: IntegerVectors(k=4, max_part=3).cardinality()
            256
            sage: IntegerVectors(k=3, min_part=2, max_part=4).cardinality()
            27
            sage: IntegerVectors(13, 4, min_part=2, max_part=4).cardinality()
            16
        """
        if self.k is None:
            if self.n is None:
                return PlusInfinity()
            if ('max_length' not in self.constraints
                    and self.constraints.get('min_part', 0) <= 0):
                return PlusInfinity()
        elif ('max_part' in self.constraints
                and self.constraints['max_part'] != PlusInfinity()):
            if (self.n is None and len(self.constraints) == 2
                    and 'min_part' in self.constraints
                    and self.constraints['min_part'] >= 0):
                num = self.constraints['max_part'] - self.constraints['min_part'] + 1
                return Integer(num ** self.k)
            if len(self.constraints) == 1:
                m = self.constraints['max_part']
                if self.n is None:
                    return Integer((m+1) ** self.k)
                if m >= self.n:
                    return Integer(binomial(self.n+self.k-1, self.n))
                # do by inclusion / exclusion on the number
                # i of parts greater than m
                return Integer(sum( (-1)**i * binomial(self.n+self.k-1-i*(m+1), self.k-1) \
                    * binomial(self.k,i) for i in range(0, self.n/(m+1)+1) ))
        return ZZ.sum(ZZ.one() for x in self)

    def __iter__(self):
        """
        EXAMPLES::

            sage: IntegerVectors(-1, 0, min_part = 1).list()
            []
            sage: IntegerVectors(-1, 2, min_part = 1).list()
            []
            sage: IntegerVectors(0, 0, min_part=1).list()
            [[]]
            sage: IntegerVectors(3, 0, min_part=1).list()
            []
            sage: IntegerVectors(0, 1, min_part=1).list()
            []
            sage: IntegerVectors(2, 2, min_part=1).list()
            [[1, 1]]
            sage: IntegerVectors(2, 3, min_part=1).list()
            []
            sage: IntegerVectors(4, 2, min_part=1).list()
            [[3, 1], [2, 2], [1, 3]]

        ::

            sage: IntegerVectors(0, 3, outer=[0,0,0]).list()
            [[0, 0, 0]]
            sage: IntegerVectors(1, 3, outer=[0,0,0]).list()
            []
            sage: IntegerVectors(2, 3, outer=[0,2,0]).list()
            [[0, 2, 0]]
            sage: IntegerVectors(2, 3, outer=[1,2,1]).list()
            [[1, 1, 0], [1, 0, 1], [0, 2, 0], [0, 1, 1]]
            sage: IntegerVectors(2, 3, outer=[1,1,1]).list()
            [[1, 1, 0], [1, 0, 1], [0, 1, 1]]
            sage: IntegerVectors(2, 5, outer=[1,1,1,1,1]).list()
            [[1, 1, 0, 0, 0],
             [1, 0, 1, 0, 0],
             [1, 0, 0, 1, 0],
             [1, 0, 0, 0, 1],
             [0, 1, 1, 0, 0],
             [0, 1, 0, 1, 0],
             [0, 1, 0, 0, 1],
             [0, 0, 1, 1, 0],
             [0, 0, 1, 0, 1],
             [0, 0, 0, 1, 1]]

        ::

            sage: iv = [ IntegerVectors(n, k) for n in range(-2, 7) for k in range(7) ]
            sage: all(map(lambda x: x.cardinality() == len(x.list()), iv))
            True
            sage: essai = [[1,1,1], [2,5,6], [6,5,2]]
            sage: iv = [ IntegerVectors(x[0], x[1], max_part = x[2]-1) for x in essai ]
            sage: all(map(lambda x: x.cardinality() == len(x.list()), iv))
            True
        """
        if self.n is None:
            if self.k is not None and 'max_part' in self.constraints:
                n_list = range((self.constraints['max_part'] + 1) * self.k)
            else:
                n_list = NN
        else:
            n_list = [self.n]
        for n in n_list:
            for x in IntegerListsLex(n, check=False, **self.constraints):
                yield self.element_class(self, x, check=False)

def integer_vectors_nk_fast_iter(n, k):
    """
    A fast iterator for integer vectors of ``n`` of length ``k`` which
    yeilds Python lists filled with Sage Integers.

    EXAMPLES::

        sage: from sage.combinat.integer_vector import integer_vectors_nk_fast_iter
        sage: list(integer_vectors_nk_fast_iter(3, 2))
        [[3, 0], [2, 1], [1, 2], [0, 3]]
        sage: list(integer_vectors_nk_fast_iter(2, 2))
        [[2, 0], [1, 1], [0, 2]]
        sage: list(integer_vectors_nk_fast_iter(1, 2))
        [[1, 0], [0, 1]]

    We check some corner cases::

        sage: list(integer_vectors_nk_fast_iter(5, 1))
        [[5]]
        sage: list(integer_vectors_nk_fast_iter(1, 1))
        [[1]]
        sage: list(integer_vectors_nk_fast_iter(2, 0))
        []
        sage: list(integer_vectors_nk_fast_iter(0, 2))
        [[0, 0]]
        sage: list(integer_vectors_nk_fast_iter(0, 0))
        [[]]
    """
    # "bad" input
    if n < 0 or k < 0:
        return

    # Check some corner cases first
    if not k:
        if not n:
            yield []
        return
    if k == 1:
        yield [n]
        return

    rem = Integer(-1) # Amount remaining
    cur = [n+1]
    k = int(k)
    while cur:
        cur[-1] -= 1
        rem += 1
        if not rem:
            yield cur + [ZZ.zero()] * (k - len(cur))
        elif cur[-1] < 0:
            rem += cur.pop()
        elif len(cur) == k - 1:
            yield cur + [rem]
        else:
            cur.append(rem + 1)
            rem = -1

def IntegerVectors_nconstraints(n, **constraints):
    """
    EXAMPLES::

        sage: sage.combinat.integer_vector.IntegerVectors_nconstraints(2)
        doctest:...: DeprecationWarning: this class is deprecated. Use sage.combinat.integer_vector.IntegerVectors_n instead
        See http://trac.sagemath.org/12453 for details.
        Integer vectors that sum to 2
        sage: sage.combinat.integer_vector.IntegerVectors_nconstraints(2, min_slope=0)
        doctest:...: DeprecationWarning: this class is deprecated. Use sage.combinat.integer_vector.IntegerVectorsConstraints instead
        See http://trac.sagemath.org/12453 for details.
        Integer vectors that sum to 2 with constraints: min_slope=0
    """
    from sage.misc.superseded import deprecation
    if len(constraints) == 0:
        deprecation(12453, 'this class is deprecated. Use sage.combinat.integer_vector.IntegerVectors_n instead')
        return IntegerVectors_n(n)
    deprecation(12453, 'this class is deprecated. Use sage.combinat.integer_vector.IntegerVectorsConstraints instead')
    return IntegerVectorsConstraints(n, **constraints)

def IntegerVectors_nkconstraints(n=None, k=None, **constraints):
    """
    EXAMPLES::

        sage: sage.combinat.integer_vector.IntegerVectors_nkconstraints(3, 2)
        doctest:...: DeprecationWarning: this class is deprecated.
         Use sage.combinat.integer_vector.IntegerVectors_nk instead
        See http://trac.sagemath.org/12453 for details.
        Integer vectors of length 2 that sum to 3
        sage: sage.combinat.integer_vector.IntegerVectors_nkconstraints(3, 2, min_slope=0)
        doctest:...: DeprecationWarning: this class is deprecated.
         Use sage.combinat.integer_vector.IntegerVectorsConstraints instead
        See http://trac.sagemath.org/12453 for details.
        Integer vectors that sum to 3 with constraints: length=2, min_slope=0
    """
    from sage.misc.superseded import deprecation
    if len(constraints) == 0:
        if n is None:
            deprecation(12453, 'this class is deprecated. Use sage.combinat.integer_vector.IntegerVectors_k instead')
            return IntegerVectors_k(k)
        deprecation(12453, 'this class is deprecated. Use sage.combinat.integer_vector.IntegerVectors_nk instead')
        return IntegerVectors_nk(n, k)
    deprecation(12453, 'this class is deprecated. Use sage.combinat.integer_vector.IntegerVectorsConstraints instead')
    return IntegerVectorsConstraints(n, k, **constraints)

# October 2012: fixing outdated pickles which use classes being deprecated
from sage.structure.sage_object import register_unpickle_override
register_unpickle_override('sage.combinat.integer_vector', 'IntegerVectors_nconstraints', IntegerVectorsConstraints)
register_unpickle_override('sage.combinat.integer_vector', 'IntegerVectors_nkconstraints', IntegerVectorsConstraints)
<|MERGE_RESOLUTION|>--- conflicted
+++ resolved
@@ -1096,12 +1096,7 @@
             sage: IntegerVectors(4, [2])
             Integer vectors of 4 with non-descents composition [2]
         """
-<<<<<<< HEAD
         return "Integer vectors of {} with non-descents composition {}".format(self.n, list(self.comp))
-=======
-        return "Integer vectors of length %s that sum to %s with constraints: \
-        %s"%(self.k, self.n, ", ".join( ["%s=%s"%(key, self._constraints[key]) for key in sorted(self._constraints)] ))
->>>>>>> e22bbb45
 
     def __iter__(self):
         """
@@ -1222,7 +1217,7 @@
             Integer vectors that sum to 2 with constraints: length=3, min_slope=0
         """
         if self.n is not None:
-            base ="Integer vectors that sum to {} with constraints: ".format(self.n)
+            base = "Integer vectors that sum to {} with constraints: ".format(self.n)
         else:
             base = "Integer vectors with constraints: "
         return base + ", ".join("{}={}".format(key, self.constraints[key])
@@ -1250,14 +1245,7 @@
             sage: IntegerVectors(min_slope=0) != IntegerVectors(min_slope=3)
             True
         """
-<<<<<<< HEAD
         return not self.__eq__(rhs)
-=======
-        if self._constraints:
-            return "Integer vectors that sum to %s with constraints: %s"%(self.n,", ".join( ["%s=%s"%(key, self._constraints[key]) for key in sorted(self._constraints)] ))
-        else:
-            return "Integer vectors that sum to %s" % (self.n,)
->>>>>>> e22bbb45
 
     def __contains__(self, x):
         """
