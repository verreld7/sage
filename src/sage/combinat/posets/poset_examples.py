r"""
A catalog of posets and lattices.

Some common posets can be accessed through the ``posets.<tab>`` object::

    sage: posets.PentagonPoset()
    Finite lattice containing 5 elements

Moreover, the set of all posets of order `n` is represented by ``Posets(n)``::

    sage: Posets(5)
    Posets containing 5 elements

The infinite set of all posets can be used to find minimal examples::

    sage: for P in Posets():
    ....:     if not P.is_series_parallel():
    ....:         break
    sage: P
    Finite poset containing 4 elements

**Catalog of common posets:**

.. csv-table::
    :class: contentstable
    :widths: 30, 70
    :delim: |

    :meth:`~posets.AntichainPoset` | Return an antichain on `n` elements.
    :meth:`~posets.BooleanLattice` | Return the Boolean lattice on `2^n` elements.
    :meth:`~posets.ChainPoset` | Return a chain on `n` elements.
    :meth:`~posets.Crown` | Return the crown poset on `2n` elements.
    :meth:`~posets.DiamondPoset` | Return the lattice of rank two on `n` elements.
    :meth:`~posets.DivisorLattice` | Return the divisor lattice of an integer.
    :meth:`~posets.IntegerCompositions` | Return the poset of integer compositions of `n`.
    :meth:`~posets.IntegerPartitions` | Return the poset of integer partitions of ``n``.
    :meth:`~posets.IntegerPartitionsDominanceOrder` | Return the lattice of integer partitions on the integer `n` ordered by dominance.
    :meth:`~posets.NoncrossingPartitions` | Return the poset of noncrossing partitions of a finite Coxeter group ``W``.
    :meth:`~posets.PentagonPoset` | Return the Pentagon poset.
    :meth:`~posets.PermutationPattern` | Return the Permutation pattern poset.
    :meth:`~posets.PermutationPatternInterval` | Return an interval in the Permutation pattern poset.
    :meth:`~posets.PermutationPatternOccurrenceInterval` | Return the occurrence poset for a pair of comparable elements in the Permutation pattern poset.
    :meth:`~posets.PowerPoset` | Return a power poset.
    :meth:`~posets.RandomLattice` | Return a random lattice on `n` elements.
    :meth:`~posets.RandomPoset` | Return a random poset on `n` elements.
    :meth:`~posets.RestrictedIntegerPartitions` | Return the poset of integer partitions of `n`, ordered by restricted refinement.
    :meth:`~posets.SetPartitions` | Return the poset of set partitions of the set `\{1,\dots,n\}`.
    :meth:`~posets.ShardPoset` | Return the shard intersection order.
    :meth:`~posets.SSTPoset` | Return the poset on semistandard tableaux of shape `s` and largest entry `f` that is ordered by componentwise comparison.
    :meth:`~posets.StandardExample` | Return the standard example of a poset with dimension `n`.
    :meth:`~posets.SymmetricGroupAbsoluteOrderPoset` | The poset of permutations with respect to absolute order.
    :meth:`~posets.SymmetricGroupBruhatIntervalPoset` | The poset of permutations with respect to Bruhat order.
    :meth:`~posets.SymmetricGroupBruhatOrderPoset` | The poset of permutations with respect to Bruhat order.
    :meth:`~posets.SymmetricGroupWeakOrderPoset` | The poset of permutations of `\{ 1, 2, \ldots, n \}` with respect to the weak order.
    :meth:`~posets.TamariLattice` | Return the Tamari lattice.
    :meth:`~posets.TetrahedralPoset` | Return the Tetrahedral poset with `n-1` layers based on the input colors.
    :meth:`~posets.UpDownPoset` | Return the up-down poset on `n` elements.
    :meth:`~posets.YoungDiagramPoset` | Return the poset of cells in the Young diagram of a partition.
    :meth:`~posets.YoungsLattice` | Return Young's Lattice up to rank `n`.
    :meth:`~posets.YoungsLatticePrincipalOrderIdeal` | Return the principal order ideal of the partition `lam` in Young's Lattice.
    :meth:`~posets.YoungFibonacci` | Return the Young-Fibonacci lattice up to rank `n`.

Constructions
-------------
"""
#*****************************************************************************
#       Copyright (C) 2008 Peter Jipsen <jipsen@chapman.edu>,
#                          Franco Saliola <saliola@gmail.com>
#
#  Distributed under the terms of the GNU General Public License (GPL)
#
#    This code is distributed in the hope that it will be useful,
#    but WITHOUT ANY WARRANTY; without even the implied warranty of
#    MERCHANTABILITY or FITNESS FOR A PARTICULAR PURPOSE.  See the GNU
#    General Public License for more details.
#
#  The full text of the GPL is available at:
#
#                  http://www.gnu.org/licenses/
#*****************************************************************************
from __future__ import print_function
from six import add_metaclass, string_types

from sage.misc.classcall_metaclass import ClasscallMetaclass
import sage.categories.posets
from sage.combinat.permutation import Permutations, Permutation, to_standard
from sage.combinat.posets.posets import Poset, FinitePoset, FinitePosets_n
from sage.combinat.posets.lattices import (LatticePoset, MeetSemilattice,
                                           JoinSemilattice, FiniteLatticePoset)
from sage.categories.finite_posets import FinitePosets
from sage.categories.finite_lattice_posets import FiniteLatticePosets
from sage.graphs.digraph import DiGraph
from sage.rings.integer import Integer


@add_metaclass(ClasscallMetaclass)
class Posets(object):
    r"""
    A collection of posets and lattices.

    EXAMPLES::

        sage: posets.BooleanLattice(3)
        Finite lattice containing 8 elements
        sage: posets.ChainPoset(3)
        Finite lattice containing 3 elements
        sage: posets.RandomPoset(17,.15)
        Finite poset containing 17 elements

    The category of all posets::

        sage: Posets()
        Category of posets

    The enumerated set of all posets on `3` elements, up to an
    isomorphism::

        sage: Posets(3)
        Posets containing 3 elements

    .. SEEALSO:: :class:`~sage.categories.posets.Posets`, :class:`FinitePosets`, :func:`Poset`

    TESTS::

        sage: P = Posets
        sage: TestSuite(P).run()
    """
    @staticmethod
    def __classcall__(cls, n = None):
        r"""
        Return either the category of all posets, or the finite
        enumerated set of all finite posets on ``n`` elements up to an
        isomorphism.

        EXAMPLES::

            sage: Posets()
            Category of posets
            sage: Posets(4)
            Posets containing 4 elements
        """
        if n is None:
            return sage.categories.posets.Posets()
        try:
            n = Integer(n)
        except TypeError:
            raise TypeError("number of elements must be an integer, not {0}".format(n))
        if n < 0:
            raise ValueError("number of elements must be non-negative, not {0}".format(n))
        return FinitePosets_n(n)

    @staticmethod
    def BooleanLattice(n, facade=None):
        """
        Return the Boolean lattice containing `2^n` elements.

        - ``n`` (an integer) -- number of elements will be `2^n`
        - ``facade`` (boolean) -- whether to make the returned poset a
          facade poset (see :mod:`sage.categories.facade_sets`); the
          default behaviour is the same as the default behaviour of
          the :func:`~sage.combinat.posets.posets.Poset` constructor

        EXAMPLES::

            sage: posets.BooleanLattice(5)
            Finite lattice containing 32 elements
        """
        try:
            n = Integer(n)
        except TypeError:
            raise TypeError("number of elements must be an integer, not {0}".format(n))
        if n < 0:
            raise ValueError("number of elements must be non-negative, not {0}".format(n))
        if n == 0:
            return LatticePoset( ([0], []) )
        if n == 1:
            return LatticePoset( ([0,1], [[0,1]]) )
        L = [[Integer(x|(1<<y)) for y in range(n) if x&(1<<y)==0] for
             x in range(2**n)]
        D = DiGraph({v: L[v] for v in range(2**n)})
        return FiniteLatticePoset(hasse_diagram=D,
                                  category=FiniteLatticePosets(),
                                  facade=facade)

    @staticmethod
    def ChainPoset(n, facade=None):
        """
        Return a chain (a totally ordered poset) containing ``n`` elements.

        - ``n`` (an integer) -- number of elements.
        - ``facade`` (boolean) -- whether to make the returned poset a
          facade poset (see :mod:`sage.categories.facade_sets`); the
          default behaviour is the same as the default behaviour of
          the :func:`~sage.combinat.posets.posets.Poset` constructor

        EXAMPLES::

            sage: C = posets.ChainPoset(6); C
            Finite lattice containing 6 elements
            sage: C.linear_extension()
            [0, 1, 2, 3, 4, 5]

        TESTS::

            sage: for i in range(5):
            ....:     for j in range(5):
            ....:         if C.covers(C(i),C(j)) and j != i+1:
            ....:             print("TEST FAILED")

        Check that :trac:`8422` is solved::

            sage: posets.ChainPoset(0)
            Finite lattice containing 0 elements
            sage: C = posets.ChainPoset(1); C
            Finite lattice containing 1 elements
            sage: C.cover_relations()
            []
            sage: C = posets.ChainPoset(2); C
            Finite lattice containing 2 elements
            sage: C.cover_relations()
            [[0, 1]]
        """
        try:
            n = Integer(n)
        except TypeError:
            raise TypeError("number of elements must be an integer, not {0}".format(n))
        if n < 0:
            raise ValueError("number of elements must be non-negative, not {0}".format(n))
        D = DiGraph([range(n), [[x,x+1] for x in range(n-1)]],
                    format='vertices_and_edges')
        return FiniteLatticePoset(hasse_diagram=D,
                                  category=FiniteLatticePosets(),
                                  facade=facade)

    @staticmethod
    def AntichainPoset(n, facade=None):
        """
        Return an antichain (a poset with no comparable elements)
        containing `n` elements.

        INPUT:

        - ``n`` (an integer) -- number of elements
        - ``facade`` (boolean) -- whether to make the returned poset a
          facade poset (see :mod:`sage.categories.facade_sets`); the
          default behaviour is the same as the default behaviour of
          the :func:`~sage.combinat.posets.posets.Poset` constructor

        EXAMPLES::

            sage: A = posets.AntichainPoset(6); A
            Finite poset containing 6 elements

        TESTS::

            sage: for i in range(5):
            ....:     for j in range(5):
            ....:         if A.covers(A(i),A(j)):
            ....:             print("TEST FAILED")

        TESTS:

        Check that :trac:`8422` is solved::

            sage: posets.AntichainPoset(0)
            Finite poset containing 0 elements
            sage: C = posets.AntichainPoset(1); C
            Finite poset containing 1 elements
            sage: C.cover_relations()
            []
            sage: C = posets.AntichainPoset(2); C
            Finite poset containing 2 elements
            sage: C.cover_relations()
            []
        """
        try:
            n = Integer(n)
        except TypeError:
            raise TypeError("number of elements must be an integer, not {0}".format(n))
        if n < 0:
            raise ValueError("number of elements must be non-negative, not {0}".format(n))
        return Poset((range(n), []), facade=facade)

    @staticmethod
    def PentagonPoset(facade=None):
        """
        Return the Pentagon poset.

        INPUT:

        - ``facade`` (boolean) -- whether to make the returned poset a
          facade poset (see :mod:`sage.categories.facade_sets`); the
          default behaviour is the same as the default behaviour of
          the :func:`~sage.combinat.posets.posets.Poset` constructor

        EXAMPLES::

            sage: P = posets.PentagonPoset(); P
            Finite lattice containing 5 elements
            sage: P.cover_relations()
            [[0, 1], [0, 2], [1, 4], [2, 3], [3, 4]]

        TESTS:

        This is smallest lattice that is not modular::

            sage: P.is_modular()
            False

        This poset and the :meth:`DiamondPoset` are the two smallest
        lattices which are not distributive::

            sage: P.is_distributive()
            False
            sage: posets.DiamondPoset(5).is_distributive()
            False
        """
        return LatticePoset([[1,2],[4],[3],[4],[]], facade=facade)

    @staticmethod
    def DiamondPoset(n, facade=None):
        """
        Return the lattice of rank two containing ``n`` elements.

        INPUT:

        - ``n`` -- number of elements, an integer at least 3

        - ``facade`` (boolean) -- whether to make the returned poset a
          facade poset (see :mod:`sage.categories.facade_sets`); the
          default behaviour is the same as the default behaviour of
          the :func:`~sage.combinat.posets.posets.Poset` constructor

        EXAMPLES::

            sage: posets.DiamondPoset(7)
            Finite lattice containing 7 elements
        """
        try:
            n = Integer(n)
        except TypeError:
            raise TypeError("number of elements must be an integer, not {0}".format(n))
        if n <= 2:
            raise ValueError("n must be an integer at least 3")
        c = [[n-1] for x in range(n)]
        c[0] = [x for x in range(1,n-1)]
        c[n-1] = []
        D = DiGraph({v:c[v] for v in range(n)}, format='dict_of_lists')
        return FiniteLatticePoset(hasse_diagram=D,
                                  category=FiniteLatticePosets(),
                                  facade=facade)

    @staticmethod
    def Crown(n, facade=None):
        r"""
        Return the crown poset of `2n` elements.

        In this poset every element `i` for `0 \leq i \leq n-1`
        is covered by elements `i+n` and `i+n+1`, except that
        `n-1` is covered by `n` and `n+1`.

        INPUT:

        - ``n`` -- number of elements, an integer at least 2

        - ``facade`` (boolean) -- whether to make the returned poset a
          facade poset (see :mod:`sage.categories.facade_sets`); the
          default behaviour is the same as the default behaviour of
          the :func:`~sage.combinat.posets.posets.Poset` constructor

        EXAMPLES::

            sage: posets.Crown(3)
            Finite poset containing 6 elements
        """
        try:
            n = Integer(n)
        except TypeError:
            raise TypeError("number of elements must be an integer, not {0}".format(n))
        if n < 2:
            raise ValueError("n must be an integer at least 2")
        D = {i: [i+n, i+n+1] for i in range(n-1)}
        D[n-1] = [n, n+n-1]
        return FinitePoset(hasse_diagram=DiGraph(D), category=FinitePosets(),
                           facade=facade)

    @staticmethod
    def DivisorLattice(n, facade=None):
        """
        Return the divisor lattice of an integer.

        Elements of the lattice are divisors of `n` and `x < y` in the
        lattice if `x` divides `y`.

        INPUT:

        - ``n`` -- an integer
        - ``facade`` (boolean) -- whether to make the returned poset a
          facade poset (see :mod:`sage.categories.facade_sets`); the
          default behaviour is the same as the default behaviour of
          the :func:`~sage.combinat.posets.posets.Poset` constructor

        EXAMPLES::

            sage: P = posets.DivisorLattice(12)
            sage: sorted(P.cover_relations())
            [[1, 2], [1, 3], [2, 4], [2, 6], [3, 6], [4, 12], [6, 12]]

            sage: P = posets.DivisorLattice(10, facade=False)
            sage: P(2) < P(5)
            False

        TESTS::

            sage: posets.DivisorLattice(1)
            Finite lattice containing 1 elements with distinguished linear extension
        """
        from sage.arith.misc import divisors, is_prime
        try:
            n = Integer(n)
        except TypeError:
            raise TypeError("number of elements must be an integer, not {0}".format(n))
        if n <= 0:
            raise ValueError("n must be a positive integer")
        Div_n = divisors(n)
        hasse = DiGraph([Div_n, lambda a, b: b%a==0 and is_prime(b//a)])
        return FiniteLatticePoset(hasse, elements=Div_n, facade=facade,
                                  category=FiniteLatticePosets())

    @staticmethod
    def IntegerCompositions(n):
        """
        Return the poset of integer compositions of the integer ``n``.

        A composition of a positive integer `n` is a list of positive
        integers that sum to `n`. The order is reverse refinement:
        `[p_1,p_2,...,p_l] < [q_1,q_2,...,q_m]` if `q` consists
        of an integer composition of `p_1`, followed by an integer
        composition of `p_2`, and so on.

        EXAMPLES::

            sage: P = posets.IntegerCompositions(7); P
            Finite poset containing 64 elements
            sage: len(P.cover_relations())
            192
        """
        from sage.combinat.composition import Compositions
        C = Compositions(n)
        return Poset((C, [[c,d] for c in C for d in C if d.is_finer(c)]), cover_relations=False)

    @staticmethod
    def IntegerPartitions(n):
        """
        Return the poset of integer partitions on the integer ``n``.

        A partition of a positive integer `n` is a non-increasing list
        of positive integers that sum to `n`. If `p` and `q` are
        integer partitions of `n`, then `p` covers `q` if and only
        if `q` is obtained from `p` by joining two parts of `p`
        (and sorting, if necessary).

        EXAMPLES::

            sage: P = posets.IntegerPartitions(7); P
            Finite poset containing 15 elements
            sage: len(P.cover_relations())
            28
        """
        def lower_covers(partition):
            r"""
            Nested function for computing the lower covers
            of elements in the poset of integer partitions.
            """
            lc = []
            for i in range(len(partition)-1):
                for j in range(i+1,len(partition)):
                    new_partition = partition[:]
                    del new_partition[j]
                    del new_partition[i]
                    new_partition.append(partition[i]+partition[j])
                    new_partition.sort(reverse=True)
                    tup = tuple(new_partition)
                    if tup not in lc:
                        lc.append(tup)
            return lc
        from sage.combinat.partition import Partitions
        H = DiGraph(dict([[tuple(p),lower_covers(p)] for p in Partitions(n)]))
        return Poset(H.reverse())

    @staticmethod
    def RestrictedIntegerPartitions(n):
        """
        Return the poset of integer partitions on the integer `n`
        ordered by restricted refinement.

        That is, if `p` and `q` are integer partitions of `n`, then
        `p` covers `q` if and only if `q` is obtained from `p` by
        joining two distinct parts of `p` (and sorting, if necessary).

        EXAMPLES::

            sage: P = posets.RestrictedIntegerPartitions(7); P
            Finite poset containing 15 elements
            sage: len(P.cover_relations())
            17

        """
        def lower_covers(partition):
            r"""
            Nested function for computing the lower covers of elements in the
            restricted poset of integer partitions.
            """
            lc = []
            for i in range(len(partition)-1):
                for j in range(i+1,len(partition)):
                    if partition[i] != partition[j]:
                        new_partition = partition[:]
                        del new_partition[j]
                        del new_partition[i]
                        new_partition.append(partition[i]+partition[j])
                        new_partition.sort(reverse=True)
                        tup = tuple(new_partition)
                        if tup not in lc:
                            lc.append(tup)
            return lc
        from sage.combinat.partition import Partitions
        H = DiGraph(dict([[tuple(p),lower_covers(p)] for p in Partitions(n)]))
        return Poset(H.reverse())

    @staticmethod
    def IntegerPartitionsDominanceOrder(n):
        r"""
        Return the lattice of integer partitions on the integer `n`
        ordered by dominance.

        That is, if `p=(p_1,\ldots,p_i)` and `q=(q_1,\ldots,q_j)` are
        integer partitions of `n`, then `p` is greater than `q` if and
        only if `p_1+\cdots+p_k > q_1+\cdots+q_k` for all `k`.

        INPUT:

        - ``n`` -- a positive integer

        EXAMPLES::

            sage: P = posets.IntegerPartitionsDominanceOrder(6); P
            Finite lattice containing 11 elements
            sage: P.cover_relations()
            [[[1, 1, 1, 1, 1, 1], [2, 1, 1, 1, 1]],
             [[2, 1, 1, 1, 1], [2, 2, 1, 1]],
             [[2, 2, 1, 1], [2, 2, 2]],
             [[2, 2, 1, 1], [3, 1, 1, 1]],
             [[2, 2, 2], [3, 2, 1]],
             [[3, 1, 1, 1], [3, 2, 1]],
             [[3, 2, 1], [3, 3]],
             [[3, 2, 1], [4, 1, 1]],
             [[3, 3], [4, 2]],
             [[4, 1, 1], [4, 2]],
             [[4, 2], [5, 1]],
             [[5, 1], [6]]]
        """
        from sage.rings.semirings.non_negative_integer_semiring import NN
        if n not in NN:
            raise ValueError('n must be an integer')
        from sage.combinat.partition import Partitions, Partition
        return LatticePoset((Partitions(n), Partition.dominates)).dual()

    @staticmethod
    def PowerPoset(n):
        r"""
        Return the power poset on `n` element posets.

        Elements of the power poset are all posets on
        the set `\{0, 1, \ldots, n-1\}` ordered by extension.
        That is, the antichain of `n` elements is the bottom and
        `P_a \le P_b` in the power poset if `P_b` is an extension
        of `P_a`.

        These were studied in [Bru1994]_.

        EXAMPLES::

            sage: P3 = posets.PowerPoset(3); P3
            Finite meet-semilattice containing 19 elements
            sage: all(P.is_chain() for P in P3.maximal_elements())
            True

        TESTS::

            sage: P0 = posets.PowerPoset(0); P0
            Finite meet-semilattice containing 1 elements
            sage: P0[0]
            Finite poset containing 0 elements
            sage: P1 = posets.PowerPoset(1); P1
            Finite meet-semilattice containing 1 elements
            sage: P1[0]
            Finite poset containing 1 elements
            sage: P1[0][0]
            0
        """
        # Todo: Make this faster.

        try:
            n = Integer(n)
        except TypeError:
            raise TypeError("parameter n must be an integer, not {0}".format(n))
        if n < 0:
            raise ValueError("parameter n must be non-negative, not {0}".format(n))

        all_pos_n = set()
        Pn = list(Posets(n))
        for P in Pn:
            for r in Permutations(P):
                all_pos_n.add(P.relabel(list(r)))

        return MeetSemilattice((all_pos_n,
                                lambda A, B: all(B.is_lequal(x, y) for x,y in A.cover_relations_iterator())
                               ))

    @staticmethod
    def RandomPoset(n, p):
        r"""
        Generate a random poset on ``n`` elements according to a
        probability ``p``.

        INPUT:

        - ``n`` - number of elements, a non-negative integer

        - ``p`` - a probability, a real number between 0 and 1 (inclusive)

        OUTPUT:

        A poset on `n` elements. The probability `p` roughly measures
        width/height of the output: `p=0` always generates an antichain,
        `p=1` will return a chain. To create interesting examples,
        keep the probability small, perhaps on the order of `1/n`.

        EXAMPLES::

            sage: set_random_seed(0)  # Results are reproducible
            sage: P = posets.RandomPoset(5, 0.3)
            sage: P.cover_relations()
            [[5, 4], [4, 2], [1, 2]]

        .. SEEALSO:: :meth:`RandomLattice`

        TESTS::

            sage: posets.RandomPoset('junk', 0.5)
            Traceback (most recent call last):
            ...
            TypeError: number of elements must be an integer, not junk

            sage: posets.RandomPoset(-6, 0.5)
            Traceback (most recent call last):
            ...
            ValueError: number of elements must be non-negative, not -6

            sage: posets.RandomPoset(6, 'garbage')
            Traceback (most recent call last):
            ...
            TypeError: probability must be a real number, not garbage

            sage: posets.RandomPoset(6, -0.5)
            Traceback (most recent call last):
            ...
            ValueError: probability must be between 0 and 1, not -0.5

            sage: posets.RandomPoset(0, 0.5)
            Finite poset containing 0 elements
        """
        from sage.misc.prandom import random

        try:
            n = Integer(n)
        except TypeError:
            raise TypeError("number of elements must be an integer, not {0}".format(n))
        if n < 0:
            raise ValueError("number of elements must be non-negative, not {0}".format(n))
        try:
            p = float(p)
        except Exception:
            raise TypeError("probability must be a real number, not {0}".format(p))
        if p < 0 or p> 1:
            raise ValueError("probability must be between 0 and 1, not {0}".format(p))

        D = DiGraph(loops=False, multiedges=False)
        D.add_vertices(range(n))
        for i in range(n):
            for j in range(i+1, n):
                if random() < p:
                    D.add_edge(i, j)
        D.relabel(list(Permutations(n).random_element()))
        return Poset(D, cover_relations=False)

    @staticmethod
    def RandomLattice(n, p, properties=None):
        r"""
        Return a random lattice on ``n`` elements.

        INPUT:

        - ``n`` -- number of elements, a non-negative integer

        - ``p`` -- a probability, a positive real number less than one

        - ``properties`` -- a list of properties for the lattice. Currently
          implemented:

          * ``None``, no restrictions for lattices to create
          * ``'planar'``, the lattice has an upward planar drawing
          * ``'dismantlable'`` (implicated by ``'planar'``)
          * ``'distributive'`` (implicated by ``'stone'``)
          * ``'stone'``

        OUTPUT:

        A lattice on `n` elements. When ``properties`` is ``None``,
        the probability `p` roughly measures number of covering
        relations of the lattice. To create interesting examples, make
        the probability near one, something like `0.98..0.999`.

        Currently parameter ``p`` has no effect only when ``properties``
        is not ``None``.

        .. NOTE::

            Results are reproducible in same Sage version only. Underlying
            algorithm may change in future versions.

        EXAMPLES::

            sage: set_random_seed(0)  # Results are reproducible
            sage: L = posets.RandomLattice(8, 0.995); L
            Finite lattice containing 8 elements
            sage: L.cover_relations()
            [[7, 6], [7, 3], [7, 1], ..., [5, 4], [2, 4], [1, 4], [0, 4]]
            sage: L = posets.RandomLattice(10, 0, properties=['dismantlable'])
            sage: L.is_dismantlable()
            True

        .. SEEALSO:: :meth:`RandomPoset`

        TESTS::

            sage: posets.RandomLattice('junk', 0.5)
            Traceback (most recent call last):
            ...
            TypeError: number of elements must be an integer, not junk

            sage: posets.RandomLattice(-6, 0.5)
            Traceback (most recent call last):
            ...
            ValueError: number of elements must be non-negative, not -6

            sage: posets.RandomLattice(6, 'garbage')
            Traceback (most recent call last):
            ...
            TypeError: probability must be a real number, not garbage

            sage: posets.RandomLattice(6, -0.5)
            Traceback (most recent call last):
            ...
            ValueError: probability must be a positive real number and below 1, not -0.5

            sage: posets.RandomLattice(10, 0.5, properties=['junk'])
            Traceback (most recent call last):
            ...
            ValueError: unknown value junk for 'properties'

            sage: posets.RandomLattice(0, 0.5)
            Finite lattice containing 0 elements
        """
        from copy import copy

        try:
            n = Integer(n)
        except TypeError:
            raise TypeError("number of elements must be an integer, not {0}".format(n))
        if n < 0:
            raise ValueError("number of elements must be non-negative, not {0}".format(n))
        try:
            p = float(p)
        except Exception:
            raise TypeError("probability must be a real number, not {0}".format(p))
        if p < 0 or p >= 1:
            raise ValueError("probability must be a positive real number and below 1, not {0}".format(p))

        if properties is None:
            # Basic case, no special properties for lattice asked.
            if n <= 3:
                return posets.ChainPoset(n)
            covers = _random_lattice(n, p)
            covers_dict = {i:covers[i] for i in range(n)}
            D = DiGraph(covers_dict)
            D.relabel([i-1 for i in Permutations(n).random_element()])
            return LatticePoset(D, cover_relations=True)

        if isinstance(properties, string_types):
            properties = set([properties])
        else:
            properties = set(properties)

        known_properties = set(['planar', 'dismantlable', 'distributive', 'stone'])
        errors = properties.difference(known_properties)
        if errors:
            raise ValueError("unknown value %s for 'properties'" % errors.pop())

        if n <= 3:
            # Change this, if property='complemented' is added
            return posets.ChainPoset(n)

        # Handling properties: planar => dismantlable, stone => distributive
        if 'planar' in properties:
            properties.discard('dismantlable')
        if 'stone' in properties:
            properties.discard('distributive')

        # Test property combinations that are not implemented.
        if 'distributive' in properties and len(properties) > 1:
            raise NotImplementedError("combining 'distributive' with other properties is not implemented")
        if 'stone' in properties and len(properties) > 1:
            raise NotImplementedError("combining 'stone' with other properties is not implemented")

        if properties == set(['planar']):
            D = _random_planar_lattice(n)
            D.relabel([i-1 for i in Permutations(n).random_element()])
            return LatticePoset(D)

        if properties == set(['dismantlable']):
            D = _random_dismantlable_lattice(n)
            D.relabel([i-1 for i in Permutations(n).random_element()])
            return LatticePoset(D)

        if properties == set(['stone']):
            D = _random_stone_lattice(n)
            D.relabel([i-1 for i in Permutations(n).random_element()])
            return LatticePoset(D)

        if properties == set(['distributive']):
            tmp = Poset(_random_distributive_lattice(n)).order_ideals_lattice(as_ideals=False)
            D = copy(tmp._hasse_diagram)
            D.relabel([i-1 for i in Permutations(n).random_element()])
            return LatticePoset(D)

        raise AssertionError("Bug in RandomLattice().")

    @staticmethod
    def SetPartitions(n):
        r"""
        Return the lattice of set partitions of the set `\{1,\ldots,n\}`
        ordered by refinement.

        INPUT:

        - ``n`` -- a positive integer

        EXAMPLES::

            sage: posets.SetPartitions(4)
            Finite lattice containing 15 elements
        """
        from sage.rings.semirings.non_negative_integer_semiring import NN
        if n not in NN:
            raise ValueError('n must be an integer')
        from sage.combinat.set_partition import SetPartitions
        S = SetPartitions(n)

        def covers(x):
            for i, s in enumerate(x):
                for j in range(i+1, len(x)):
                    L = list(x)
                    L[i] = s.union(x[j])
                    L.pop(j)
                    yield S(L)

        return LatticePoset({x: list(covers(x)) for x in S},
                            cover_relations=True)

    @staticmethod
    def SSTPoset(s, f=None):
        """
        The poset on semistandard tableaux of shape ``s`` and largest
        entry ``f`` that is ordered by componentwise comparison of the
        entries.

        INPUT:

        - ``s`` - shape of the tableaux

        - ``f`` - maximum fill number.  This is an optional
          argument.  If no maximal number is given, it will use
          the number of cells in the shape.

        NOTE: This is a basic implementation and most certainly
        not the most efficient.

        EXAMPLES::

            sage: posets.SSTPoset([2,1])
            Finite poset containing 8 elements

            sage: posets.SSTPoset([2,1],4)
            Finite poset containing 20 elements

            sage: posets.SSTPoset([2,1],2).cover_relations()
            [[[[1, 1], [2]], [[1, 2], [2]]]]

            sage: posets.SSTPoset([3,2]).bottom()  # long time (6s on sage.math, 2012)
            [[1, 1, 1], [2, 2]]

            sage: posets.SSTPoset([3,2],4).maximal_elements()
            [[[3, 3, 4], [4, 4]]]
        """
        from sage.combinat.tableau import SemistandardTableaux

        def tableaux_is_less_than(a, b):
            atstring = []
            btstring = []
            for i in a:
                atstring += i
            for i in b:
                btstring += i
            for i in range(len(atstring)):
                if atstring[i] > btstring[i]:
                    return False
            return True
        if f is None:
            f=0
            for i in s:
                f += i
        E = SemistandardTableaux(s, max_entry=f)
        return Poset((E, tableaux_is_less_than))

    @staticmethod
    def StandardExample(n, facade=None):
        r"""
        Return the partially ordered set on ``2n`` elements with
        dimension ``n``.

        Let `P` be the poset on `\{0, 1, 2, \ldots, 2n-1\}` whose defining
        relations are that `i < j` for every `0 \leq i < n \leq j < 2n`
        except when `i + n = j`. The poset `P` is the so-called
        *standard example* of a poset with dimension `n`.

        INPUT:

        - ``n`` -- an integer `\ge 2`, dimension of the constructed poset
        - ``facade`` (boolean) -- whether to make the returned poset a
          facade poset (see :mod:`sage.categories.facade_sets`); the
          default behaviour is the same as the default behaviour of
          the :func:`~sage.combinat.posets.posets.Poset` constructor

        OUTPUT:

        The standard example of a poset of dimension `n`.

        EXAMPLES::

            sage: A = posets.StandardExample(3); A
            Finite poset containing 6 elements
            sage: A.dimension()
            3

        REFERENCES:

        - [Gar2015]_
        - [Ros1999]_

        TESTS::

            sage: A = posets.StandardExample(10); A
            Finite poset containing 20 elements
            sage: len(A.cover_relations())
            90

            sage: P = posets.StandardExample(5, facade=False)
            sage: P(4) < P(3), P(4) > P(3)
            (False, False)
        """
        try:
            n = Integer(n)
        except TypeError:
            raise TypeError("dimension must be an integer, not {0}".format(n))
        if n < 2:
            raise ValueError("dimension must be at least 2, not {0}".format(n))
        return Poset((range(2*n), [[i, j+n] for i in range(n)
                                   for j in range(n) if i != j]),
                     facade=facade)

    @staticmethod
    def SymmetricGroupBruhatOrderPoset(n):
        """
        The poset of permutations with respect to Bruhat order.

        EXAMPLES::

            sage: posets.SymmetricGroupBruhatOrderPoset(4)
            Finite poset containing 24 elements
        """
        if n < 10:
            element_labels = {s: "".join(str(x) for x in s)
                              for s in Permutations(n)}
        return Poset({s: s.bruhat_succ() for s in Permutations(n)},
                     element_labels)

    @staticmethod
    def SymmetricGroupBruhatIntervalPoset(start, end):
        """
        The poset of permutations with respect to Bruhat order.

        INPUT:

        - ``start`` - list permutation

        - ``end`` - list permutation (same n, of course)

        .. note::

           Must have ``start`` <= ``end``.

        EXAMPLES:

        Any interval is rank symmetric if and only if it avoids these
        permutations::

            sage: P1 = posets.SymmetricGroupBruhatIntervalPoset([1,2,3,4], [3,4,1,2])
            sage: P2 = posets.SymmetricGroupBruhatIntervalPoset([1,2,3,4], [4,2,3,1])
            sage: ranks1 = [P1.rank(v) for v in P1]
            sage: ranks2 = [P2.rank(v) for v in P2]
            sage: [ranks1.count(i) for i in uniq(ranks1)]
            [1, 3, 5, 4, 1]
            sage: [ranks2.count(i) for i in uniq(ranks2)]
            [1, 3, 5, 6, 4, 1]

        """
        start = Permutation(start)
        end = Permutation(end)
        if len(start) != len(end):
            raise TypeError("Start (%s) and end (%s) must have same length." % (start, end))
        if not start.bruhat_lequal(end):
            raise TypeError("Must have start (%s) <= end (%s) in Bruhat order." % (start, end))
        unseen = [start]
        nodes = {}
        while unseen:
            perm = unseen.pop(0)
            nodes[perm] = [succ_perm for succ_perm in perm.bruhat_succ()
                           if succ_perm.bruhat_lequal(end)]
            for succ_perm in nodes[perm]:
                if succ_perm not in nodes:
                    unseen.append(succ_perm)
        return Poset(nodes)

    @staticmethod
    def SymmetricGroupWeakOrderPoset(n, labels="permutations", side="right"):
        r"""
        The poset of permutations of `\{ 1, 2, \ldots, n \}` with respect
        to the weak order (also known as the permutohedron order, cf.
        :meth:`~sage.combinat.permutation.Permutation.permutohedron_lequal`).

        The optional variable ``labels`` (default: ``"permutations"``)
        determines the labelling of the elements if `n < 10`. The optional
        variable ``side`` (default: ``"right"``) determines whether the
        right or the left permutohedron order is to be used.

        EXAMPLES::

            sage: posets.SymmetricGroupWeakOrderPoset(4)
            Finite poset containing 24 elements
        """
        if n < 10 and labels == "permutations":
            element_labels = dict([[s,"".join(map(str,s))] for s in Permutations(n)])
        if n < 10 and labels == "reduced_words":
            element_labels = dict([[s,"".join(map(str,s.reduced_word_lexmin()))] for s in Permutations(n)])
        if side == "left":

            def weak_covers(s):
                r"""
                Nested function for computing the covers of elements in the
                poset of left weak order for the symmetric group.
                """
                return [v for v in s.bruhat_succ() if
                        s.length() + (s.inverse().right_action_product(v)).length() == v.length()]
        else:
            def weak_covers(s):
                r"""
                Nested function for computing the covers of elements in the
                poset of right weak order for the symmetric group.
                """
                return [v for v in s.bruhat_succ() if
                        s.length() + (s.inverse().left_action_product(v)).length() == v.length()]
        return Poset(dict([[s, weak_covers(s)] for s in Permutations(n)]),element_labels)

    @staticmethod
    def TetrahedralPoset(n, *colors, **labels):
        r"""
        Return the tetrahedral poset based on the input colors.

        This method will return the tetrahedral poset with n-1 layers and
        covering relations based on the input colors of 'green', 'red',
        'orange', 'silver', 'yellow' and 'blue' as defined in [Striker2011]_.
        For particular color choices, the order ideals of the resulting
        tetrahedral poset will be isomorphic to known combinatorial objects.

        For example, for the colors 'blue', 'yellow', 'orange', and 'green',
        the order ideals will be in bijection with alternating sign matrices.
        For the colors 'yellow', 'orange', and 'green', the order ideals will
        be in bijection with semistandard Young tableaux of staircase shape.
        For the colors 'red', 'orange', 'green', and optionally 'yellow', the
        order ideals will be in bijection with totally symmetric
        self-complementary plane partitions in a `2n \times 2n \times 2n` box.

        INPUT:

        - ``n`` - Defines the number (n-1) of layers in the poset.

        - ``colors`` - The colors that define the covering relations of the
          poset. Colors used are 'green', 'red', 'yellow', 'orange', 'silver',
          and 'blue'.

        - ``labels`` - Keyword variable used to determine whether the poset
          is labeled with integers or tuples.  To label with integers, the
          method should be called with ``labels='integers'``.  Otherwise, the
          labeling will default to tuples.

        EXAMPLES::

            sage: posets.TetrahedralPoset(4,'green','red','yellow','silver','blue','orange')
            Finite poset containing 10 elements

            sage: posets.TetrahedralPoset(4,'green','red','yellow','silver','blue','orange', labels='integers')
            Finite poset containing 10 elements

            sage: A = AlternatingSignMatrices(3)
            sage: p = A.lattice()
            sage: ji = p.join_irreducibles_poset()
            sage: tet = posets.TetrahedralPoset(3, 'green','yellow','blue','orange')
            sage: ji.is_isomorphic(tet)
            True
        """
        n = n - 1
        try:
            n = Integer(n)
        except TypeError:
            raise TypeError("n must be an integer.")
        if n < 2:
            raise ValueError("n must be greater than 2.")
        for c in colors:
            if(c not in ('green', 'red', 'yellow', 'orange', 'silver', 'blue')):
                raise ValueError("Color input must be from the following: 'green', 'red', 'yellow', 'orange', 'silver', and 'blue'.")
        elem=[(i,j,k) for i in range (n) for j in range (n-i) for k in range (n-i-j)]
        rels = []
        elem_labels = {}
        if 'labels' in labels:
            if labels['labels'] == 'integers':
                labelcount = 0
                for (i,j,k) in elem:
                    elem_labels[(i,j,k)] = labelcount
                    labelcount += 1
        for c in colors:
            for (i,j,k) in elem:
                if(i+j+k < n-1):
                    if(c=='green'):
                        rels.append([(i,j,k),(i+1,j,k)])
                    if(c=='red'):
                        rels.append([(i,j,k),(i,j,k+1)])
                    if(c=='yellow'):
                        rels.append([(i,j,k),(i,j+1,k)])
                if(j<n-1 and k>0):
                    if(c=='orange'):
                        rels.append([(i,j,k),(i,j+1,k-1)])
                if(i<n-1 and j>0):
                    if(c=='silver'):
                        rels.append([(i,j,k),(i+1,j-1,k)])
                if(i<n-1 and k>0):
                    if(c=='blue'):
                        rels.append([(i,j,k),(i+1,j,k-1)])
        return Poset([elem,rels], elem_labels)

    # shard intersection order
    import sage.combinat.shard_order
    ShardPoset = staticmethod(sage.combinat.shard_order.shard_poset)

    # Tamari lattices
    import sage.combinat.tamari_lattices
    TamariLattice = staticmethod(sage.combinat.tamari_lattices.TamariLattice)

    @staticmethod
    def CoxeterGroupAbsoluteOrderPoset(W, use_reduced_words=True):
        r"""
        Return the poset of elements of a Coxeter group with respect
        to absolute order.

        INPUT:

        - ``W`` -- a Coxeter group
        - ``use_reduced_words`` -- boolean (default: ``True``); if
          ``True``, then the elements are labeled by their lexicographically
          minimal reduced word

        EXAMPLES::

            sage: W = CoxeterGroup(['B', 3])
            sage: posets.CoxeterGroupAbsoluteOrderPoset(W)
            Finite poset containing 48 elements

            sage: W = WeylGroup(['B', 2], prefix='s')
            sage: posets.CoxeterGroupAbsoluteOrderPoset(W, False)
            Finite poset containing 8 elements
        """
        if use_reduced_words:
            element_labels = {s: tuple(s.reduced_word()) for s in W}
            return Poset({s: s.absolute_covers() for s in W}, element_labels)
        return Poset({s: s.absolute_covers() for s in W})

    @staticmethod
    def NoncrossingPartitions(W):
        """
        Return the lattice of noncrossing partitions.

        INPUT:

        - ``W`` -- a finite Coxeter group or a Weyl group

        EXAMPLES::

            sage: W = CoxeterGroup(['A', 3])
            sage: posets.NoncrossingPartitions(W)
            Finite lattice containing 14 elements

            sage: W = WeylGroup(['B', 2], prefix='s')
            sage: posets.NoncrossingPartitions(W)
            Finite lattice containing 6 elements
        """
        return W.noncrossing_partition_lattice()

    @staticmethod
    def SymmetricGroupAbsoluteOrderPoset(n, labels="permutations"):
        r"""
        Return the poset of permutations with respect to absolute order.

        INPUT:

        - ``n`` --  a positive integer

        - ``label`` -- (default: ``'permutations'``) a label for the elements
          of the poset returned by the function; the options are

          * ``'permutations'`` - labels the elements are given by their
            one-line notation
          * ``'reduced_words'`` - labels the elements by the
            lexicographically minimal reduced word
          * ``'cycles'`` - labels the elements by their expression
            as a product of cycles

        EXAMPLES::

            sage: posets.SymmetricGroupAbsoluteOrderPoset(4)
            Finite poset containing 24 elements
            sage: posets.SymmetricGroupAbsoluteOrderPoset(3, labels="cycles")
            Finite poset containing 6 elements
            sage: posets.SymmetricGroupAbsoluteOrderPoset(3, labels="reduced_words")
            Finite poset containing 6 elements
        """
        from sage.groups.perm_gps.permgroup_named import SymmetricGroup
        W = SymmetricGroup(n)
        if labels == "permutations":
            element_labels = {s: s.tuple() for s in W}
        if labels == "reduced_words":
            element_labels = {s: tuple(s.reduced_word()) for s in W}
        if labels == "cycles":
            element_labels = {s: "".join(x for x in s.cycle_string() if x != ',')
                              for s in W}

        return Poset({s: s.absolute_covers() for s in W}, element_labels)

    @staticmethod
    def UpDownPoset(n, m=1):
        r"""
        Return the up-down poset on `n` elements where every `(m+1)`
        step is down and the rest are up.

        The case where `m=1` is sometimes referred to as the zig-zag poset
        or the fence.

        INPUT:

        - ``n`` - nonnegative integer, number of elements in the poset
        - ``m`` - nonnegative integer (default 1), how frequently down
          steps occur

        OUTPUT:

        The partially ordered set on `\{ 0, 1, \ldots, n-1 \}`
        where `i` covers `i+1` if `m` divides `i+1`, and `i+1` covers `i`
        otherwise.

        EXAMPLES::

            sage: P = posets.UpDownPoset(7, 2); P
            Finite poset containing 7 elements
            sage: sorted(P.cover_relations())
            [[0, 1], [1, 2], [3, 2], [3, 4], [4, 5], [6, 5]]

        Fibonacci numbers as the number of antichains of a poset::

            sage: [len(posets.UpDownPoset(n).antichains().list()) for n in range(6)]
            [1, 2, 3, 5, 8, 13]

        TESTS::

            sage: P = posets.UpDownPoset(0); P
            Finite poset containing 0 elements
        """
        try:
            n = Integer(n)
        except TypeError:
            raise TypeError("number of elements must be an integer, not {0}".format(n))
        if n < 0:
            raise ValueError("number of elements must be non-negative, not {0}".format(n))
        try:
            m = Integer(m)
        except TypeError:
            raise TypeError("parameter m must be an integer, not {0}".format(m))
        if m < 1:
            raise ValueError("parameter m must be positive, not {0}".format(m))

        covers = [[i, i + 1] if (i + 1) % (m + 1) else [i + 1, i]
                  for i in range(n - 1)]
        return Poset((range(n), covers), cover_relations=True)

    @staticmethod
    def YoungDiagramPoset(lam):
        """
        Return the poset of cells in the Young diagram of a partition.

        INPUT:

        - ``lam`` -- a partition

        EXAMPLES::

            sage: P = posets.YoungDiagramPoset(Partition([2,2])); P
            Finite meet-semilattice containing 4 elements
            sage: P.cover_relations()
            [[(0, 0), (0, 1)], [(0, 0), (1, 0)], [(0, 1), (1, 1)], [(1, 0),
            (1, 1)]]
        """
        def cell_leq(a, b):
            """
            Nested function that returns `True` if the cell `a` is
            to the left or above
            the cell `b` in the (English) Young diagram.
            """
            return ((a[0] == b[0] - 1 and a[1] == b[1]) or
                    (a[1] == b[1] - 1 and a[0] == b[0]))
        return MeetSemilattice((lam.cells(), cell_leq), cover_relations=True)

    @staticmethod
    def YoungsLattice(n):
        """
        Return Young's Lattice up to rank `n`.

        In other words, the poset of partitions
        of size less than or equal to `n` ordered by inclusion.

        INPUT:

        - ``n`` -- a positive integer

        EXAMPLES::

            sage: P = posets.YoungsLattice(3); P
            Finite meet-semilattice containing 7 elements
            sage: P.cover_relations()
            [[[], [1]],
             [[1], [1, 1]],
             [[1], [2]],
             [[1, 1], [1, 1, 1]],
             [[1, 1], [2, 1]],
             [[2], [2, 1]],
             [[2], [3]]]
        """
        from sage.combinat.partition import Partitions, Partition
        from sage.misc.flatten import flatten
        partitions = flatten([list(Partitions(i)) for i in range(n + 1)])
        return JoinSemilattice((partitions, Partition.contains)).dual()

    @staticmethod
    def YoungsLatticePrincipalOrderIdeal(lam):
        """
        Return the principal order ideal of the
        partition `lam` in Young's Lattice.

        INPUT:

        - ``lam`` -- a partition

        EXAMPLES::

            sage: P = posets.YoungsLatticePrincipalOrderIdeal(Partition([2,2]))
            sage: P
            Finite lattice containing 6 elements
            sage: P.cover_relations()
            [[[], [1]],
             [[1], [1, 1]],
             [[1], [2]],
             [[1, 1], [2, 1]],
             [[2], [2, 1]],
             [[2, 1], [2, 2]]]
        """
        from sage.misc.flatten import flatten
        from sage.combinat.partition import Partition

        def lower_covers(l):
            """
            Nested function returning those partitions obtained
            from the partition `l` by removing
            a single cell.
            """
            return [l.remove_cell(c[0], c[1]) for c in l.removable_cells()]

        def contained_partitions(l):
            """
            Nested function returning those partitions contained in
            the partition `l`
            """
            if l == Partition([]):
                return l
            return flatten([l, [contained_partitions(m)
                                for m in lower_covers(l)]])

        ideal = list(set(contained_partitions(lam)))
        H = DiGraph(dict([[p, lower_covers(p)] for p in ideal]))
        return LatticePoset(H.reverse())

    @staticmethod
    def YoungFibonacci(n):
        """
        Return the Young-Fibonacci lattice up to rank `n`.

        Elements of the (infinite) lattice are words with letters '1'
        and '2'.  The covers of a word are the words with another '1'
<<<<<<< HEAD
        added somewhere not after the first occurence of an existing
=======
        added somewhere not after the first occurrence of an existing
>>>>>>> 5abf9ffd
        '1' and, additionally, the words where the first '1' is replaced by a
        '2'. The lattice is truncated to have rank `n`.

        See :wikipedia:`Young-Fibonacci lattice`.

        EXAMPLES::

            sage: Y5 = posets.YoungFibonacci(5); Y5
            Finite meet-semilattice containing 20 elements
            sage: sorted(Y5.upper_covers(Word('211')))
            [word: 1211, word: 2111, word: 221]

        TESTS::

            sage: posets.YoungFibonacci(0)
            Finite meet-semilattice containing 1 elements
            sage: posets.YoungFibonacci(1)
            Finite meet-semilattice containing 2 elements
        """
        from sage.combinat.posets.lattices import FiniteMeetSemilattice
        from sage.categories.finite_posets import FinitePosets
        from sage.combinat.words.word import Word

        try:
            n = Integer(n)
        except TypeError:
            raise TypeError("number of elements must be an integer, not {0}".format(n))
        if n < 0:
            raise ValueError("number of elements must be non-negative, not {0}".format(n))

        if n == 0:
            return MeetSemilattice({'': []})

        covers = []
        current_level = ['']
        for i in range(1, n+1):
            new_level = set()
            for low in current_level:
                ind = low.find('1')
                if ind != -1:  # = found a '1' -> change first '1' to '2'
                    up = low[:ind]+'2'+low[ind+1:]
                    new_level.add(up)
                    covers.append((low, up))
                else:  # no '1' in low
                    ind = len(low)

                # add '1' to every position not after first existing '1'
                for j in range(ind+1):
                    up = '2'*j + '1' + low[j:len(low)]
                    new_level.add(up)
                    covers.append((low, up))

            current_level = new_level

        D = DiGraph([[], covers], format='vertices_and_edges')
        D.relabel(lambda v: Word(v), inplace=True)
        return FiniteMeetSemilattice(hasse_diagram=D, category=FinitePosets())

<<<<<<< HEAD
=======
    @staticmethod
    def PermutationPattern(n):
        r"""
        Return the poset of permutations under pattern containment
        up to rank ``n``.

        INPUT:

        - ``n`` -- a positive integer

        A permutation `u = u_1 \cdots u_n` contains the pattern
        `v = v_1 \cdots v_m` if there is a (not necessarily consecutive)
        subsequence of `u`  of length `m` whose entries have the same
        relative order as `v`.

        See :wikipedia:`Permutation_pattern`.

        EXAMPLES::

            sage: P4 = posets.PermutationPattern(4); P4
            Finite poset containing 33 elements
            sage: sorted(P4.lower_covers(Permutation([2,4,1,3])))
            [[1, 3, 2], [2, 1, 3], [2, 3, 1], [3, 1, 2]]

        .. SEEALSO::

            :meth:`~sage.combinat.permutation.Permutation.has_pattern`

        TESTS::

            sage: posets.PermutationPattern(1)
            Finite poset containing 1 elements
            sage: posets.PermutationPattern(2)
            Finite poset containing 3 elements
        """
        try:
            n = Integer(n)
        except TypeError:
            raise TypeError("number of elements must be an integer, not {}".format(n))
        if n <= 0:
            raise ValueError("number of elements must be nonnegative, not {}".format(n))
        elem = []
        for i in range(1, n+1):
            elem += Permutations(i)
        return Poset((elem, lambda a,b: b.has_pattern(a)))

    @staticmethod
    def PermutationPatternInterval(bottom, top):
        r"""
        Return the poset consisting of an interval in the poset of permutations
        under pattern containment between ``bottom`` and ``top``.

        INPUT:

        - ``bottom``, ``top`` -- permutations where ``top`` contains
          ``bottom`` as a pattern

        A permutation `u = u_1 \cdots u_n` contains the pattern
        `v = v_1 \cdots v_m` if there is a (not necessarily consecutive)
        subsequence of `u`  of length `m` whose entries have the same
        relative order as `v`.

        See :wikipedia:`Permutation_pattern`.

        EXAMPLES::

            sage: t = Permutation([2,3,1])
            sage: b = Permutation([4,6,2,3,5,1])
            sage: R = posets.PermutationPatternInterval(t, b); R
            Finite poset containing 14 elements
            sage: R.moebius_function(R.bottom(),R.top())
            -4

        .. SEEALSO::

            :meth:`~sage.combinat.permutation.Permutation.has_pattern`,
            :meth:`PermutationPattern`

        TESTS::

            sage: p = Permutation([1])
            sage: posets.PermutationPatternInterval(p, p)
            Finite poset containing 1 elements
        """
        P = Permutations()
        top = P(top)
        bottom = P(bottom)
        if not top.has_pattern(bottom):
            raise ValueError("{} doesn't contain {} as a pattern".format(top, bottom))
        elem = [[top]] # Make a list of lists of elements in the interval divided by rank.
                       # List will be flattened at the end
        level = 0    # Consider the top element to be level 0, and then go down from there.
        rel = []     # List of covering relations to be fed into poset constructor.
        while len(top) - len(bottom) >= level + 1:
            elem.append([]) # Add a new empty level
            for upper in elem[level]:
                # Run through all permutations on current level
                #   and find relations for which it is upper cover
                upper_perm = P(upper)
                for i in range(len(top)-level):
                    # Try and remove the ith element from the permutation
                    lower = list(upper)
                    j = lower.pop(i)
                    for k in range(len(top)-level-1): # Standardize result
                        if lower[k] > j:
                            lower[k] = lower[k] - 1
                    lower_perm = P(lower)
                    if lower_perm.has_pattern(bottom): # Check to see if result is in interval
                        rel += [[lower_perm, upper_perm]]
                        if lower not in elem[level+1]:
                            elem[level+1].append(lower_perm)
            level += 1
        elem = [item for sublist in elem for item in sublist]
        return Poset((elem,rel))

    @staticmethod
    def PermutationPatternOccurrenceInterval(bottom, top, pos):
        r"""
        Return the poset consisting of an interval in the poset of
        permutations under pattern containment between ``bottom`` and
        ``top``, where a specified instance of ``bottom`` in ``top``
        must be maintained.

        INPUT:

        - ``bottom``, ``top`` -- permutations where ``top`` contains
           ``bottom`` as a pattern
        - ``pos`` -- a list of indices indicating a distinguished copy of
           ``bottom`` inside ``top`` (indexed starting at 0)

        For futher information (and picture illustrating included example),
        see [ST2010]_ .

        See :wikipedia:`Permutation_pattern`.

        EXAMPLES::

            sage: t = Permutation([3,2,1])
            sage: b = Permutation([6,3,4,5,2,1])
            sage: A = posets.PermutationPatternOccurrenceInterval(t, b, (0,2,4)); A
            Finite poset containing 8 elements

        .. SEEALSO::

            :meth:`~sage.combinat.permutation.Permutation.has_pattern`,
            :meth:`PermutationPattern`, :meth:`PermutationPatternInterval`
        """
        P = Permutations()
        top = P(top)
        bottom = P(bottom)
        if not to_standard([top[z] for z in pos]) == list(bottom): # check input
            raise ValueError("cannot find 'bottom' in 'top' given by 'pos'")
        elem = [[(top, pos)]]
        level = 0
        rel = []
        while len(top) - len(bottom) >= level + 1:
            elem.append([]) # Add a new empty level
            for upper in elem[level]:
                for i in range(len(top)-level):
                    # Try and remove the ith element from the permutation
                    if i in upper[1]:
                        continue
                    lower_perm = list(upper[0])
                    j = lower_perm.pop(i)
                    for e in range(len(top)-level-1):
                        if lower_perm[e] > j:
                            lower_perm[e] = lower_perm[e] - 1
                    lower_pos = list(upper[1])
                    for f in range(len(upper[1])):
                        if upper[1][f] > i:
                            lower_pos[f] = upper[1][f] - 1
                    rel += [[(P(lower_perm), tuple(lower_pos)),
                             (P(upper[0]), upper[1])]]
                    if (P(lower_perm), tuple(lower_pos)) not in elem[level+1]:
                        elem[level+1].append((P(lower_perm), tuple(lower_pos)))
            level += 1
        elem = [item for sublist in elem for item in sublist]
        return Poset([elem,rel])



>>>>>>> 5abf9ffd

## RANDOM LATTICES

# Following are helper functions for random lattice generation.
# There is no parameter checking, 0, 1, ..., n may or may not be a
# linear extension, exact output type may vary, etc. Direct use is
# discouraged. Use by posets.RandomLattice(..., properties=[...]).


def _random_lattice(n, p):
    r"""
    Return a random lattice.

    INPUT:

    - ``n`` -- number of elements, a non-negative integer
    - ``p`` -- a number at least zero and less than one; higher number
      means more covering relations

    OUTPUT:

    A list of lists. Interpreted as a list of lower covers
    for a poset, it is a lattice with ``0..n-1`` as a linear
    extension.

    EXAMPLES::

        sage: set_random_seed(42)  # Results are reproducible
        sage: sage.combinat.posets.poset_examples._random_lattice(7, 0.4)
        [[], [0], [0], [1, 2], [1], [0], [3, 4, 5]]

    ALGORITHM::

        We add elements one by one. We check that adding a maximal
        element `e` to a meet-semilattice `L` with maximal elements
        `M` will create a semilattice by checking that there is a
        meet for `e, m` for all `m \in M`. We do that by keeping
        track of meet matrix and list of maximal elements.
    """
    from sage.functions.other import floor, sqrt
    from sage.misc.prandom import random

    n = n-1
    meets = [[None]*n for _ in range(n)]
    meets[0][0] = 0
    maxs = set([0])
    lc_all = [[]]  # No lower covers for the bottom element.

    for i in range(1, n):

        # First add some random element as a lower cover.
        # Alone it can't change a semilattice to non-semilattice,
        # so we don't check it.
        new = i-1-floor(i*sqrt(random()))
        lc_list = [new]
        maxs.discard(new)
        max_meets = {m:meets[m][new] for m in maxs}

        while random() < p and 0 not in lc_list:
            # An ad hoc solution. srqt(random()) instead of randint(0, i)
            # make number of coatoms closer to number of atoms.
            new = i-1-floor(i*sqrt(random()))

            # Check that lc_list + new is an antichain.
            if any(meets[new][lc] in [new, lc] for lc in lc_list):
                continue

            # Check that new has a unique meet with any maximal element.
            for m in maxs:
                meet_m = meets[m][new]
                if meets[meet_m][max_meets[m]] not in [meet_m, max_meets[m]]:
                    break

            else:  # So, we found a new lower cover for i.
                lc_list.append(new)
                for m in maxs:
                    max_meets[m] = max(max_meets[m], meets[m][new])
                maxs.discard(new)

        # Now compute new row and column to meet matrix.
        meets[i][i] = i
        for lc in lc_list:
            meets[i][lc] = meets[lc][i] = lc
        for e in range(i):
            meets[i][e] = meets[e][i] = max(meets[e][lc] for lc in lc_list)

        maxs.add(i)
        lc_all.append(lc_list)

    lc_all.append(list(maxs))  # Add the top element.
    return lc_all


def _random_dismantlable_lattice(n):
    r"""
    Return a random dismantlable lattice on `n` elements.

    INPUT:

    - ``n`` -- number of elements, a non-negative integer

    OUTPUT:

    A digraph that can be interpreted as the Hasse diagram of a random
    dismantlable lattice. It has `0` as the bottom element and `n-1` as
    the top element, but otherwise `0, \ldots, n-1` *is not* usually a
    linear extension of the lattice.

    EXAMPLES::

        sage: set_random_seed(78)  # Results are reproducible
        sage: D = sage.combinat.posets.poset_examples._random_dismantlable_lattice(10); D
        Digraph on 10 vertices
        sage: D.neighbors_in(8)
        [0]

    ALGORITHM::

        We add elements one by one by "de-dismantling", i.e. select
        a random pair of comparable elements and add a new element
        between them.
    """
    from sage.misc.prandom import randint

    D = DiGraph({0: [n-1]})
    for i in range(1, n-1):
        a = randint(0, i//2)
        b_ = list(D.depth_first_search(a))
        b = b_[randint(1, len(b_)-1)]
        D.add_vertex(i)
        D.add_edge(a, i)
        D.add_edge(i, b)
        D.delete_edge(a, b)
    return D


def _random_planar_lattice(n):
    r"""
    Return a random planar lattice on `n` elements.

    INPUT:

    - ``n`` -- number of elements, a non-negative integer

    OUTPUT:

    A random planar lattice. It has `0` as the bottom
    element and `n-1` as the top element, but otherwise
    `0, \ldots, n-1` *is not* usually a linear extension of
    the lattice.

    EXAMPLES::

        sage: set_random_seed(78)  # Results are reproducible
        sage: D = sage.combinat.posets.poset_examples._random_planar_lattice(10); D
        Digraph on 10 vertices
        sage: D.neighbors_in(8)
        [1]

    ALGORITHM::

        Every planar lattice is dismantlable.

        We add elements one by one like when generating
        dismantlable lattices, and after every addition
        check that we still have a planar lattice.
    """
    from sage.misc.prandom import randint

    G = DiGraph({0: [n-1]})
    while G.order() < n:
        i = G.order()-1
        a = randint(0, i//2)
        b_ = list(G.depth_first_search(a))
        b = b_[randint(1, len(b_)-1)]
        G1 = G.copy()
        G.add_vertex(i)
        G.add_edge(a, i)
        G.add_edge(i, b)
        G.delete_edge(a, b)
        G2 = G.copy()
        G2.add_edge(n-1, 0)
        if not G2.is_planar():
            G = G1.copy()
    return G


def _random_distributive_lattice(n):
    """
    Return a random poset that has `n` antichains.

    INPUT:

    - ``n`` -- number of elements, a non-negative integer

    OUTPUT:

    A random poset (as DiGraph) that has `n` antichains; i.e. a poset
    that's order ideals lattice has `n` elements.

    EXAMPLES::

        sage: g = sage.combinat.posets.poset_examples._random_distributive_lattice(10)
        sage: Poset(g).order_ideals_lattice(as_ideals=False).cardinality()
        10

    ALGORITHM:

    Add elements until there are at least `n` antichains.
    Remove elements until there are at most `n` antichains.
    Repeat.
    """
    from sage.combinat.posets.hasse_diagram import HasseDiagram
    from copy import copy
    from sage.combinat.subset import Subsets
    from sage.graphs.digraph_generators import digraphs

    if n < 4:
        return digraphs.Path(n-1)

    H = HasseDiagram({0: []})
    while sum(1 for _ in H.antichains_iterator()) < n:
        D = copy(H)
        newcover = Subsets(H).random_element()
        new_element = H.order()
        D.add_vertex(new_element)
        for e in newcover:
            D.add_edge(e, new_element)

        D = D.transitive_reduction()
        H = HasseDiagram(D)

        while sum(1 for _ in H.antichains_iterator()) > n:
            D = copy(H)
            to_delete = H.random_vertex()
            for a in D.neighbors_in(to_delete):
                for b in D.neighbors_out(to_delete):
                    D.add_edge(a, b)
            D.delete_vertex(to_delete)
            D.relabel({z:z-1 for z in range(to_delete + 1, D.order() + 1)})
            H = HasseDiagram(D)
    return D

def _random_stone_lattice(n):
    """
    Return a random Stone lattice on `n` elements.

    INPUT:

    - ``n`` -- number of elements, a non-negative integer

    OUTPUT:

    A random lattice (as a digraph) of `n` elements.

    EXAMPLES::

        sage: g = sage.combinat.posets.poset_examples._random_stone_lattice(10)
        sage: LatticePoset(g).is_stone()
        True

    ALGORITHM:

    Randomly split `n` to some factors. For every factor `p` generate
    a random distributive lattice on `p-1` elements and add a new bottom
    element to it. Compute the cartesian product of those lattices.
    """
    from sage.arith.misc import factor
    from sage.combinat.partition import Partitions
    from sage.misc.misc_c import prod
    from copy import copy

    factors = sum([[f[0]]*f[1] for f in factor(n)], [])
    sage.misc.prandom.shuffle(factors)

    part_lengths = list(Partitions(len(factors)).random_element())
    parts = []
    while part_lengths:
        x = part_lengths.pop()
        parts.append(prod(factors[:x]))
        factors = factors[x:]

    result = DiGraph(1)
    for p in parts:
        g = _random_distributive_lattice(p-1)
        g = copy(Poset(g).order_ideals_lattice(as_ideals=False)._hasse_diagram)
        g.add_edge('bottom', 0)
        result = result.cartesian_product(g)
        result.relabel()

    return result

posets = Posets<|MERGE_RESOLUTION|>--- conflicted
+++ resolved
@@ -1443,11 +1443,7 @@
 
         Elements of the (infinite) lattice are words with letters '1'
         and '2'.  The covers of a word are the words with another '1'
-<<<<<<< HEAD
-        added somewhere not after the first occurence of an existing
-=======
         added somewhere not after the first occurrence of an existing
->>>>>>> 5abf9ffd
         '1' and, additionally, the words where the first '1' is replaced by a
         '2'. The lattice is truncated to have rank `n`.
 
@@ -1506,8 +1502,6 @@
         D.relabel(lambda v: Word(v), inplace=True)
         return FiniteMeetSemilattice(hasse_diagram=D, category=FinitePosets())
 
-<<<<<<< HEAD
-=======
     @staticmethod
     def PermutationPattern(n):
         r"""
@@ -1689,7 +1683,6 @@
 
 
 
->>>>>>> 5abf9ffd
 
 ## RANDOM LATTICES
 
