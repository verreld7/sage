--- conflicted
+++ resolved
@@ -42,25 +42,15 @@
 
     def testhas_job(self):
         job = self.create_jobs(1)
-<<<<<<< HEAD
-        jobID = self.jobdb.store_job(job[0])
-        self.assertEquals(self.jobdb.has_job(jobID), True)
-=======
         job_id = self.jobdb.store_job(job[0])
         self.assertEquals(self.jobdb.has_job(job_id), True)
->>>>>>> 4d856a10
         self.assert_(self.jobdb.has_job('GLOBALS') > 0)
 
     def testget_next_job_id(self):
         """Attempt to increment Job ID by one. """
 
-<<<<<<< HEAD
-        jobID = self.jobdb.get_next_job_id()
-        jobID1 = self.jobdb.get_next_job_id()
-=======
         job_id = self.jobdb.get_next_job_id()
         job_id1 = self.jobdb.get_next_job_id()
->>>>>>> 4d856a10
 
         self.assert_(int(job_id[11:]) < int(job_id1[11:]))
 
@@ -82,16 +72,6 @@
         for job in jobs:
             job_id = self.jobdb.new_job(job)
             self.assertEquals(job, self.jobdb.get_job_by_id(job_id))
-<<<<<<< HEAD
-            self.assert_(self.jobdb.get_job_by_id(job_id).updated_time <
-                         datetime.datetime.now())
-
-    def testget_jobs_by_author(self):
-        jobs = self.jobdb.get_jobs_by_author('Yi Qiang', True)
-        self.assert_(len(jobs) == 0)
-
-        jobs = self.jobdb.get_jobs_by_author('Yi Qiang', False, 'unittest')
-=======
             self.assert_(self.jobdb.get_job_by_id(job_id).update_time <
                          datetime.datetime.now())
 
@@ -100,7 +80,6 @@
         self.assert_(len(jobs) == 0)
 
         jobs = self.jobdb.get_jobs_by_user_id('Yi Qiang', False, 'unittest')
->>>>>>> 4d856a10
         self.assert_(len(jobs) > 0)
 
     def testget_active_jobs(self):
@@ -117,13 +96,7 @@
 
     def testget_jobs_list(self):
         jobs = self.jobdb.get_jobs_list()
-<<<<<<< HEAD
-
-        for i in xrange(len(jobs)-1):
-            self.assert_(jobs[i].num < jobs[i+1].num)
-=======
         self.assertEquals(len(jobs), 10)
->>>>>>> 4d856a10
 
     def create_jobs(self, n):
         """This method creates n jobs. """
@@ -135,40 +108,15 @@
         return jobs
 
 class JobDatabaseSQLiteTestCase(unittest.TestCase):
-<<<<<<< HEAD
-=======
     r"""
     Unit tests for the SQLite based JobDatabase go here.
 
     """
 
->>>>>>> 4d856a10
     def setUp(self):
         self.jobdb = JobDatabaseSQLite(test=True)
 
     def tearDown(self):
-<<<<<<< HEAD
-        self.jobdb._shutdown()
-
-    def testinsert_job(self):
-        raise NotImplementedError
-
-    def testupdate_job(self):
-        raise NotImplementedError
-
-    def testget_all_jobs(self):
-        raise NotImplementedError
-
-    def testget_job_by_id(self):
-        raise NotImplementedError
-
-    def testget_job_by_uid(self):
-        raise NotImplementedError
-
-    def testget_job_by_keywords(self):
-        raise NotImplementedError
-
-=======
         query = """DELETE FROM jobs"""
         cur = self.jobdb.con.cursor()
         cur.execute(query)
@@ -205,7 +153,6 @@
         jdict = self.jobdb.store_job(job.reduce())
         self.jobdb.set_killed(jdict['job_id'], killed=True)
         self.assertEquals(len(self.jobdb.get_killed_jobs_list()), 1)
->>>>>>> 4d856a10
 
 class DatabasePrunerTestCase(unittest.TestCase):
     def setUp(self):
@@ -225,15 +172,9 @@
     def testclean_old_jobs(self):
         jobs = self.jobdb.get_jobs_list()
         for job in jobs:
-<<<<<<< HEAD
-            job.updated_time -= datetime.timedelta(10)
-            # directly accessing the database because store_job
-            # automatically updates the updated_time
-=======
             job.update_time -= datetime.timedelta(10)
             # directly accessing the database because store_job
             # automatically updates the update_time
->>>>>>> 4d856a10
             self.jobdb.jobdb[job.id] = job
 
         self.pruner.clean_old_jobs()
