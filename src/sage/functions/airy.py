--- conflicted
+++ resolved
@@ -165,11 +165,8 @@
                                  latex_name=r'\operatorname{Ai}',
                                  conversions=dict(mathematica='AiryAi',
                                                   maxima='airy_ai',
-<<<<<<< HEAD
+                                                  sympy='airyai',
                                                   fricas='airyAi'))
-=======
-                                                  sympy='airyai'))
->>>>>>> c5dadf92
 
     def _derivative_(self, x, diff_param=None):
         """
@@ -274,11 +271,8 @@
                                  latex_name=r"\operatorname{Ai}'",
                                  conversions=dict(mathematica='AiryAiPrime',
                                                   maxima='airy_dai',
-<<<<<<< HEAD
+                                                  sympy='airyaiprime',
                                                   fricas='airyAiPrime'))
-=======
-                                                  sympy='airyaiprime'))
->>>>>>> c5dadf92
 
     def _derivative_(self, x, diff_param=None):
         """
@@ -600,11 +594,8 @@
                                  latex_name=r'\operatorname{Bi}',
                                  conversions=dict(mathematica='AiryBi',
                                                   maxima='airy_bi',
-<<<<<<< HEAD
+                                                  sympy='airybi',
                                                   fricas='airyBi'))
-=======
-                                                  sympy='airybi'))
->>>>>>> c5dadf92
 
     def _derivative_(self, x, diff_param=None):
         """
@@ -711,11 +702,8 @@
                                  latex_name=r"\operatorname{Bi}'",
                                  conversions=dict(mathematica='AiryBiPrime',
                                                   maxima='airy_dbi',
-<<<<<<< HEAD
+                                                  sympy='airybiprime',
                                                   fricas='airyBiPrime'))
-=======
-                                                  sympy='airybiprime'))
->>>>>>> c5dadf92
 
     def _derivative_(self, x, diff_param=None):
         """
