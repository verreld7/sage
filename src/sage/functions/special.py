r"""
Miscellaneous Special Functions

AUTHORS:

- David Joyner (2006-13-06): initial version

- David Joyner (2006-30-10): bug fixes to pari wrappers of Bessel
  functions, hypergeometric_U

- William Stein (2008-02): Impose some sanity checks.

- David Joyner (2008-04-23): addition of elliptic integrals

- Eviatar Bach (2013): making elliptic integrals symbolic

This module provides easy access to many of Maxima and PARI's
special functions.

Maxima's special functions package (which includes spherical
harmonic functions, spherical Bessel functions (of the 1st and 2nd
kind), and spherical Hankel functions (of the 1st and 2nd kind))
was written by Barton Willis of the University of Nebraska at
Kearney. It is released under the terms of the General Public
License (GPL).

Support for elliptic functions and integrals was written by Raymond
Toy. It is placed under the terms of the General Public License
(GPL) that governs the distribution of Maxima.

Next, we summarize some of the properties of the functions
implemented here.


-  Spherical harmonics: Laplace's equation in spherical coordinates
   is:

   .. math::

       {\frac{1}{r^2}}{\frac{\partial}{\partial r}}   \left(r^2 {\frac{\partial f}{\partial r}}\right) +   {\frac{1}{r^2}\sin\theta}{\frac{\partial}{\partial \theta}}   \left(\sin\theta {\frac{\partial f}{\partial \theta}}\right) +   {\frac{1}{r^2\sin^2\theta}}{\frac{\partial^2 f}{\partial \varphi^2}} = 0.


   Note that the spherical coordinates `\theta` and
   `\varphi` are defined here as follows: `\theta` is
   the colatitude or polar angle, ranging from
   `0\leq\theta\leq\pi` and `\varphi` the azimuth or
   longitude, ranging from `0\leq\varphi<2\pi`.

   The general solution which remains finite towards infinity is a
   linear combination of functions of the form

   .. math::

         r^{-1-\ell} \cos (m \varphi) P_\ell^m (\cos{\theta} )


   and

   .. math::

         r^{-1-\ell} \sin (m \varphi) P_\ell^m (\cos{\theta} )


   where `P_\ell^m` are the associated Legendre polynomials,
   and with integer parameters `\ell \ge 0` and `m`
   from `0` to `\ell`. Put in another way, the
   solutions with integer parameters `\ell \ge 0` and
   `- \ell\leq m\leq \ell`, can be written as linear
   combinations of:

   .. math::

         U_{\ell,m}(r,\theta , \varphi ) = r^{-1-\ell} Y_\ell^m( \theta , \varphi )


   where the functions `Y` are the spherical harmonic
   functions with parameters `\ell`, `m`, which can be
   written as:

   .. math::

         Y_\ell^m( \theta , \varphi )     = \sqrt{{\frac{(2\ell+1)}{4\pi}}{\frac{(\ell-m)!}{(\ell+m)!}}}       \cdot e^{i m \varphi } \cdot P_\ell^m ( \cos{\theta} ) .



   The spherical harmonics obey the normalisation condition


   .. math::

     \int_{\theta=0}^\pi\int_{\varphi=0}^{2\pi} Y_\ell^mY_{\ell'}^{m'*}\,d\Omega =\delta_{\ell\ell'}\delta_{mm'}\quad\quad d\Omega =\sin\theta\,d\varphi\,d\theta .



-  When solving for separable solutions of Laplace's equation in
   spherical coordinates, the radial equation has the form:

   .. math::

         x^2 \frac{d^2 y}{dx^2} + 2x \frac{dy}{dx} + [x^2 - n(n+1)]y = 0.


   The spherical Bessel functions `j_n` and `y_n`,
   are two linearly independent solutions to this equation. They are
   related to the ordinary Bessel functions `J_n` and
   `Y_n` by:

   .. math::

         j_n(x) = \sqrt{\frac{\pi}{2x}} J_{n+1/2}(x),



   .. math::

         y_n(x) = \sqrt{\frac{\pi}{2x}} Y_{n+1/2}(x)     = (-1)^{n+1} \sqrt{\frac{\pi}{2x}} J_{-n-1/2}(x).



-  For `x>0`, the confluent hypergeometric function
   `y = U(a,b,x)` is defined to be the solution to Kummer's
   differential equation


   .. math::

     xy'' + (b-x)y' - ay = 0,

   which satisfies `U(a,b,x) \sim x^{-a}`, as
   `x\rightarrow \infty`. (There is a linearly independent
   solution, called Kummer's function `M(a,b,x)`, which is not
   implemented.)

   -  The incomplete elliptic integrals (of the first kind, etc.) are:

      .. math::

         \begin{array}{c} \displaystyle\int_0^\phi \frac{1}{\sqrt{1 - m\sin(x)^2}}\, dx,\\ \displaystyle\int_0^\phi \sqrt{1 - m\sin(x)^2}\, dx,\\ \displaystyle\int_0^\phi \frac{\sqrt{1-mt^2}}{\sqrt(1 - t^2)}\, dx,\\ \displaystyle\int_0^\phi \frac{1}{\sqrt{1 - m\sin(x)^2\sqrt{1 - n\sin(x)^2}}}\, dx, \end{array}

      and the complete ones are obtained by taking `\phi =\pi/2`.


REFERENCES:

- Abramowitz and Stegun: Handbook of Mathematical Functions,
  http://www.math.sfu.ca/~cbm/aands/

- http://en.wikipedia.org/wiki/Spherical_harmonics

- http://en.wikipedia.org/wiki/Helmholtz_equation

- Online Encyclopedia of Special Function
  http://algo.inria.fr/esf/index.html

AUTHORS:

- David Joyner and William Stein

Added 16-02-2008 (wdj): optional calls to scipy and replace all
'#random' by '...' (both at the request of William Stein)

.. warning::

   SciPy's versions are poorly documented and seem less
   accurate than the Maxima and PARI versions; typically they are limited
   by hardware floats precision.
"""

#*****************************************************************************
#       Copyright (C) 2006 William Stein <wstein@gmail.com>
#                     2006 David Joyner <wdj@usna.edu>
#
#  Distributed under the terms of the GNU General Public License (GPL)
#
#    This code is distributed in the hope that it will be useful,
#    but WITHOUT ANY WARRANTY; without even the implied warranty of
#    MERCHANTABILITY or FITNESS FOR A PARTICULAR PURPOSE.  See the GNU
#    General Public License for more details.
#
#  The full text of the GPL is available at:
#
#                  http://www.gnu.org/licenses/
#*****************************************************************************

from sage.rings.integer import Integer
from sage.rings.real_mpfr import RealField
from sage.rings.complex_field import ComplexField
from sage.misc.latex import latex
from sage.rings.all import ZZ, RR, RDF, CDF
from sage.functions.other import real, imag, log_gamma
from sage.symbolic.constants import pi
from sage.symbolic.function import BuiltinFunction, is_inexact
from sage.symbolic.expression import Expression
from sage.calculus.calculus import maxima
from sage.structure.coerce import parent
from sage.structure.element import get_coercion_model
from sage.structure.parent import Parent
from sage.libs.mpmath import utils as mpmath_utils
from sage.functions.all import sqrt, sin, cot, exp
from sage.symbolic.all import I

_done = False
def _init():
    """
    Internal function which checks if Maxima has loaded the
    "orthopoly" package.  All functions using this in this
    file should call this function first.

    TEST:

    The global starts ``False``::

        sage: sage.functions.special._done
        False

    Then after using one of the MaximaFunctions, it changes::

        sage: spherical_hankel2(2,x)
        (-I*x^2 - 3*x + 3*I)*e^(-I*x)/x^3

        sage: sage.functions.special._done
        True
    """
    global _done
    if _done:
        return
    maxima.eval('load("orthopoly");')
    maxima.eval('orthopoly_returns_intervals:false;')
    _done = True

def meval(x):
    """
    Return ``x`` evaluated in Maxima, then returned to Sage.

    This is used to evaluate several of these special functions.

    TEST::

        sage: from sage.functions.special import spherical_bessel_J
        sage: spherical_bessel_J(2.,3.)      # rel tol 1e-10
        0.2986374970757335
    """
    return maxima(x).sage()


class MaximaFunction(BuiltinFunction):
    """
    EXAMPLES::

        sage: from sage.functions.special import MaximaFunction
        sage: f = MaximaFunction("jacobi_sn")
        sage: f(1,1)
        tanh(1)
        sage: f(1/2,1/2).n()
        0.470750473655657
    """
    def __init__(self, name, nargs=2, conversions={}):
        """
        EXAMPLES::

            sage: from sage.functions.special import MaximaFunction
            sage: f = MaximaFunction("jacobi_sn")
            sage: f(1,1)
            tanh(1)
            sage: f(1/2,1/2).n()
            0.470750473655657
        """
        c = dict(maxima=name)
        c.update(conversions)
        BuiltinFunction.__init__(self, name=name, nargs=nargs,
                                   conversions=c)

    def _maxima_init_evaled_(self, *args):
        """
        Returns a string which represents this function evaluated at
        *args* in Maxima.

        EXAMPLES::

            sage: from sage.functions.special import MaximaFunction
            sage: f = MaximaFunction("jacobi_sn")
            sage: f._maxima_init_evaled_(1/2, 1/2)
            'jacobi_sn(1/2, 1/2)'

        TESTS:

        Check if complex numbers in the arguments are converted to maxima
        correctly (see :trac:`7557`)::

            sage: t = f(1.2+2*I*elliptic_kc(1-.5),.5)
            sage: maxima(t) # abs tol 1e-13
            0.88771548861928029 - 1.7301614091485560e-15*%i
            sage: t.n() # abs tol 1e-13
            0.887715488619280 - 1.73016140914856e-15*I
        """
        args_maxima = []
        for a in args:
            if isinstance(a, str):
                args_maxima.append(a)
            elif hasattr(a, '_maxima_init_'):
                args_maxima.append(a._maxima_init_())
            else:
                args_maxima.append(str(a))
        return "%s(%s)"%(self.name(), ', '.join(args_maxima))

    def _evalf_(self, *args, **kwds):
        """
        Returns a numerical approximation of this function using
        Maxima.  Currently, this is limited to 53 bits of precision.

        EXAMPLES::

            sage: from sage.functions.special import MaximaFunction
            sage: f = MaximaFunction("jacobi_sn")
            sage: f(1/2, 1/2)
            jacobi_sn(1/2, 1/2)
            sage: f(1/2, 1/2).n()
            0.470750473655657
            sage: f(1/2, 1/2).n(20)
            0.47075
            sage: f(1, I).n()
            0.848379519751901 - 0.0742924572771414*I

        TESTS::

            sage: f(1/2, 1/2).n(150)
            Traceback (most recent call last):
            ...
            NotImplementedError: Maxima function jacobi_sn not implemented for Real Field with 150 bits of precision
            sage: f._evalf_(1/2, 1/2, parent=int)
            Traceback (most recent call last):
            ...
            NotImplementedError: Maxima function jacobi_sn not implemented for <type 'int'>
            sage: f._evalf_(1/2, 1/2, parent=complex)
            (0.4707504736556572+0j)
            sage: f._evalf_(1/2, 1/2, parent=RDF)
            0.4707504736556572
            sage: f._evalf_(1, I, parent=CDF)  # abs tol 1e-16
            0.8483795707591759 - 0.07429247342160791*I
            sage: f._evalf_(1, I, parent=RR)
            Traceback (most recent call last):
            ...
            TypeError: unable to convert '0.848379570759176-0.0742924734216079*I' to a real number
        """
        parent = kwds['parent']
        # The result from maxima is a machine double, which corresponds
        # to RDF (or CDF). Therefore, before converting, we check that
        # we can actually coerce RDF into our parent.
        if parent is not float and parent is not complex:
            if not isinstance(parent, Parent) or not parent.has_coerce_map_from(RDF):
                raise NotImplementedError("Maxima function %s not implemented for %r"%(self.name(), parent))
        _init()
        return parent(maxima("%s, numer"%self._maxima_init_evaled_(*args)))

    def _eval_(self, *args):
        """
        Try to evaluate this function at ``*args``, return ``None`` if
        Maxima did not compute a numerical evaluation.

        EXAMPLES::

            sage: from sage.functions.special import MaximaFunction
            sage: f = MaximaFunction("jacobi_sn")
            sage: f(1,1)
            tanh(1)

            sage: f._eval_(1,1)
            tanh(1)
<<<<<<< HEAD
=======
            sage: elliptic_e(arccoth(1, hold=True), x^2*e)
            elliptic_e(arccoth(1), x^2*e)
>>>>>>> 715566f4

        Since Maxima works only with double precision, numerical
        results are in ``RDF``, no matter what the input precision is::

            sage: R = RealField(300)
            sage: r = jacobi_sn(R(1/2), R(1/8)); r # not tested
            0.4950737320232015
            sage: parent(r)  # not tested
            Real Double Field
        """
        _init()
        try:
            s = maxima(self._maxima_init_evaled_(*args))
        except TypeError:
            return None

        if self.name() in repr(s):  # Avoid infinite recursion
            return None
        else:
            return s.sage()

from sage.misc.cachefunc import cached_function

@cached_function
def maxima_function(name):
    """
    Returns a function which is evaluated both symbolically and
    numerically via Maxima.  In particular, it returns an instance
    of :class:`MaximaFunction`.

    .. note::

       This function is cached so that duplicate copies of the same
       function are not created.

    EXAMPLES::

        sage: spherical_hankel2(2,i)
        -e
    """
    # The superclass of MaximaFunction, BuiltinFunction, assumes that there
    # will be only one symbolic function with the same name and class.
    # We create a new class for each Maxima function wrapped.
    class NewMaximaFunction(MaximaFunction):
        def __init__(self):
            """
            Constructs an object that wraps a Maxima function.

            TESTS::

                sage: spherical_hankel2(2,x)
                (-I*x^2 - 3*x + 3*I)*e^(-I*x)/x^3
            """
            MaximaFunction.__init__(self, name)

    return NewMaximaFunction()


def hypergeometric_U(alpha,beta,x,algorithm="pari",prec=53):
    r"""
    Default is a wrap of PARI's hyperu(alpha,beta,x) function.
    Optionally, algorithm = "scipy" can be used.

    The confluent hypergeometric function `y = U(a,b,x)` is
    defined to be the solution to Kummer's differential equation

    .. math::

             xy'' + (b-x)y' - ay = 0.

    This satisfies `U(a,b,x) \sim x^{-a}`, as
    `x\rightarrow \infty`, and is sometimes denoted
    ``x^{-a}2_F_0(a,1+a-b,-1/x)``. This is not the same as Kummer's
    `M`-hypergeometric function, denoted sometimes as
    ``_1F_1(alpha,beta,x)``, though it satisfies the same DE that
    `U` does.

    .. warning::

       In the literature, both are called "Kummer confluent
       hypergeometric" functions.

    EXAMPLES::

        sage: hypergeometric_U(1,1,1,"scipy")
        0.596347362323...
        sage: hypergeometric_U(1,1,1)
        0.59634736232319...
        sage: hypergeometric_U(1,1,1,"pari",70)
        0.59634736232319407434...
    """
    if algorithm == "scipy":
        if prec != 53:
            raise ValueError("for the scipy algorithm the precision must be 53")
        import scipy.special
        return RDF(scipy.special.hyperu(float(alpha), float(beta), float(x)))
    elif algorithm == 'pari':
        from sage.libs.pari.all import pari
        R = RealField(prec)
        return R(pari(R(alpha)).hyperu(R(beta), R(x), precision=prec))
    else:
        raise ValueError("unknown algorithm '%s'" % algorithm)

def spherical_bessel_J(n, var, algorithm="maxima"):
    r"""
    Returns the spherical Bessel function of the first kind for
    integers n >= 1.

    Reference: AS 10.1.8 page 437 and AS 10.1.15 page 439.

    EXAMPLES::

        sage: spherical_bessel_J(2,x)
        ((3/x^2 - 1)*sin(x) - 3*cos(x)/x)/x
        sage: spherical_bessel_J(1, 5.2, algorithm='scipy')
        -0.12277149950007...
        sage: spherical_bessel_J(1, 3, algorithm='scipy')
        0.345677499762355...
    """
    if algorithm == "scipy":
        from scipy.special.specfun import sphj
        return CDF(sphj(int(n), float(var))[1][-1])
    elif algorithm == 'maxima':
        _init()
        return meval("spherical_bessel_j(%s,%s)"%(ZZ(n),var))
    else:
        raise ValueError("unknown algorithm '%s'"%algorithm)

def spherical_bessel_Y(n,var, algorithm="maxima"):
    r"""
    Returns the spherical Bessel function of the second kind for
    integers n -1.

    Reference: AS 10.1.9 page 437 and AS 10.1.15 page 439.

    EXAMPLES::

        sage: x = PolynomialRing(QQ, 'x').gen()
        sage: spherical_bessel_Y(2,x)
        -((3/x^2 - 1)*cos(x) + 3*sin(x)/x)/x
    """
    if algorithm == "scipy":
        import scipy.special
        return CDF(scipy.special.sph_yn(int(n),float(var)))
    elif algorithm == 'maxima':
        _init()
        return meval("spherical_bessel_y(%s,%s)"%(ZZ(n),var))
    else:
        raise ValueError("unknown algorithm '%s'"%algorithm)

def spherical_hankel1(n, var):
    r"""
    Returns the spherical Hankel function of the first kind for
    integers `n > -1`, written as a string. Reference: AS
    10.1.36 page 439.

    EXAMPLES::

        sage: spherical_hankel1(2, x)
        (I*x^2 - 3*x - 3*I)*e^(I*x)/x^3
    """
    return maxima_function("spherical_hankel1")(ZZ(n), var)

def spherical_hankel2(n,x):
    r"""
    Returns the spherical Hankel function of the second kind for
    integers `n > -1`, written as a string. Reference: AS 10.1.17 page
    439.

    EXAMPLES::

        sage: spherical_hankel2(2, x)
        (-I*x^2 - 3*x + 3*I)*e^(-I*x)/x^3

    Here I = sqrt(-1).
    """
    return maxima_function("spherical_hankel2")(ZZ(n), x)


class SphericalHarmonic(BuiltinFunction):
    r"""
    Returns the spherical harmonic function `Y_n^m(\theta, \varphi)`.

    For integers `n > -1`, `|m| \leq n`, simplification is done automatically.
    Numeric evaluation is supported for complex `n` and `m`.

    EXAMPLES::

        sage: x, y = var('x, y')
        sage: spherical_harmonic(3, 2, x, y)
        15/4*sqrt(7/30)*cos(x)*e^(2*I*y)*sin(x)^2/sqrt(pi)
        sage: spherical_harmonic(3, 2, 1, 2)
        15/4*sqrt(7/30)*cos(1)*e^(4*I)*sin(1)^2/sqrt(pi)
        sage: spherical_harmonic(3 + I, 2., 1, 2)
        -0.351154337307488 - 0.415562233975369*I
        sage: latex(spherical_harmonic(3, 2, x, y, hold=True))
        Y_{3}^{2}\left(x, y\right)
        sage: spherical_harmonic(1, 2, x, y)
        0
    """
    def __init__(self):
        r"""
        TESTS::

            sage: n, m, theta, phi = var('n m theta phi')
            sage: spherical_harmonic(n, m, theta, phi)._sympy_()
            Ynm(n, m, theta, phi)
        """
        BuiltinFunction.__init__(self, 'spherical_harmonic', nargs=4,
                                 conversions=dict(
                                    maple='SphericalY',
                                    mathematica= 'SphericalHarmonicY',
                                    maxima='spherical_harmonic',
                                    sympy='Ynm'))

    def _eval_(self, n, m, theta, phi, **kwargs):
        r"""
        TESTS::

            sage: x, y = var('x y')
            sage: spherical_harmonic(1, 2, x, y)
            0
            sage: spherical_harmonic(1, -2, x, y)
            0
            sage: spherical_harmonic(1/2, 2, x, y)
            spherical_harmonic(1/2, 2, x, y)
            sage: spherical_harmonic(3, 2, x, y)
            15/4*sqrt(7/30)*cos(x)*e^(2*I*y)*sin(x)^2/sqrt(pi)
            sage: spherical_harmonic(3, 2, 1, 2)
            15/4*sqrt(7/30)*cos(1)*e^(4*I)*sin(1)^2/sqrt(pi)
            sage: spherical_harmonic(3 + I, 2., 1, 2)
            -0.351154337307488 - 0.415562233975369*I
        """
        if n in ZZ and m in ZZ and n > -1:
            if abs(m) > n:
                return ZZ(0)
            return meval("spherical_harmonic({},{},{},{})".format(
                ZZ(n), ZZ(m), maxima(theta), maxima(phi)))

    def _evalf_(self, n, m, theta, phi, parent, **kwds):
        r"""
        TESTS::

            sage: spherical_harmonic(3 + I, 2, 1, 2).n(100)
            -0.35115433730748836508201061672 - 0.41556223397536866209990358597*I
            sage: spherical_harmonic(I, I, I, I).n()
            7.66678546069894 - 0.265754432549751*I
        """
        from mpmath import spherharm
        return mpmath_utils.call(spherharm, n, m, theta, phi, parent=parent)

    def _derivative_(self, n, m, theta, phi, diff_param):
        r"""
        TESTS::

            sage: n, m, theta, phi = var('n m theta phi')
            sage: spherical_harmonic(n, m, theta, phi).diff(theta)
            m*cot(theta)*spherical_harmonic(n, m, theta, phi)
             + sqrt(-(m + n + 1)*(m - n))*e^(-I*phi)*spherical_harmonic(n, m + 1, theta, phi)
            sage: spherical_harmonic(n, m, theta, phi).diff(phi)
            I*m*spherical_harmonic(n, m, theta, phi)
        """
        if diff_param == 2:
            return (m * cot(theta) * spherical_harmonic(n, m, theta, phi) +
                    sqrt((n - m) * (n + m + 1)) * exp(-I * phi) *
                    spherical_harmonic(n, m + 1, theta, phi))
        if diff_param == 3:
            return I * m * spherical_harmonic(n, m, theta, phi)

        raise ValueError('only derivative with respect to theta or phi'
                         ' supported')

    def _latex_(self):
        r"""
        TESTS::

            sage: latex(spherical_harmonic)
            Y_n^m
        """
        return r"Y_n^m"

    def _print_latex_(self, n, m, theta, phi):
        r"""
        TESTS::

            sage: y = var('y')
            sage: latex(spherical_harmonic(3, 2, x, y, hold=True))
            Y_{3}^{2}\left(x, y\right)
        """
        return r"Y_{{{}}}^{{{}}}\left({}, {}\right)".format(
                 latex(n), latex(m), latex(theta), latex(phi))

spherical_harmonic = SphericalHarmonic()

####### elliptic functions and integrals

def elliptic_j(z):
   r"""
   Returns the elliptic modular `j`-function evaluated at `z`.

   INPUT:

   - ``z`` (complex) -- a complex number with positive imaginary part.

   OUTPUT:

   (complex) The value of `j(z)`.

   ALGORITHM:

   Calls the ``pari`` function ``ellj()``.

   AUTHOR:

   John Cremona

   EXAMPLES::

       sage: elliptic_j(CC(i))
       1728.00000000000
       sage: elliptic_j(sqrt(-2.0))
       8000.00000000000
       sage: z = ComplexField(100)(1,sqrt(11))/2
       sage: elliptic_j(z)
       -32768.000...
       sage: elliptic_j(z).real().round()
       -32768

    ::

       sage: tau = (1 + sqrt(-163))/2
       sage: (-elliptic_j(tau.n(100)).real().round())^(1/3)
       640320

   """
   CC = z.parent()
   from sage.rings.complex_field import is_ComplexField
   if not is_ComplexField(CC):
      CC = ComplexField()
      try:
         z = CC(z)
      except ValueError:
         raise ValueError("elliptic_j only defined for complex arguments.")
   from sage.libs.all import pari
   return CC(pari(z).ellj())

#### elliptic integrals

class EllipticE(BuiltinFunction):
    r"""
    Return the incomplete elliptic integral of the
    second kind:

    .. math::

        E(\varphi\,|\,m)=\int_0^\varphi \sqrt{1 - m\sin(x)^2}\, dx.

    EXAMPLES::

        sage: z = var("z")
        sage: elliptic_e(z, 1)
        elliptic_e(z, 1)
        sage: # this is still wrong: must be abs(sin(z)) + 2*round(z/pi)
        sage: elliptic_e(z, 1).simplify()
        2*round(z/pi) + sin(z)
        sage: elliptic_e(z, 0)
        z
        sage: elliptic_e(0.5, 0.1)  # abs tol 2e-15
        0.498011394498832
        sage: elliptic_e(1/2, 1/10).n(200)
        0.4980113944988315331154610406...

    .. SEEALSO::

        - Taking `\varphi = \pi/2` gives :func:`elliptic_ec()<sage.functions.special.EllipticEC>`.

        - Taking `\varphi = \operatorname{arc\,sin}(\operatorname{sn}(u,m))` gives :func:`elliptic_eu()<sage.functions.special.EllipticEU>`.

    REFERENCES:

    - :wikipedia:`Elliptic_integral#Incomplete_elliptic_integral_of_the_second_kind`

    - :wikipedia:`Jacobi_elliptic_functions`
    """
    def __init__(self):
        """
        TESTS::

            sage: loads(dumps(elliptic_e))
            elliptic_e
        """
        BuiltinFunction.__init__(self, 'elliptic_e', nargs=2,
                                 # Maple conversion left out since it uses
                                 # k instead of m as the second argument
                                 conversions=dict(mathematica='EllipticE',
                                                  maxima='elliptic_e',
                                                  sympy='elliptic_e'))

    def _eval_(self, z, m):
        """
        EXAMPLES::

            sage: z = var("z")
            sage: elliptic_e(0, x)
            0
            sage: elliptic_e(pi/2, x)
            elliptic_ec(x)
            sage: elliptic_e(z, 0)
            z
            sage: elliptic_e(z, 1)
            elliptic_e(z, 1)

        Here arccoth doesn't have 1 in its domain, so we just hold the expression:

            sage: elliptic_e(arccoth(1), x^2*e)
            elliptic_e(arccoth(1), x^2*e)
        """
        if z == 0:
            return Integer(0)
        elif z == pi / 2:
            return elliptic_ec(m)
        elif m == 0:
            return z

    def _evalf_(self, z, m, parent=None, algorithm=None):
        """
        EXAMPLES::

            sage: elliptic_e(0.5, 0.1)
            0.498011394498832
            sage: elliptic_e(1/2, 1/10).n(200)
            0.4980113944988315331154610406...
            sage: elliptic_e(I, I).n()
            -0.189847437084712 + 1.03209769372160*I

        TESTS:

        This gave an error in Maxima (:trac:`15046`)::

            sage: elliptic_e(2.5, 2.5)
            0.535647771608740 + 1.63996015168665*I
        """
        R = parent or parent(z)
        from mpmath import ellipe
        return mpmath_utils.call(ellipe, z, m, parent=R)

    def _derivative_(self, z, m, diff_param):
        """
        EXAMPLES::

            sage: x,z = var('x,z')
            sage: elliptic_e(z, x).diff(z, 1)
            sqrt(-x*sin(z)^2 + 1)
            sage: elliptic_e(z, x).diff(x, 1)
            1/2*(elliptic_e(z, x) - elliptic_f(z, x))/x
        """
        if diff_param == 0:
            return sqrt(Integer(1) - m * sin(z) ** Integer(2))
        elif diff_param == 1:
            return (elliptic_e(z, m) - elliptic_f(z, m)) / (Integer(2) * m)

    def _print_latex_(self, z, m):
        """
        EXAMPLES::

            sage: latex(elliptic_e(pi, x))
            E(\pi\,|\,x)
        """
        return r"E(%s\,|\,%s)" % (latex(z), latex(m))

elliptic_e = EllipticE()

class EllipticEC(BuiltinFunction):
    """
    Return the complete elliptic integral of the second kind:

    .. math::

        E(m)=\int_0^{\pi/2} \sqrt{1 - m\sin(x)^2}\, dx.

    EXAMPLES::

        sage: elliptic_ec(0.1)
        1.53075763689776
        sage: elliptic_ec(x).diff()
        1/2*(elliptic_ec(x) - elliptic_kc(x))/x

    .. SEEALSO::

        - :func:`elliptic_e()<sage.functions.special.EllipticE>`.

    REFERENCES:

    - :wikipedia:`Elliptic_integral#Complete_elliptic_integral_of_the_second_kind`
    """
    def __init__(self):
        """
        EXAMPLES::

            sage: loads(dumps(elliptic_ec))
            elliptic_ec
            sage: elliptic_ec(x)._sympy_()
            elliptic_e(x)
        """
        BuiltinFunction.__init__(self, 'elliptic_ec', nargs=1, latex_name='E',
                                 conversions=dict(mathematica='EllipticE',
                                                  maxima='elliptic_ec',
                                                  sympy='elliptic_e'))
 
    def _eval_(self, x):
        """
        EXAMPLES::

            sage: elliptic_ec(0)
            1/2*pi
            sage: elliptic_ec(1)
            1
            sage: elliptic_ec(x)
            elliptic_ec(x)
        """
        if x == 0:
            return pi / Integer(2)
        elif x == 1:
            return Integer(1)

    def _evalf_(self, x, parent=None, algorithm=None):
        """
        EXAMPLES::

            sage: elliptic_ec(sqrt(2)/2).n()
            1.23742252487318
            sage: elliptic_ec(sqrt(2)/2).n(200)
            1.237422524873181672854746084083...
            sage: elliptic_ec(I).n()
            1.63241178144043 - 0.369219492375499*I
        """
        R = parent or parent(z)
        from mpmath import ellipe
        return mpmath_utils.call(ellipe, x, parent=R)

    def _derivative_(self, x, diff_param):
        """
        EXAMPLES::
 
            sage: elliptic_ec(x).diff()
            1/2*(elliptic_ec(x) - elliptic_kc(x))/x
        """
        return (elliptic_ec(x) - elliptic_kc(x)) / (Integer(2) * x)

elliptic_ec = EllipticEC()

class EllipticEU(BuiltinFunction):
    r"""
    Return Jacobi's form of the incomplete elliptic integral of the second kind:

    .. math::

        E(u,m)=
        \int_0^u \mathrm{dn}(x,m)^2\, dx = \int_0^\tau
        {\sqrt{1-m x^2}\over\sqrt{1-x^2}}\, dx.

    where `\tau = \mathrm{sn}(u, m)`.

    Also, ``elliptic_eu(u, m) = elliptic_e(asin(sn(u,m)),m)``.

    EXAMPLES::

        sage: elliptic_eu (0.5, 0.1)
        0.496054551286597

    .. SEEALSO::

        - :func:`elliptic_e()<sage.functions.special.EllipticE>`.

    REFERENCES:

    - :wikipedia:`Elliptic_integral#Incomplete_elliptic_integral_of_the_second_kind`

    - :wikipedia:`Jacobi_elliptic_functions`
    """
    def __init__(self):
        r"""
        EXAMPLES::

            sage: loads(dumps(elliptic_eu))
            elliptic_eu
        """
        BuiltinFunction.__init__(self, 'elliptic_eu', nargs=2,
                                 conversions=dict(maxima='elliptic_eu'))
 
    def _eval_(self, u, m):
        """
        EXAMPLES::

            sage: elliptic_eu(1,1)
            elliptic_eu(1, 1)
        """
        pass

    def _evalf_(self, u, m, parent=None, algorithm=None):
        """
        EXAMPLES::

            sage: elliptic_eu(1,1).n()
            0.761594155955765
            sage: elliptic_eu(1,1).n(200)
            0.7615941559557648881194582...
        """
        R = parent or parent(z)
        return mpmath_utils.call(elliptic_eu_f, u, m, parent=R)

    def _derivative_(self, u, m, diff_param):
        """
        EXAMPLES::

            sage: x,m = var('x,m')
            sage: elliptic_eu(x,m).diff(x)
            sqrt(-m*jacobi_sn(x, m)^2 + 1)*jacobi_dn(x, m)
            sage: elliptic_eu(x,m).diff(m)
            1/2*(elliptic_eu(x, m) - elliptic_f(jacobi_am(x, m), m))/m - 1/2*(m*jacobi_cn(x, m)*jacobi_sn(x, m) - (m - 1)*x - elliptic_eu(x, m)*jacobi_dn(x, m))*sqrt(-m*jacobi_sn(x, m)^2 + 1)/((m - 1)*m)
        """
        from sage.functions.jacobi import jacobi, jacobi_am
        if diff_param == 0:
            return (sqrt(-m * jacobi('sn', u, m) ** Integer(2) +
                         Integer(1)) * jacobi('dn', u, m))
        elif diff_param == 1:
            return (Integer(1) / Integer(2) *
                    (elliptic_eu(u, m) - elliptic_f(jacobi_am(u, m), m)) / m -
                    Integer(1) / Integer(2) * sqrt(-m * jacobi('sn', u, m) **
                    Integer(2) + Integer(1)) * (m * jacobi('sn', u, m) *
                    jacobi('cn', u, m) - (m - Integer(1)) * u -
                    elliptic_eu(u, m) * jacobi('dn', u, m)) /
                    ((m - Integer(1)) * m))

    def _print_latex_(self, u, m):
        """
        EXAMPLES::

            sage: latex(elliptic_eu(1,x))
            E(1;x)
        """
        return r"E(%s;%s)" % (latex(u), latex(m))

def elliptic_eu_f(u, m):
    r"""
    Internal function for numeric evaluation of ``elliptic_eu``, defined as
    `E\left(\operatorname{am}(u, m)|m\right)`, where `E` is the incomplete
    elliptic integral of the second kind and `\operatorname{am}` is the Jacobi
    amplitude function.

    EXAMPLES::

        sage: from sage.functions.special import elliptic_eu_f
        sage: elliptic_eu_f(0.5, 0.1)
        mpf('0.49605455128659691')
    """
    from mpmath import mp
    from sage.functions.jacobi import jacobi_am_f

    ctx = mp
    prec = ctx.prec
    try:
        u = ctx.convert(u)
        m = ctx.convert(m)
        ctx.prec += 10
        return ctx.ellipe(jacobi_am_f(u, m), m)
    finally:
        ctx.prec = prec

elliptic_eu = EllipticEU()

class EllipticF(BuiltinFunction):
    r"""
    Return the incomplete elliptic integral of the first kind.

    .. math::

        F(\varphi\,|\,m)=\int_0^\varphi \frac{dx}{\sqrt{1 - m\sin(x)^2}},

    Taking `\varphi = \pi/2` gives :func:`elliptic_kc()<sage.functions.special.EllipticKC>`.

    EXAMPLES::

        sage: z = var("z")
        sage: elliptic_f (z, 0)
        z
        sage: elliptic_f (z, 1).simplify()
        log(tan(1/4*pi + 1/2*z))
        sage: elliptic_f (0.2, 0.1)
        0.200132506747543

    .. SEEALSO::

        - :func:`elliptic_e()<sage.functions.special.EllipticE>`.

    REFERENCES:

    - :wikipedia:`Elliptic_integral#Incomplete_elliptic_integral_of_the_first_kind`
    """
    def __init__(self):
        """
        EXAMPLES::

            sage: loads(dumps(elliptic_f))
            elliptic_f
            sage: elliptic_f(x, 2)._sympy_()
            elliptic_f(x, 2)
        """
        BuiltinFunction.__init__(self, 'elliptic_f', nargs=2,
                                 conversions=dict(mathematica='EllipticF',
                                                  maxima='elliptic_f',
                                                  sympy='elliptic_f'))
 
    def _eval_(self, z, m):
        """
        EXAMPLES::

            sage: elliptic_f(x,1)
            elliptic_f(x, 1)
            sage: elliptic_f(x,0)
            x
            sage: elliptic_f(0,1)
            0
            sage: elliptic_f(pi/2,x)
            elliptic_kc(x)
        """
        if m == 0:
            return z
        elif z == 0:
            return Integer(0)
        elif z == pi / 2:
            return elliptic_kc(m)

    def _evalf_(self, z, m, parent=None, algorithm=None):
        """
        EXAMPLES::

            sage: elliptic_f(1,1).n()
            1.22619117088352
            sage: elliptic_f(1,1).n(200)
            1.22619117088351707081306096...
            sage: elliptic_f(I,I).n()
            0.149965060031782 + 0.925097284105771*I
        """
        R = parent or parent(z)
        from mpmath import ellipf
        return mpmath_utils.call(ellipf, z, m, parent=R)

    def _derivative_(self, z, m, diff_param):
        """
        EXAMPLES::

            sage: x,m = var('x,m')
            sage: elliptic_f(x,m).diff(x)
            1/sqrt(-m*sin(x)^2 + 1)
            sage: elliptic_f(x,m).diff(m)
            -1/2*elliptic_f(x, m)/m + 1/4*sin(2*x)/(sqrt(-m*sin(x)^2 + 1)*(m - 1)) - 1/2*elliptic_e(x, m)/((m - 1)*m)
        """
        if diff_param == 0:
            return Integer(1) / sqrt(Integer(1) - m * sin(z) ** Integer(2))
        elif diff_param == 1:
            return (elliptic_e(z, m) / (Integer(2) * (Integer(1) - m) * m) -
                    elliptic_f(z, m) / (Integer(2) * m) -
                    (sin(Integer(2) * z) /
                     (Integer(4) * (Integer(1) - m) *
                      sqrt(Integer(1) - m * sin(z) ** Integer(2)))))

    def _print_latex_(self, z, m):
        """
        EXAMPLES::

            sage: latex(elliptic_f(x,pi))
            F(x\,|\,\pi)
        """
        return r"F(%s\,|\,%s)" % (latex(z), latex(m))
 
elliptic_f = EllipticF()

class EllipticKC(BuiltinFunction):
    r"""
    Return the complete elliptic integral of the first kind:

    .. math::

        K(m)=\int_0^{\pi/2} \frac{dx}{\sqrt{1 - m\sin(x)^2}}.

    EXAMPLES::

        sage: elliptic_kc(0.5)
        1.85407467730137

    .. SEEALSO::

        - :func:`elliptic_f()<sage.functions.special.EllipticF>`.

        - :func:`elliptic_ec()<sage.functions.special.EllipticEC>`.

    REFERENCES:

    - :wikipedia:`Elliptic_integral#Complete_elliptic_integral_of_the_first_kind`

    - :wikipedia:`Elliptic_integral#Incomplete_elliptic_integral_of_the_first_kind`
    """
    def __init__(self):
        """
        EXAMPLES::
    
            sage: loads(dumps(elliptic_kc))
            elliptic_kc
            sage: elliptic_kc(x)._sympy_()
            elliptic_k(x)
        """
        BuiltinFunction.__init__(self, 'elliptic_kc', nargs=1, latex_name='K',
                                 conversions=dict(mathematica='EllipticK',
                                                  maxima='elliptic_kc',
                                                  sympy='elliptic_k'))
 
    def _eval_(self, z):
        """
        EXAMPLES::

            sage: elliptic_kc(0)
            1/2*pi
            sage: elliptic_kc(1/2)
            elliptic_kc(1/2)
        """
        if z == 0:
            return pi / 2
        else:
            return None
 
    def _evalf_(self, z, parent=None, algorithm=None):
        """
        EXAMPLES::

            sage: elliptic_kc(1/2).n()
            1.85407467730137
            sage: elliptic_kc(1/2).n(200)
            1.85407467730137191843385034...
            sage: elliptic_kc(I).n()
            1.42127228104504 + 0.295380284214777*I
        """
        R = parent or parent(z)
        from mpmath import ellipk
        return mpmath_utils.call(ellipk, z, parent=R)
 
    def _derivative_(self, z, diff_param):
        """
        EXAMPLES::

            sage: elliptic_kc(x).diff(x)
            -1/2*((x - 1)*elliptic_kc(x) + elliptic_ec(x))/((x - 1)*x)
        """
        return ((elliptic_ec(z) - (Integer(1) - z) * elliptic_kc(z)) /
                (Integer(2) * (Integer(1) - z) * z))

elliptic_kc = EllipticKC()

class EllipticPi(BuiltinFunction):
    r"""
    Return the incomplete elliptic integral of the third kind:

    .. math::

        \Pi(n, t, m) = \int_0^t \frac{dx}{(1 - n \sin(x)^2)\sqrt{1 - m \sin(x)^2}}.

    INPUT:

    - ``n`` -- a real number, called the "characteristic"

    - ``t`` -- a real number, called the "amplitude"

    - ``m`` -- a real number, called the "parameter"

    EXAMPLES::

        sage: N(elliptic_pi(1, pi/4, 1))
        1.14779357469632

    Compare the value computed by Maxima to the definition as a definite integral
    (using GSL)::

        sage: elliptic_pi(0.1, 0.2, 0.3)
        0.200665068220979
        sage: numerical_integral(1/(1-0.1*sin(x)^2)/sqrt(1-0.3*sin(x)^2), 0.0, 0.2)
        (0.2006650682209791, 2.227829789769088e-15)

    REFERENCES:

    - :wikipedia:`Elliptic_integral#Incomplete_elliptic_integral_of_the_third_kind`
    """
    def __init__(self):
        """
        EXAMPLES::
    
            sage: loads(dumps(elliptic_pi))
            elliptic_pi
            sage: elliptic_pi(x, pi/4, 1)._sympy_()
            elliptic_pi(x, pi/4, 1)
        """
        BuiltinFunction.__init__(self, 'elliptic_pi', nargs=3,
                                 conversions=dict(mathematica='EllipticPi',
                                                  maxima='EllipticPi',
                                                  sympy='elliptic_pi'))
 
    def _eval_(self, n, z, m):
        """
        EXAMPLES::
    
            sage: elliptic_pi(x,x,pi)
            elliptic_pi(x, x, pi)
            sage: elliptic_pi(0,x,pi)
            elliptic_f(x, pi)
        """
        if n == 0:
            return elliptic_f(z, m)

    def _evalf_(self, n, z, m, parent=None, algorithm=None):
        """
        EXAMPLES::
    
            sage: elliptic_pi(pi,1/2,1).n()
            0.795062820631931
            sage: elliptic_pi(pi,1/2,1).n(200)
            0.79506282063193125292514098445...
            sage: elliptic_pi(pi,1,1).n()
            0.0991592574231369 - 1.30004368185937*I
            sage: elliptic_pi(pi,I,I).n()
            0.0542471560940594 + 0.552096453413081*I
        """
        R = parent or parent(z)
        from mpmath import ellippi
        return mpmath_utils.call(ellippi, n, z, m, parent=R)

    def _derivative_(self, n, z, m, diff_param):
        """
        EXAMPLES::

            sage: n,z,m = var('n,z,m')
            sage: elliptic_pi(n,z,m).diff(n)
            1/4*(sqrt(-m*sin(z)^2 + 1)*n*sin(2*z)/(n*sin(z)^2 - 1) + 2*(m - n)*elliptic_f(z, m)/n + 2*(n^2 - m)*elliptic_pi(n, z, m)/n + 2*elliptic_e(z, m))/((m - n)*(n - 1))
            sage: elliptic_pi(n,z,m).diff(z)
            -1/(sqrt(-m*sin(z)^2 + 1)*(n*sin(z)^2 - 1))
            sage: elliptic_pi(n,z,m).diff(m)
            1/4*(m*sin(2*z)/(sqrt(-m*sin(z)^2 + 1)*(m - 1)) - 2*elliptic_e(z, m)/(m - 1) - 2*elliptic_pi(n, z, m))/(m - n)
        """
        if diff_param == 0:
            return ((Integer(1) / (Integer(2) * (m - n) * (n - Integer(1)))) *
                    (elliptic_e(z, m) + ((m - n) / n) * elliptic_f(z, m) +
                    ((n ** Integer(2) - m) / n) * elliptic_pi(n, z, m) -
                    (n * sqrt(Integer(1) - m * sin(z) ** Integer(2)) *
                     sin(Integer(2) * z)) /
                    (Integer(2) * (Integer(1) - n * sin(z) ** Integer(2)))))
        elif diff_param == 1:
            return (Integer(1) /
                    (sqrt(Integer(1) - m * sin(z) ** Integer(Integer(2))) *
                     (Integer(1) - n * sin(z) ** Integer(2))))
        elif diff_param == 2:
            return ((Integer(1) / (Integer(2) * (n - m))) *
                    (elliptic_e(z, m) / (m - Integer(1)) +
                     elliptic_pi(n, z, m) - (m * sin(Integer(2) * z)) /
                     (Integer(2) * (m - Integer(1)) *
                     sqrt(Integer(1) - m * sin(z) ** Integer(2)))))

    def _print_latex_(self, n, z, m):
        """
        EXAMPLES::

            sage: latex(elliptic_pi(x,pi,0))
            \Pi(x,\pi,0)
        """
        return r"\Pi(%s,%s,%s)" % (latex(n), latex(z), latex(m))
 
elliptic_pi = EllipticPi()


def error_fcn(t):
    r"""
    The complementary error function
    `\frac{2}{\sqrt{\pi}}\int_t^\infty e^{-x^2} dx` (t belongs
    to RR).  This function is currently always
    evaluated immediately.

    EXAMPLES::

        sage: error_fcn(6)
        2.15197367124989e-17
        sage: error_fcn(RealField(100)(1/2))
        0.47950012218695346231725334611

    Note this is literally equal to `1 - erf(t)`::

        sage: 1 - error_fcn(0.5)
        0.520499877813047
        sage: erf(0.5)
        0.520499877813047
    """
    try:
        return t.erfc()
    except AttributeError:
        try:
            return RR(t).erfc()
        except Exception:
            raise NotImplementedError


<|MERGE_RESOLUTION|>--- conflicted
+++ resolved
@@ -366,11 +366,6 @@
 
             sage: f._eval_(1,1)
             tanh(1)
-<<<<<<< HEAD
-=======
-            sage: elliptic_e(arccoth(1, hold=True), x^2*e)
-            elliptic_e(arccoth(1), x^2*e)
->>>>>>> 715566f4
 
         Since Maxima works only with double precision, numerical
         results are in ``RDF``, no matter what the input precision is::
