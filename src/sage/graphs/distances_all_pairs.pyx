# cython: binding=True
r"""
Distances/shortest paths between all pairs of vertices

This module implements a few functions that deal with the computation of
distances or shortest paths between all pairs of vertices.

**Efficiency** : Because these functions involve listing many times the
(out)-neighborhoods of (di)-graphs, it is useful in terms of efficiency to build
a temporary copy of the graph in a data structure that makes it easy to compute
quickly. These functions also work on large volume of data, typically dense
matrices of size `n^2`, and are expected to return corresponding dictionaries of
size `n^2`, where the integers corresponding to the vertices have first been
converted to the vertices' labels. Sadly, this last translating operation turns
out to be the most time-consuming, and for this reason it is also nice to have a
Cython module, and version of these functions that return C arrays, in order to
avoid these operations when they are not necessary.

**Memory cost** : The methods implemented in the current module sometimes need
large amounts of memory to return their result. Storing the distances between
all pairs of vertices in a graph on `1500` vertices as a dictionary of
dictionaries takes around 200MB, while storing the same information as a C array
requires 4MB.


The module's main function
--------------------------

The C function ``all_pairs_shortest_path_BFS`` actually does all the
computations, and all the others (except for ``Floyd_Warshall``) are just
wrapping it. This function begins with copying the graph in a data structure
that makes it fast to query the out-neighbors of a vertex, then starts one
Breadth First Search per vertex of the (di)graph.

**What can this function compute ?**

- The matrix of predecessors.

  This matrix `P` has size `n^2`, and is such that vertex `P[u,v]` is a
  predecessor of `v` on a shortest `uv`-path. Hence, this matrix efficiently
  encodes the information of a shortest `uv`-path for any `u,v\in G` : indeed,
  to go from `u` to `v` you should first find a shortest `uP[u,v]`-path, then
  jump from `P[u,v]` to `v` as it is one of its outneighbors. Apply recursively
  and find out what the whole path is !.

- The matrix of distances.

  This matrix has size `n^2` and associates to any `uv` the distance
  from `u` to `v`.

- The vector of eccentricities.

  This vector of size `n` encodes for each vertex `v` the distance to vertex
  which is furthest from `v` in the graph. In particular, the diameter of the
  graph is the maximum of these values.

**What does it take as input ?**

- ``gg`` a (Di)Graph.

- ``unsigned short * predecessors`` -- a pointer toward an array of size
  `n^2\cdot\text{sizeof(unsigned short)}`. Set to ``NULL`` if you do not want to
  compute the predecessors.

- ``unsigned short * distances`` -- a pointer toward an array of size
  `n^2\cdot\text{sizeof(unsigned short)}`. The computation of the distances is
  necessary for the algorithm, so this value can **not** be set to ``NULL``.

- ``int * eccentricity`` -- a pointer toward an array of size
  `n\cdot\text{sizeof(int)}`. Set to ``NULL`` if you do not want to compute the
  eccentricity.

**Technical details**

- The vertices are encoded as `1, ..., n` as they appear in the ordering of
  ``G.vertices()``, unless another ordering is specified by the user.

- Because this function works on matrices whose size is quadratic compared to
  the number of vertices when computing all distances or predecessors, it uses
  short variables to store the vertices' names instead of long ones to divide by
  2 the size in memory. This means that only the diameter/eccentricities can be
  computed on a graph of more than 65536 nodes. For information, the current
  version of the algorithm on a graph with `65536=2^{16}` nodes creates in
  memory `2` tables on `2^{32}` short elements (2bytes each), for a total of
  `2^{33}` bytes or `8` gigabytes. In order to support larger sizes, we would
  have to replace shorts by 32-bits int or 64-bits int, which would then require
  respectively 16GB or 32GB.

- In the C version of these functions, infinite distances are represented with
  ``<unsigned short> -1 = 65535`` for ``unsigned short`` variables, and by
  ``INT32_MAX`` otherwise. These case happens when the input is a disconnected
  graph, or a non-strongly-connected digraph.

- A memory error is raised when data structures allocation failed. This could
  happen with large graphs on computers with low memory space.

.. WARNING::

    The function ``all_pairs_shortest_path_BFS`` has **no reason** to be called
    by the user, even though he would be writing his code in Cython and look for
    efficiency. This module contains wrappers for this function that feed it
    with the good parameters. As the function is inlined, using those wrappers
    actually saves time as it should avoid testing the parameters again and
    again in the main function's body.

AUTHOR:

- Nathann Cohen (2011)
- David Coudert (2014) -- 2sweep, multi-sweep and iFUB for diameter computation

Functions
---------
"""

#*****************************************************************************
#       Copyright (C) 2011 Nathann Cohen <nathann.cohen@gmail.com>
#
# This program is free software: you can redistribute it and/or modify
# it under the terms of the GNU General Public License as published by
# the Free Software Foundation, either version 2 of the License, or
# (at your option) any later version.
#                  http://www.gnu.org/licenses/
#*****************************************************************************

include "sage/data_structures/binary_matrix.pxi"
from libc.string cimport memset
from libc.stdint cimport uint64_t, uint32_t, INT32_MAX, UINT32_MAX
from cysignals.memory cimport sig_malloc, sig_calloc, sig_free
from cysignals.signals cimport sig_on, sig_off

from sage.graphs.base.c_graph cimport CGraphBackend
from sage.graphs.base.c_graph cimport CGraph
from sage.ext.memory_allocator cimport MemoryAllocator

from sage.graphs.base.static_sparse_graph cimport (short_digraph,
                                                   init_short_digraph,
                                                   init_reverse,
                                                   free_short_digraph,
                                                   out_degree,
                                                   simple_BFS)

cdef inline all_pairs_shortest_path_BFS(gg,
                                        unsigned short* predecessors,
                                        unsigned short* distances,
                                        uint32_t* eccentricity,
                                        vertex_list=None):
    r"""
    See the module's documentation.

    Optional parameter ``vertex_list`` is a list of `n` vertices specifying a
    mapping from `(0, \ldots, n-1)` to vertex labels in ``gg``. When
    ``vertex_list`` is ``None`` (default), the mapping is given by the ordering
    of ``gg.vertices()``. When set, ``distances[i * n + j]`` is the shortest BFS
    distance between vertices ``vertex_list[i]`` and ``vertex_list[j]``.
    """

    from sage.rings.infinity import Infinity

    cdef list int_to_vertex
    if vertex_list is None:
        int_to_vertex = gg.vertices()
    elif set(gg.vertex_iterator()) == set(vertex_list):
        int_to_vertex = vertex_list
    else:
        raise ValueError("parameter vertex_list is incorrect for this graph")

    cdef int i
    cdef MemoryAllocator mem = MemoryAllocator()

    cdef int n = gg.order()

    # Computing the predecessors/distances can only be done if we have less than
    # MAX_UNSIGNED_SHORT vertices. No problem with the eccentricities though as
    # we store them on an integer vector.
    if (predecessors or distances) and n > <unsigned short> -1:
        raise ValueError("The graph backend contains more than "+
                         str(<unsigned short> -1)+" nodes and we cannot "+
                         "compute the matrix of distances/predecessors on "+
                         "something like that !")

    # The vertices which have already been visited
    cdef bitset_t seen
    bitset_init(seen, n)

    # The list of waiting vertices, the beginning and the end of the list
    cdef int* waiting_list = <int*> mem.allocarray(n, sizeof(int))
    cdef int waiting_beginning = 0
    cdef int waiting_end = 0

    cdef int source
    cdef int v, u
    cdef uint32_t* p_tmp
    cdef uint32_t* end

    cdef unsigned short *c_predecessors = predecessors
    cdef int* c_distances = <int*> mem.allocarray(n, sizeof(int))

    # Copying the whole graph to obtain the list of neighbors quicker than by
    # calling out_neighbors

    # The edges are stored in the vector p_edges. This vector contains, from
    # left to right The list of the first vertex's outneighbors, then the
    # second's, then the third's, ...
    #
    # The outneighbors of vertex i are enumerated from
    #
    # p_vertices[i] to p_vertices[i+1] - 1
    # (if p_vertices[i] is equal to p_vertices[i+1], then i has no outneighbours)
    #
    # This data structure is well documented in the module
    # sage.graphs.base.static_sparse_graph

    cdef short_digraph sd
    init_short_digraph(sd, gg, edge_labelled=False, vertex_list=int_to_vertex)
    cdef uint32_t** p_vertices = sd.neighbors
    cdef uint32_t* p_edges = sd.edges
    cdef uint32_t* p_next = p_edges

    # We run n different BFS taking each vertex as a source
    for source in range(n):

        # The source is seen
        bitset_set_first_n(seen, 0)
        bitset_add(seen, source)

        # Its parameters can already be set
        c_distances[source] = 0

        if predecessors != NULL:
            c_predecessors[source] = source

        # and added to the queue
        waiting_list[0] = source
        waiting_beginning = 0
        waiting_end = 0

        # For as long as there are vertices left to explore
        while waiting_beginning <= waiting_end:

            # We pick the first one
            v = waiting_list[waiting_beginning]

            p_tmp = p_vertices[v]
            end = p_vertices[v + 1]

            # Iterating over all the outneighbors u of v
            while p_tmp < end:
                u = p_tmp[0]

                # If we notice one of these neighbors is not seen yet, we set
                # its parameters and add it to the queue to be explored later.
                if not bitset_in(seen, u):
                    c_distances[u] = c_distances[v] + 1
                    if predecessors:
                        c_predecessors[u] = v
                    bitset_add(seen, u)
                    waiting_end += 1
                    waiting_list[waiting_end] = u

                p_tmp += 1

            waiting_beginning += 1

        # If not all the vertices have been met
        if bitset_len(seen) < n:
            bitset_complement(seen, seen)
            v = bitset_next(seen, 0)
            while v >= 0:
                c_distances[v] = INT32_MAX
                if predecessors:
                    c_predecessors[v] = -1
                v = bitset_next(seen, v + 1)

            if eccentricity:
                eccentricity[source] = UINT32_MAX

        elif eccentricity:
            eccentricity[source] = c_distances[waiting_list[n - 1]]


        if predecessors:
            c_predecessors += n

        if distances:
            for i in range(n):
                distances[i] = <unsigned short> c_distances[i]
            distances += n

    bitset_free(seen)
    free_short_digraph(sd)

################
# Predecessors #
################

cdef unsigned short* c_shortest_path_all_pairs(G, vertex_list=None) except NULL:
    r"""
    Return the matrix of predecessors in G.

    The matrix `P` returned has size `n^2`, and is such that vertex `P[u,v]` is
    a predecessor of `v` on a shortest `uv`-path. Hence, this matrix efficiently
    encodes the information of a shortest `uv`-path for any `u,v\in G` : indeed,
    to go from `u` to `v` you should first find a shortest `uP[u,v]`-path, then
    jump from `P[u,v]` to `v` as it is one of its outneighbors.

    Optional parameter ``vertex_list`` is a list of `n` vertices specifying a
    mapping from `(0, \ldots, n-1)` to vertex labels in `G`. When
    ``vertex_list`` is ``None`` (default), the mapping is given by the ordering
    of ``G.vertices()``. When set, ``predecessors[i * n + j]`` is the
    predecessor of ``vertex_list[j]`` on the shortest path from
    ``vertex_list[i]`` to ``vertex_list[j]``.
    """

    cdef unsigned int n = G.order()
    cdef unsigned short* distances = <unsigned short*> sig_malloc(n * n * sizeof(unsigned short))
    if not distances:
        raise MemoryError()
    cdef unsigned short* predecessors = <unsigned short*> sig_malloc(n * n * sizeof(unsigned short))
    if not predecessors:
        sig_free(distances)
        raise MemoryError()
    all_pairs_shortest_path_BFS(G, predecessors, distances, NULL, vertex_list=vertex_list)

    sig_free(distances)

    return predecessors

def shortest_path_all_pairs(G):
    r"""
    Return the matrix of predecessors in G.

    The matrix `P` returned has size `n^2`, and is such that vertex `P[u,v]` is
    a predecessor of `v` on a shortest `uv`-path. Hence, this matrix efficiently
    encodes the information of a shortest `uv`-path for any `u,v\in G` : indeed,
    to go from `u` to `v` you should first find a shortest `uP[u,v]`-path, then
    jump from `P[u,v]` to `v` as it is one of its outneighbors.

    EXAMPLES::

        sage: from sage.graphs.distances_all_pairs import shortest_path_all_pairs
        sage: g = graphs.PetersenGraph()
        sage: shortest_path_all_pairs(g)
        {0: {0: None, 1: 0, 2: 1, 3: 4, 4: 0, 5: 0, 6: 1, 7: 5, 8: 5, 9: 4},
         1: {0: 1, 1: None, 2: 1, 3: 2, 4: 0, 5: 0, 6: 1, 7: 2, 8: 6, 9: 6},
         2: {0: 1, 1: 2, 2: None, 3: 2, 4: 3, 5: 7, 6: 1, 7: 2, 8: 3, 9: 7},
         3: {0: 4, 1: 2, 2: 3, 3: None, 4: 3, 5: 8, 6: 8, 7: 2, 8: 3, 9: 4},
         4: {0: 4, 1: 0, 2: 3, 3: 4, 4: None, 5: 0, 6: 9, 7: 9, 8: 3, 9: 4},
         5: {0: 5, 1: 0, 2: 7, 3: 8, 4: 0, 5: None, 6: 8, 7: 5, 8: 5, 9: 7},
         6: {0: 1, 1: 6, 2: 1, 3: 8, 4: 9, 5: 8, 6: None, 7: 9, 8: 6, 9: 6},
         7: {0: 5, 1: 2, 2: 7, 3: 2, 4: 9, 5: 7, 6: 9, 7: None, 8: 5, 9: 7},
         8: {0: 5, 1: 6, 2: 3, 3: 8, 4: 3, 5: 8, 6: 8, 7: 5, 8: None, 9: 6},
         9: {0: 4, 1: 6, 2: 7, 3: 4, 4: 9, 5: 7, 6: 9, 7: 9, 8: 6, 9: None}}
    """

    cdef int n = G.order()

    if not n:
        return {}

    # The order of vertices must be the same as in init_short_digraph
    cdef list int_to_vertex = list(G)
    cdef unsigned short* predecessors = c_shortest_path_all_pairs(G, vertex_list=int_to_vertex)
    cdef unsigned short* c_predecessors = predecessors

    cdef dict d = {}
    cdef dict d_tmp

    cdef int i, j

    for j in range(n):
        d_tmp = {}
        for i in range(n):
            if c_predecessors[i] == <unsigned short> -1:
                d_tmp[int_to_vertex[i]] = None
            else:
                d_tmp[int_to_vertex[i]] = int_to_vertex[c_predecessors[i]]

        d_tmp[int_to_vertex[j]] = None
        d[int_to_vertex[j]] = d_tmp

        c_predecessors += n

    sig_free(predecessors)
    return d

#############
# Distances #
#############

cdef unsigned short * c_distances_all_pairs(G, vertex_list=None):
    r"""
    Returns the matrix of distances in G.

    The matrix `M` returned is of length `n^2`, and the distance between
    vertices `u` and `v` is `M[u,v]`. The integer corresponding to a vertex is
    its index in the list ``G.vertices()`` unless parameter ``vertex_list`` is
    set.

    Optional parameter ``vertex_list`` is a list of `n` vertices specifying a
    mapping from `(0, \ldots, n-1)` to vertex labels in `G`. When set,
    ``distances[i * n + j]`` is the shortest BFS distance between vertices
    ``vertex_list[i]`` and ``vertex_list[j]``.
    """

    cdef unsigned int n = G.order()
    cdef unsigned short* distances = <unsigned short*> sig_malloc(n * n * sizeof(unsigned short))
    if not distances:
        raise MemoryError()
    all_pairs_shortest_path_BFS(G, NULL, distances, NULL, vertex_list=vertex_list)

    return distances

def distances_all_pairs(G):
    r"""
    Return the matrix of distances in G.

    This function returns a double dictionary ``D`` of vertices, in which the
    distance between vertices ``u`` and ``v`` is ``D[u][v]``.

    EXAMPLES::

        sage: from sage.graphs.distances_all_pairs import distances_all_pairs
        sage: g = graphs.PetersenGraph()
        sage: distances_all_pairs(g)
        {0: {0: 0, 1: 1, 2: 2, 3: 2, 4: 1, 5: 1, 6: 2, 7: 2, 8: 2, 9: 2},
        1: {0: 1, 1: 0, 2: 1, 3: 2, 4: 2, 5: 2, 6: 1, 7: 2, 8: 2, 9: 2},
        2: {0: 2, 1: 1, 2: 0, 3: 1, 4: 2, 5: 2, 6: 2, 7: 1, 8: 2, 9: 2},
        3: {0: 2, 1: 2, 2: 1, 3: 0, 4: 1, 5: 2, 6: 2, 7: 2, 8: 1, 9: 2},
        4: {0: 1, 1: 2, 2: 2, 3: 1, 4: 0, 5: 2, 6: 2, 7: 2, 8: 2, 9: 1},
        5: {0: 1, 1: 2, 2: 2, 3: 2, 4: 2, 5: 0, 6: 2, 7: 1, 8: 1, 9: 2},
        6: {0: 2, 1: 1, 2: 2, 3: 2, 4: 2, 5: 2, 6: 0, 7: 2, 8: 1, 9: 1},
        7: {0: 2, 1: 2, 2: 1, 3: 2, 4: 2, 5: 1, 6: 2, 7: 0, 8: 2, 9: 1},
        8: {0: 2, 1: 2, 2: 2, 3: 1, 4: 2, 5: 1, 6: 1, 7: 2, 8: 0, 9: 2},
        9: {0: 2, 1: 2, 2: 2, 3: 2, 4: 1, 5: 2, 6: 1, 7: 1, 8: 2, 9: 0}}
    """

    from sage.rings.infinity import Infinity

    cdef int n = G.order()

    if not n:
        return {}

    # The order of vertices must be the same as in init_short_digraph
    cdef list int_to_vertex = list(G)

    cdef unsigned short* distances = c_distances_all_pairs(G, vertex_list=int_to_vertex)
    cdef unsigned short* c_distances = distances

    cdef dict d = {}
    cdef dict d_tmp

    cdef int i, j

    for j in range(n):
        d_tmp = {}
        for i in range(n):
            if c_distances[i] == <unsigned short> -1:
                d_tmp[int_to_vertex[i]] = Infinity
            else:
                d_tmp[int_to_vertex[i]] = c_distances[i]

        d[int_to_vertex[j]] = d_tmp
        c_distances += n

    sig_free(distances)
    return d

def is_distance_regular(G, parameters=False):
    r"""
    Test if the graph is distance-regular

    A graph `G` is distance-regular if for any integers `j,k` the value of
    `|\{x:d_G(x,u)=j,x\in V(G)\} \cap \{y:d_G(y,v)=j,y\in V(G)\}|` is constant
    for any two vertices `u,v\in V(G)` at distance `i` from each other. In
    particular `G` is regular, of degree `b_0` (see below), as one can take
    `u=v`.

    Equivalently a graph is distance-regular if there exist integers `b_i,c_i`
    such that for any two vertices `u,v` at distance `i` we have

    * `b_i = |\{x:d_G(x,u)=i+1,x\in V(G)\}\cap N_G(v)\}|, \ 0\leq i\leq d-1`
    * `c_i = |\{x:d_G(x,u)=i-1,x\in V(G)\}\cap N_G(v)\}|, \ 1\leq i\leq d,`

    where `d` is the diameter of the graph.  For more information on
    distance-regular graphs, see the :wikipedia:`Distance-regular_graph`.

    INPUT:

    - ``parameters`` -- boolean (default: ``False``); if set to ``True``, the
      function returns the pair ``(b, c)`` of lists of integers instead of
      a boolean answer (see the definition above)

    .. SEEALSO::

        * :meth:`~sage.graphs.generic_graph.GenericGraph.is_regular`
        * :meth:`~Graph.is_strongly_regular`

    EXAMPLES::

        sage: g = graphs.PetersenGraph()
        sage: g.is_distance_regular()
        True
        sage: g.is_distance_regular(parameters = True)
        ([3, 2, None], [None, 1, 1])

    Cube graphs, which are not strongly regular, are a bit more interesting::

        sage: graphs.CubeGraph(4).is_distance_regular()
        True
        sage: graphs.OddGraph(5).is_distance_regular()
        True

    Disconnected graph::

        sage: (2*graphs.CubeGraph(4)).is_distance_regular()
        True

    TESTS::

        sage: graphs.PathGraph(2).is_distance_regular(parameters=True)
        ([1, None], [None, 1])
        sage: graphs.Tutte12Cage().is_distance_regular(parameters=True)
        ([3, 2, 2, 2, 2, 2, None], [None, 1, 1, 1, 1, 1, 3])

    """
    cdef int i,l,u,v,d,b,c,k
    cdef int n = G.order()
    cdef int infinity = <unsigned short> -1

    if n <= 1:
        return ([], []) if parameters else True

    if not G.is_regular():
        return False
    k = G.degree(next(G.vertex_iterator()))

    # Matrix of distances
    cdef unsigned short* distance_matrix = c_distances_all_pairs(G, vertex_list=list(G))

    # The diameter, i.e. the longest *finite* distance between two vertices
    cdef int diameter = 0
    for i in range(n * n):
        if distance_matrix[i] > diameter and distance_matrix[i] != infinity:
            diameter = distance_matrix[i]

    cdef bitset_t b_tmp
    bitset_init(b_tmp, n)
            
    # b_distance_matrix[d*n+v] is the set of vertices at distance d from v.
    cdef binary_matrix_t b_distance_matrix
    try:
        binary_matrix_init(b_distance_matrix, n * (diameter + 2), n)
    except MemoryError:
        sig_free(distance_matrix)
        bitset_free(b_tmp)
        raise

    # Fills b_distance_matrix
    for u in range(n):
        for v in range(u, n):
            d = distance_matrix[u * n + v]
            if d != infinity:
                binary_matrix_set1(b_distance_matrix, d * n + u, v)
                binary_matrix_set1(b_distance_matrix, d * n + v, u)

    cdef list bi = [-1 for i in range(diameter + 1)]
    cdef list ci = [-1 for i in range(diameter + 1)]

    # Applying the definition with b_i,c_i
    for u in range(n):
        for v in range(n):
            if u == v:
               continue

            d = distance_matrix[u * n + v]
            if d == infinity:
                continue

            # Computations of b_d and c_d for u,v. We intersect sets stored in
            # b_distance_matrix.
            bitset_and(b_tmp, b_distance_matrix.rows[(d + 1) * n + u], b_distance_matrix.rows[n + v])
            b = bitset_len(b_tmp)
            bitset_and(b_tmp, b_distance_matrix.rows[(d - 1) * n + u], b_distance_matrix.rows[n + v])
            c = bitset_len(b_tmp)

            # Consistency of b_d and c_d
            if bi[d] == -1:
                bi[d] = b
                ci[d] = c

            elif bi[d] != b or ci[d] != c:
                sig_free(distance_matrix)
                binary_matrix_free(b_distance_matrix)
                bitset_free(b_tmp)
                return False

    sig_free(distance_matrix)
    binary_matrix_free(b_distance_matrix)
    bitset_free(b_tmp)

    if parameters:
        bi[0] = k
        bi[diameter] = None
        ci[0] = None
        return bi, ci
    else:
        return  True

###################################
# Both distances and predecessors #
###################################

def distances_and_predecessors_all_pairs(G):
    r"""
    Return the matrix of distances in G and the matrix of predecessors.

    Distances : the matrix `M` returned is of length `n^2`, and the distance
    between vertices `u` and `v` is `M[u,v]`. The integer corresponding to a
    vertex is its index in the list ``G.vertices()``.

    Predecessors : the matrix `P` returned has size `n^2`, and is such that
    vertex `P[u,v]` is a predecessor of `v` on a shortest `uv`-path. Hence, this
    matrix efficiently encodes the information of a shortest `uv`-path for any
    `u,v\in G` : indeed, to go from `u` to `v` you should first find a shortest
    `uP[u,v]`-path, then jump from `P[u,v]` to `v` as it is one of its
    outneighbors.

    EXAMPLES::

        sage: from sage.graphs.distances_all_pairs import distances_and_predecessors_all_pairs
        sage: g = graphs.PetersenGraph()
        sage: distances_and_predecessors_all_pairs(g)
        ({0: {0: 0, 1: 1, 2: 2, 3: 2, 4: 1, 5: 1, 6: 2, 7: 2, 8: 2, 9: 2},
          1: {0: 1, 1: 0, 2: 1, 3: 2, 4: 2, 5: 2, 6: 1, 7: 2, 8: 2, 9: 2},
          2: {0: 2, 1: 1, 2: 0, 3: 1, 4: 2, 5: 2, 6: 2, 7: 1, 8: 2, 9: 2},
          3: {0: 2, 1: 2, 2: 1, 3: 0, 4: 1, 5: 2, 6: 2, 7: 2, 8: 1, 9: 2},
          4: {0: 1, 1: 2, 2: 2, 3: 1, 4: 0, 5: 2, 6: 2, 7: 2, 8: 2, 9: 1},
          5: {0: 1, 1: 2, 2: 2, 3: 2, 4: 2, 5: 0, 6: 2, 7: 1, 8: 1, 9: 2},
          6: {0: 2, 1: 1, 2: 2, 3: 2, 4: 2, 5: 2, 6: 0, 7: 2, 8: 1, 9: 1},
          7: {0: 2, 1: 2, 2: 1, 3: 2, 4: 2, 5: 1, 6: 2, 7: 0, 8: 2, 9: 1},
          8: {0: 2, 1: 2, 2: 2, 3: 1, 4: 2, 5: 1, 6: 1, 7: 2, 8: 0, 9: 2},
          9: {0: 2, 1: 2, 2: 2, 3: 2, 4: 1, 5: 2, 6: 1, 7: 1, 8: 2, 9: 0}},
         {0: {0: None, 1: 0, 2: 1, 3: 4, 4: 0, 5: 0, 6: 1, 7: 5, 8: 5, 9: 4},
          1: {0: 1, 1: None, 2: 1, 3: 2, 4: 0, 5: 0, 6: 1, 7: 2, 8: 6, 9: 6},
          2: {0: 1, 1: 2, 2: None, 3: 2, 4: 3, 5: 7, 6: 1, 7: 2, 8: 3, 9: 7},
          3: {0: 4, 1: 2, 2: 3, 3: None, 4: 3, 5: 8, 6: 8, 7: 2, 8: 3, 9: 4},
          4: {0: 4, 1: 0, 2: 3, 3: 4, 4: None, 5: 0, 6: 9, 7: 9, 8: 3, 9: 4},
          5: {0: 5, 1: 0, 2: 7, 3: 8, 4: 0, 5: None, 6: 8, 7: 5, 8: 5, 9: 7},
          6: {0: 1, 1: 6, 2: 1, 3: 8, 4: 9, 5: 8, 6: None, 7: 9, 8: 6, 9: 6},
          7: {0: 5, 1: 2, 2: 7, 3: 2, 4: 9, 5: 7, 6: 9, 7: None, 8: 5, 9: 7},
          8: {0: 5, 1: 6, 2: 3, 3: 8, 4: 3, 5: 8, 6: 8, 7: 5, 8: None, 9: 6},
          9: {0: 4, 1: 6, 2: 7, 3: 4, 4: 9, 5: 7, 6: 9, 7: 9, 8: 6, 9: None}})
    """
    from sage.rings.infinity import Infinity
    cdef unsigned int n = G.order()

    if not n:
        return {}, {}

    cdef MemoryAllocator mem = MemoryAllocator()
    cdef unsigned short* c_distances = <unsigned short*> mem.malloc(n * n * sizeof(unsigned short))
    cdef unsigned short* c_predecessor = <unsigned short*> mem.malloc(n * n * sizeof(unsigned short))

    # The order of vertices must be the same as in init_short_digraph
    cdef list int_to_vertex = list(G)

    all_pairs_shortest_path_BFS(G, c_predecessor, c_distances, NULL, vertex_list=int_to_vertex)

    cdef dict d_distance = {}
    cdef dict d_predecessor = {}
    cdef dict t_distance = {}
    cdef dict t_predecessor = {}

    cdef unsigned int i, j

    for j in range(n):
        t_distance = {}
        t_predecessor = {}

        for i in range(n):

            if c_distances[i] != <unsigned short> -1:
                t_distance[int_to_vertex[i]] = c_distances[i]
                t_predecessor[int_to_vertex[i]] = int_to_vertex[c_predecessor[i]]

        t_predecessor[int_to_vertex[j]] = None

        d_distance[int_to_vertex[j]] = t_distance
        d_predecessor[int_to_vertex[j]] = t_predecessor

        c_distances += n
        c_predecessor += n

    return d_distance, d_predecessor

################
# Eccentricity #
################

cdef uint32_t * c_eccentricity(G, vertex_list=None) except NULL:
    r"""
    Return the vector of eccentricities in G.

    The array returned is of length `n`, and by default its `i`-th component is
    the eccentricity of the `i`-th vertex in ``G.vertices()``.

    Optional parameter ``vertex_list`` is a list of `n` vertices specifying a
    mapping from `(0, \ldots, n-1)` to vertex labels in `G`. When set,
    ``ecc[i]`` is the eccentricity of vertex ``vertex_list[i]``.
    """
    cdef unsigned int n = G.order()

    cdef uint32_t * ecc = <uint32_t *> sig_calloc(n, sizeof(uint32_t))
    if not ecc:
        raise MemoryError()
    all_pairs_shortest_path_BFS(G, NULL, NULL, ecc, vertex_list=vertex_list)

    return ecc

cdef uint32_t * c_eccentricity_bounding(G, vertex_list=None) except NULL:
    r"""
    Return the vector of eccentricities in G using the algorithm of [TK2013]_.

    The array returned is of length `n`, and by default its `i`-th component is
    the eccentricity of the `i`-th vertex in ``G.vertices()``.

    Optional parameter ``vertex_list`` is a list of `n` vertices specifying a
    mapping from `(0, \ldots, n-1)` to vertex labels in `G`. When set,
    ``ecc[i]`` is the eccentricity of vertex ``vertex_list[i]``.

    The algorithm proposed in [TK2013]_ is based on the observation that for all
    nodes `v,w\in V`, we have `\max(ecc[v]-d(v,w), d(v,w))\leq ecc[w] \leq
    ecc[v] + d(v,w)`. Also the algorithms iteratively improves upper and lower
    bounds on the eccentricity of each node until no further improvements can be
    done. This algorithm offers good running time reduction on scale-free graphs.
    """
    if G.is_directed():
        raise ValueError("The 'bounds' algorithm only works on undirected graphs.")

    # Copying the whole graph to obtain the list of neighbors quicker than by
    # calling out_neighbors.  This data structure is well documented in the
    # module sage.graphs.base.static_sparse_graph
    cdef unsigned int n = G.order()
    cdef short_digraph sd
    init_short_digraph(sd, G, edge_labelled=False, vertex_list=vertex_list)

    # allocated some data structures
    cdef bitset_t seen
    bitset_init(seen, n)
    cdef uint32_t * distances = <uint32_t *>sig_malloc(3 * n * sizeof(uint32_t))
    cdef uint32_t * LB        = <uint32_t *>sig_calloc(n, sizeof(uint32_t))
    if distances==NULL or LB==NULL:
        bitset_free(seen)
        sig_free(LB)
        sig_free(distances)
        free_short_digraph(sd)
        raise MemoryError()
    cdef uint32_t * waiting_list = distances + n
    cdef uint32_t * UB           = distances + 2 * n
    memset(UB, -1, n * sizeof(uint32_t))

    cdef uint32_t v, w, next_v, tmp, cpt = 0

    # The first vertex is the one with largest degree
    next_v = max((out_degree(sd, v), v) for v in range(n))[1]
    
    sig_on()
    while next_v != UINT32_MAX:

        v = next_v
        cpt += 1

        # Compute the exact eccentricity of v
        LB[v] = simple_BFS(sd, v, distances, NULL, waiting_list, seen)

        if LB[v] == UINT32_MAX:
            # The graph is not connected. We set maximum value and exit.
            for w in range(n):
                LB[w] = UINT32_MAX
            break

        # Improve the bounds on the eccentricity of other vertices and select
        # source of the next BFS
        next_v = UINT32_MAX
        for w in range(n):
            LB[w] = max(LB[w], max(LB[v] - distances[w], distances[w]))
            UB[w] = min(UB[w], LB[v] + distances[w])
            if LB[w] == UB[w]:
                continue
            elif next_v == UINT32_MAX or (not cpt % 2 and LB[w] < LB[next_v]) or (cpt % 2 and UB[w] > UB[next_v]):
                # The next vertex is either the vertex with largest upper bound
                # or smallest lower bound
                next_v = w

    sig_off()

    sig_free(distances)
    bitset_free(seen)
    free_short_digraph(sd)

    return LB

cdef uint32_t * c_eccentricity_DHV(G, vertex_list=None):
    r"""
    Return the vector of eccentricities using the algorithm of [Dragan2018]_.

    The array returned is of length `n`, and by default its `i`-th component is
    the eccentricity of the `i`-th vertex in ``G.vertices()``.

    Optional parameter ``vertex_list`` is a list of `n` vertices specifying a
    mapping from `(0, \ldots, n-1)` to vertex labels in `G`. When set,
    ``ecc[i]`` is the eccentricity of vertex ``vertex_list[i]``.

    The algorithm proposed in [Dragan2018]_ is an improvement of the algorithm
    proposed in [TK2013]_. It is also based on the observation that for all
    nodes `v,w\in V`, we have `\max(ecc[v]-d(v,w), d(v,w))\leq ecc[w] \leq
    ecc[v] + d(v,w)`. Also the algorithms iteratively improves upper and lower
    bounds on the eccentricity of each vertex until no further improvements can
    be done. The difference with [TK2013]_ is in the order in which improvements
    are done.

    EXAMPLES::

        sage: from sage.graphs.distances_all_pairs import eccentricity
        sage: G = graphs.PathGraph(5)
        sage: eccentricity(G, algorithm='DHV')
        [4, 3, 2, 3, 4]

    TESTS:

        sage: G = graphs.RandomBarabasiAlbert(50, 2)
        sage: eccentricity(G, algorithm='bounds') == eccentricity(G, algorithm='DHV')
        True
    """
    if G.is_directed():
        raise ValueError("the 'DHV' algorithm only works on undirected graphs")

    cdef uint32_t n = G.order()
    if not n:
        return NULL

    cdef short_digraph sd
    init_short_digraph(sd, G, edge_labelled=False, vertex_list=vertex_list)

    cdef MemoryAllocator mem = MemoryAllocator()
    cdef uint32_t * distances = <uint32_t *> mem.malloc(3 * n * sizeof(uint32_t))
    # For storing upper bounds on eccentricity of nodes
    cdef uint32_t * ecc_upper_bound = <uint32_t *>sig_calloc(n, sizeof(uint32_t))
    if not distances or not ecc_upper_bound:
        sig_free(ecc_upper_bound)
        free_short_digraph(sd)
        raise MemoryError()

    cdef uint32_t * waiting_list = distances + n
    # For storing lower bounds on eccentricity of nodes
    cdef uint32_t * ecc_lower_bound = distances + 2 * n
    memset(ecc_upper_bound, <char>-1, n * sizeof(uint32_t))
    memset(ecc_lower_bound, 0, n * sizeof(uint32_t))

    cdef uint32_t u, ecc_u
    cdef uint32_t antipode, ecc_antipode
    cdef uint32_t v, tmp
    cdef size_t i, idx
    cdef bitset_t seen
    bitset_init(seen,n)

    cdef list active = list(range(n))

    # Algorithm
    while active:
        # Select vertex with minimum eccentricity in active and update
        # eccentricity upper bounds.
        # For this, we select u with minimum eccentricity lower bound in active
        # if ecc_u == ecc_lb[u], we are done. Otherwise, we update eccentricity
        # lower bounds and repeat

        tmp = UINT32_MAX
        for i, v in enumerate(active):
            if ecc_lower_bound[v] < tmp:
                tmp = ecc_lower_bound[v]
                idx = i
        active[idx], active[-1] = active[-1], active[idx]
        u = active.pop()
        ecc_u = simple_BFS(sd, u, distances, NULL, waiting_list, seen)
        ecc_upper_bound[u] = ecc_u

        if ecc_u == UINT32_MAX:  # Disconnected graph
            break

        if ecc_u == ecc_lower_bound[u]:
            # We found the good vertex.
            # Update eccentricity upper bounds and remove from active those
            # vertices for which gap is closed
            i = 0
            while i < len(active):
                v = active[i]
                ecc_upper_bound[v] = min(ecc_upper_bound[v], distances[v] + ecc_u)
                if ecc_upper_bound[v] == ecc_lower_bound[v]:
                    active[i] = active[-1]
                    active.pop()
                else:
                    i += 1

        else:
            # u was not a good choice.
            # We use its antipode to update eccentricity lower bounds.
            # Observe that this antipode might have already been seen.
            antipode = waiting_list[n-1]
            for i, v in enumerate(active):
                if v == antipode:
                    active[i] = active[-1]
                    active.pop()
                    break

            ecc_antipode = simple_BFS(sd, antipode, distances, NULL, waiting_list, seen)
            ecc_upper_bound[antipode] = ecc_antipode

            # Update eccentricity lower bounds and remove from active those
            # vertices for which the gap is closed
            i = 0
            while i < len(active):
                v = active[i]
                ecc_lower_bound[v] = max(ecc_lower_bound[v], distances[v])
                if ecc_upper_bound[v] == ecc_lower_bound[v]:
                    active[i] = active[-1]
                    active.pop()
                else:
                    i += 1

    free_short_digraph(sd)
    bitset_free(seen)

    return ecc_upper_bound

def eccentricity(G, algorithm="standard", vertex_list=None):
    r"""
    Return the vector of eccentricities in G.

    The array returned is of length `n`, and its `i`-th component is the
    eccentricity of the ith vertex in ``G.vertices()``.

    INPUT:

    - ``G`` -- a Graph or a DiGraph.

    - ``algorithm`` -- string (default: ``'standard'``); name of the method used
      to compute the eccentricity of the vertices.

      - ``'standard'`` -- Computes eccentricity by performing a BFS from each
        vertex.

      - ``'bounds'`` -- Computes eccentricity using the fast algorithm proposed
        in [TK2013]_ for undirected graphs.

      - ``'DHV'`` -- Computes all eccentricities of undirected graph using the
        algorithm proposed in [Dragan2018]_.

    - ``vertex_list`` -- list (default: ``None``); a list of `n` vertices
      specifying a mapping from `(0, \ldots, n-1)` to vertex labels in `G`. When
      set, ``ecc[i]`` is the eccentricity of vertex ``vertex_list[i]``. When
      ``vertex_list`` is ``None``, ``ecc[i]`` is the eccentricity of vertex
      ``G.vertices()[i]``.

    EXAMPLES::

        sage: from sage.graphs.distances_all_pairs import eccentricity
        sage: g = graphs.PetersenGraph()
        sage: eccentricity(g)
        [2, 2, 2, 2, 2, 2, 2, 2, 2, 2]
        sage: g.add_edge(0, g.add_vertex())
        sage: V = list(g)
        sage: eccentricity(g, vertex_list=V)
        [2, 2, 3, 3, 2, 2, 3, 3, 3, 3, 3]
        sage: eccentricity(g, vertex_list=V[::-1])
        [3, 3, 3, 3, 3, 2, 2, 3, 3, 2, 2]

    TESTS:

    All algorithms are valid::

        sage: from sage.graphs.distances_all_pairs import eccentricity
        sage: g = graphs.RandomGNP(50, .1)
        sage: ecc = eccentricity(g, algorithm='standard')
        sage: ecc == eccentricity(g, algorithm='bounds')
        True
        sage: ecc == eccentricity(g, algorithm='DHV')
        True

    Case of not (strongly) connected (directed) graph::

        sage: from sage.graphs.distances_all_pairs import eccentricity
        sage: g = 2*graphs.PathGraph(2)
        sage: eccentricity(g, algorithm='bounds')
        [+Infinity, +Infinity, +Infinity, +Infinity]
        sage: g = digraphs.Path(3)
        sage: eccentricity(g, algorithm='standard')
        [2, +Infinity, +Infinity]

    The bounds algorithm is for Graph only::

        sage: from sage.graphs.distances_all_pairs import eccentricity
        sage: g = digraphs.Circuit(2)
        sage: eccentricity(g, algorithm='bounds')
        Traceback (most recent call last):
        ...
        ValueError: the 'bounds' algorithm only works on undirected graphs

    Asking for unknown algorithm::

        sage: from sage.graphs.distances_all_pairs import eccentricity
        sage: g = graphs.PathGraph(2)
        sage: eccentricity(g, algorithm='Nice Jazz Festival')
        Traceback (most recent call last):
        ...
        ValueError: unknown algorithm 'Nice Jazz Festival', please contribute

    Invalid value for parameter vertex_list::

        sage: from sage.graphs.distances_all_pairs import eccentricity
        sage: g = graphs.PathGraph(2)
        sage: eccentricity(g, vertex_list=[0, 1, 2])
        Traceback (most recent call last):
        ...
        ValueError: parameter vertex_list is incorrect for this graph
    """
    from sage.rings.infinity import Infinity
    cdef int n = G.order()

    # Trivial cases
    if not n:
        return []
    elif G.is_directed() and algorithm == 'bounds':
        raise ValueError("the 'bounds' algorithm only works on undirected graphs")
    elif not G.is_connected():
        return [Infinity] * n

    cdef list int_to_vertex
    if vertex_list is None:
        int_to_vertex = G.vertices()
    elif len(vertex_list) == n and set(vertex_list) == set(G):
        int_to_vertex = vertex_list
    else:
        raise ValueError("parameter vertex_list is incorrect for this graph")

    cdef uint32_t* ecc
    if algorithm == "bounds":
        ecc = c_eccentricity_bounding(G, vertex_list=int_to_vertex)
    elif algorithm == "standard":
        ecc = c_eccentricity(G, vertex_list=int_to_vertex)
    elif algorithm == "DHV":
        ecc = c_eccentricity_DHV(G, vertex_list=int_to_vertex)
    else:
        raise ValueError("unknown algorithm '{}', please contribute".format(algorithm))

    from sage.rings.integer import Integer
    cdef list l_ecc = [Integer(ecc[i]) if ecc[i] != UINT32_MAX else +Infinity for i in range(n)]

    sig_free(ecc)

    return l_ecc


############
# Diameter #
############

cdef uint32_t diameter_lower_bound_2sweep(short_digraph g,
                                          uint32_t source,
                                          uint32_t* distances,
                                          uint32_t* predecessors,
                                          uint32_t* waiting_list,
                                          bitset_t seen):
    """
    Compute a lower bound on the diameter using the 2-sweep algorithm.

    This method computes a lower bound on the diameter of an unweighted
    undirected graph using 2 BFS, as proposed in [MLH2008]_.  It first selects a
    vertex `v` that is at largest distance from an initial vertex `source` using
    BFS. Then it performs a second BFS from `v`. The largest distance from `v`
    is returned as a lower bound on the diameter of `G`.  The time complexity of
    this method is linear in the size of the graph.


    INPUT:

    - ``g`` -- a short_digraph

    - ``source`` -- starting node of the BFS

    - ``distances`` -- array of size ``n`` to store BFS distances from `v`, the
      vertex at largest distance from ``source`` from which we start the second
      BFS. This method assumes that this array has already been allocated.
      However, there is no need to initialize it.

    - ``predecessors`` -- array of size ``n`` to store the first predecessor of
      each vertex during the BFS search from `v`. The predecessor of `v` is
      itself. This method assumes that this array has already been allocated.
      However, it is possible to pass a ``NULL`` pointer in which case the
      predecessors are not recorded. 

    - ``waiting_list`` -- array of size ``n`` to store the order in which the
      vertices are visited during the BFS search from `v`. This method assumes
      that this array has already been allocated. However, there is no need to
      initialize it.

    - ``seen`` -- bitset of size ``n`` that must be initialized before calling
      this method (i.e., bitset_init(seen, n)). However, there is no need to
      clear it.

    """
    cdef uint32_t LB, i, k, tmp

    # We do a first BFS from source and get the eccentricity of source
    LB = simple_BFS(g, source, distances, NULL, waiting_list, seen)

    # If the eccentricity of the source is infinite (very large number), the
    # graph is not connected and so its diameter is infinite.
    if LB == UINT32_MAX:
        return UINT32_MAX

    # Then we perform a second BFS from the last visited vertex
    source = waiting_list[g.n - 1]
    LB = simple_BFS(g, source, distances, predecessors, waiting_list, seen)

    # We return the computed lower bound
    return LB


cdef tuple diameter_lower_bound_2Dsweep(short_digraph g,
                                        short_digraph rev_g,
                                        uint32_t source):
    r"""
    Lower bound on the diameter of digraph using directed version of 2-sweep.

    This method computes a lower bound on the diameter of an unweighted directed
    graph using directed version of the 2-sweep algorithm [Broder2000]_.
    In first part, it performs a forward BFS from `source` and selects a vertex
    `vf` at a maximum distance from `source` and then it calculates backward
    eccentricity of `vf` using a backward BFS from `vf`. In second part, it
    performs backward BFS from `source` and selects a vertex `vb` from which
    `source` is at maximum distance and then it calculates forward eccentricity
    of `vb` using a forward BFS from `vb`. It then calculates lower bound LB of
    diameter as the maximum of backward eccentricity of `vf` and forward
    eccentricity of `vb` and `s` as respective vertex.
    This method returns (`LB`, `s`, `m`, `d`), where `LB` is best found lower
    bound on diameter, `s` is vertex whose forward/backward eccentricity is
    `LB`, `d` is vertex at a distance `LB` from/to `s`, `m` is vertex at
    distance `LB/2` from/to both `s` and `d`.

    INPUT:

    - ``g`` -- a short_digraph

    - ``rev_g`` -- a copy of `g` with edges reversed.

    - ``source`` -- starting node of the forward and backward BFS

    TESTS:

    Diameter of weakly connected digraph is infinity ::

        sage: from sage.graphs.distances_all_pairs import diameter
        sage: G = DiGraph([(0,1)])
        sage: diameter(G, algorithm='2Dsweep')
        +Infinity
    """
    cdef uint32_t LB_1, LB_2, LB, LB_m, m, s, d
    cdef uint32_t n = g.n
    cdef uint32_t source_1 = source
    cdef uint32_t source_2 = source
    cdef bitset_t seen_1, seen_2

    # Memory allocation
    cdef MemoryAllocator mem = MemoryAllocator()
    bitset_init(seen_1, n)
    bitset_init(seen_2, n)
    cdef uint32_t * distances_1 = <uint32_t *>mem.malloc(3 * n * sizeof(uint32_t))
    cdef uint32_t * distances_2 = <uint32_t *>mem.malloc(3 * n * sizeof(uint32_t))
    if not distances_1 or not distances_2:
        bitset_free(seen_1)
        bitset_free(seen_2)
        raise MemoryError()

    cdef uint32_t * predecessors_1 = distances_1 + n
    cdef uint32_t * predecessors_2 = distances_2 + n
    cdef uint32_t * waiting_list_1 = distances_1 + 2 * n
    cdef uint32_t * waiting_list_2 = distances_2 + 2 * n

    # we perform forward BFS from source and get its forward eccentricity
    LB_1 = simple_BFS(g, source_1, distances_1, NULL, waiting_list_1, seen_1)

    # if forward eccentricity of source is infinite, then graph is
    # not strongly connected and its diameter is infinite
    if LB_1 == UINT32_MAX:
        bitset_free(seen_1)
        bitset_free(seen_2)
        return (UINT32_MAX, 0, 0, 0)

    # we perform backward BFS from source and get its backward eccentricity
    LB_2 = simple_BFS(rev_g, source_2, distances_2, NULL, waiting_list_2, seen_2)

    # if backward eccentricity of source is infinite, then graph is
    # not strongly connected and its diameter is infinite
    if LB_2 == UINT32_MAX:
        bitset_free(seen_1)
        bitset_free(seen_2)
        return (UINT32_MAX, 0, 0, 0)

    # Then we perform backward BFS from the last visited vertex of forward BFS
    # from source and obtain its backward eccentricity.
    source_1 = waiting_list_1[n - 1]
    LB_1 = simple_BFS(rev_g, source_1, distances_1, predecessors_1, waiting_list_1, seen_1)

    # Then we perform forward BFS from the last visited vertex of backward BFS
    # from source and obtain its forward eccentricity.
    source_2 = waiting_list_2[n - 1]
    LB_2 = simple_BFS(g, source_2, distances_2, predecessors_2, waiting_list_2, seen_2)

    # we select best found lower bound as LB, s and d as source and destination
    # of that BFS call and m as vertex at a distance LB/2 from/to both s and d
    if LB_1 < LB_2:
        LB = LB_2
        s = waiting_list_2[0]
        d = waiting_list_2[n - 1]
        LB_m = LB_2 / 2
        m = d
        while distances_2[m] > LB_m:
            m = predecessors_2[m]
    else:
        LB = LB_1
        s = waiting_list_1[0]
        d = waiting_list_1[n - 1]
        LB_m = LB_1 / 2
        m = d
        while distances_1[m] > LB_m:
            m = predecessors_1[m]

    bitset_free(seen_1)
    bitset_free(seen_2)

    return (LB, s, m, d)

cdef tuple diameter_lower_bound_multi_sweep(short_digraph g,
                                            uint32_t source):
    """
    Lower bound on the diameter using multi-sweep.

    This method computes a lower bound on the diameter of an unweighted
    undirected graph using several iterations of the 2-sweep algorithms
    [CGHLM2013]_. Roughly, it first uses 2-sweep to identify two vertices `s`
    and `d` that are far apart. Then it selects a vertex `m` that is at same
    distance from `s` and `d`.  This vertex `m` will serve as the new source for
    another iteration of the 2-sweep algorithm that may improve the current
    lower bound on the diameter.  This process is repeated as long as the lower
    bound on the diameter is improved.

    The method returns a 4-tuple (LB, s, m, d), where LB is the best found lower
    bound on the diameter, s is a vertex of eccentricity LB, d is a vertex at
    distance LB from s, and m is a vertex at distance LB/2 from both s and d.

    INPUT:

    - ``g`` -- a short_digraph

    - ``source`` -- starting node of the BFS

    """
    # The while loop below might not be entered so we have to make sure that
    # s and d which are returned are initialized.
    cdef uint32_t LB, tmp, m
    cdef uint32_t s = 0
    cdef uint32_t d = 0
    cdef uint32_t n = g.n

    # Allocate some arrays and a bitset
    cdef bitset_t seen
    bitset_init(seen, n)
    cdef uint32_t * distances = <uint32_t *>sig_malloc(3 * n * sizeof(uint32_t))
    if not distances:
        bitset_free(seen)
        raise MemoryError()
    cdef uint32_t * predecessors = distances + n
    cdef uint32_t * waiting_list = distances + 2 * n


    # We perform a first 2sweep call from source. If the returned value is a
    # very large number, the graph is not connected and so the diameter is
    # infinite.
    tmp = diameter_lower_bound_2sweep(g, source, distances, predecessors, waiting_list, seen)
    if tmp == UINT32_MAX:
        sig_free(distances)
        bitset_free(seen)
        return (UINT32_MAX, 0, 0, 0)

    # We perform new 2sweep calls for as long as we are able to improve the
    # lower bound.
    LB = 0
    m = source
    while tmp > LB:

        LB = tmp

        # We store the vertices s, m, d of the last BFS call. For vertex m, we
        # search for a vertex of eccentricity LB/2. This vertex will serve as
        # the source for the next 2sweep call.
        s = waiting_list[0]
        d = waiting_list[n - 1]
        LB_2 = LB / 2
        m = d
        while distances[m] > LB_2:
            m = predecessors[m]

        # We perform a new 2sweep call from m
        tmp = diameter_lower_bound_2sweep(g, m, distances, predecessors, waiting_list, seen)

    sig_free(distances)
    bitset_free(seen)

    return (LB, s, m, d)


cdef uint32_t diameter_iFUB(short_digraph g,
                            uint32_t source):
    """
    Compute the diameter of the input Graph using the ``iFUB`` algorithm.

    The ``iFUB`` (iterative Fringe Upper Bound) algorithm calculates the exact
    value of the diameter of a unweighted undirected graph [CGILM2010]_. This
    algorithms starts with a vertex found through a multi-sweep call (a
    refinement of the 4sweep method). The worst case time complexity of the iFUB
    algorithm is `O(nm)`, but it can be very fast in practice. See the code's
    documentation and [CGHLM2013]_ for more details.

    INPUT:

    - ``g`` -- a short_digraph

    - ``source`` -- starting node of the first BFS

    """
    cdef uint32_t i, LB, s, m, d
    cdef uint32_t n = g.n

    # We select a vertex m with low eccentricity using multi-sweep
    LB, s, m, d = diameter_lower_bound_multi_sweep(g, source)

    # If the lower bound is a very large number, it means that the graph is not
    # connected and so the diameter is infinite.
    if LB == UINT32_MAX:
        return LB


    # We allocate some arrays and a bitset
    cdef bitset_t seen
    bitset_init(seen, n)    
    cdef uint32_t * distances = <uint32_t *>sig_malloc(4 * n * sizeof(uint32_t))
    if not distances:
        bitset_free(seen)
        raise MemoryError()
    cdef uint32_t* waiting_list = distances + n
    cdef uint32_t* layer        = distances + 2 * n
    cdef uint32_t* order        = distances + 3 * n


    # We order the vertices by decreasing layers. This is the inverse order of a
    # BFS from m, and so the inverse order of array waiting_list. Distances are
    # stored in array layer.
    LB = simple_BFS(g, m, layer, NULL, waiting_list, seen)
    for i in range(n):
        order[i] = waiting_list[n - i - 1]

    # The algorithm:
    #
    # The diameter of the graph is equal to the maximum eccentricity of a
    # vertex. Let m be any vertex, and let V be partitioned into A u B where:
    #
    #    d(m,a)<=i for all a \in A
    #    d(m,b)>=i for all b \in B
    #
    # As all vertices from A are at distance <=2i from each other, a vertex a
    # from A with eccentricity ecc(a)>2i is at distance ecc(a) from some vertex
    # b\in B.
    #
    # Consequently, if we have already computed the eccentricity of all
    # vertices in B and know that the diameter is >2i, then we do not have to
    # compute the eccentricity of vertices in A.
    #
    # Now, we compute the maximum eccentricity of all vertices, ordered
    # decreasingly according to their distance to m. We stop when we know that
    # the eccentricity of the unexplored vertices is smaller than the max
    # eccentricity already found.
    i = 0
    while 2 * layer[order[i]] > LB and i < n:
        tmp = simple_BFS(g, order[i], distances, NULL, waiting_list, seen)
        i += 1

        # We update the lower bound
        if tmp > LB:
            LB = tmp


    sig_free(distances)
    bitset_free(seen)

    # We finally return the computed diameter
    return LB

cdef uint32_t diameter_DiFUB(short_digraph sd,
                             uint32_t source):
    r"""
    Return the diameter of unweighted directed graph.

    The ``DiFUB`` (Directed iterative Fringe Upper Bound) algorithm calculates
    the exact value of the diameter of an unweighted directed graph [CGLM2012]_.

    This algorithm starts from a vertex found through a 2Dsweep call (a directed
    version of the 2sweep method). The worst case time complexity of the DiFUB
    algorithm is `O(nm)`, but it can be very fast in practice. See the code's
    documentation and [CGLM2012]_ for more details.

    If the digraph is not strongly connected, the returned value is infinity.

    INPUT:

    - ``sd`` -- a short_digraph

    - ``source`` -- starting node of the first BFS

    TESTS::

    The diameter of a weakly connected digraph is infinity ::

        sage: from sage.graphs.distances_all_pairs import diameter
        sage: G = digraphs.Path(5)
        sage: diameter(G, algorithm='DiFUB')
        +Infinity
    """
    cdef uint32_t n = sd.n

    if n <= 1:  # Trivial case
        return 0

    cdef short_digraph rev_sd  # Copy of sd with edges reversed
    init_reverse(rev_sd, sd)

    cdef uint32_t LB, s, m, d, LB_1, LB_2, UB
    cdef size_t i
    cdef bitset_t seen

    # We select a vertex with low eccentricity using 2Dsweep
    LB, s, m, d = diameter_lower_bound_2Dsweep(sd, rev_sd, source)

    # If the lower bound is a very large number, it means that the digraph is
    # not strongly connected and so the diameter is infinite.
    if LB == UINT32_MAX:
        return LB

    # We allocate some arrays and a bitset
    bitset_init(seen, n)
    cdef MemoryAllocator mem = MemoryAllocator()
    cdef uint32_t * distances = <uint32_t *>mem.malloc(6 * n * sizeof(uint32_t))

    if not distances:
        bitset_free(seen)
        raise MemoryError()

    cdef uint32_t * waiting_list = distances + n
    cdef uint32_t * order_1      = distances + 2 * n
    cdef uint32_t * order_2      = distances + 3 * n
    cdef uint32_t * layer_1      = distances + 4 * n
    cdef uint32_t * layer_2      = distances + 5 * n

    # We order the vertices by decreasing forward / backward layers. This is the
    # inverse order of a forward / backward BFS from m, and so the inverse order
    # of array waiting_list. Forward / Backward distances are stored in arrays
    # layer_1 / layer_2 respectively.
    LB_1 = simple_BFS(sd, m, layer_1, NULL, waiting_list, seen)
    for i in range(n):
        order_1[i] = waiting_list[n - i - 1]

    LB_2 = simple_BFS(rev_sd, m, layer_2, NULL, waiting_list, seen)
    for i in range(n):
        order_2[i] = waiting_list[n - i - 1]

    # update the lower bound
    LB = max(LB, LB_1, LB_2)

    if LB == UINT32_MAX:  # Not strongly connected case
        return LB

    # The algorithm:
    #
    # The diameter of the digraph is equal to the maximum forward or backward
    # eccentricity of a vertex. The algorithm is based on the following two
    # observations:
    # 1). All the nodes `x` above the level `i` in Backward BFS of `m` having
    # forward eccentricity greater than `2(i-1)` have a corresponding node `y`,
    # whose backward eccentricity is greater than or equal to the forward
    # eccentricity of `x`, below or on the level `i` in Forward BFS of `m`.
    #
    # 2). All the nodes `x` above the level `i` in Forward BFS of `m` having
    # backward eccentricity greater than `2(i-1)` have a corresponding node `y`,
    # whose forward eccentricity is greater than or equal to the backward
    # eccentricity of `x`, below or on the level `i` in Backward BFS of `m`
    #
    # Therefore, we calculate backward / forward eccentricity of all nodes at
    # level `i` in Forward / Backward BFS of `m` respectively. And their
    # maximum is `LB`. If `LB` is greater than `2(max distance at next level)`
    # then we are done, else we proceed further.

    i = 0
    UB = max(2 * layer_1[order_1[i]], 2 * layer_2[order_2[i]])

    while LB < UB:
        LB_1 = simple_BFS(rev_sd, order_1[i], distances, NULL, waiting_list, seen)
        LB_2 = simple_BFS(sd, order_2[i], distances, NULL, waiting_list, seen)

        # update the lower bound
        LB = max(LB, LB_1, LB_2)
        i += 1

        if LB == UINT32_MAX or i == n:
            break
        # maximum distance at next level
        UB = max(2 * layer_1[order_1[i]], 2 * layer_2[order_2[i]])

    bitset_free(seen)
    free_short_digraph(rev_sd)

    # Finally return the computed diameter
    return LB
<<<<<<< HEAD
cdef uint32_t diameter_DHV(short_digraph g):
    r"""
    Return the diameter of unweighted graph `g`.

    This method computes the diameter of unweighted undirected graph using the
    algorithm proposed in [Dragan2018]_.

    This method returns Infinity if graph is not connected.

    INPUT:

    - ``g`` -- a short_digraph

    EXAMPLES::

        sage: from sage.graphs.distances_all_pairs import diameter
        sage: G = graphs.PathGraph(5)
        sage: diameter(G, algorithm='DHV')
        4

    TESTS:

        sage: G = graphs.RandomGNP(20,0.3)
        sage: G.diameter() == diameter(G, algorithm='DHV')
        True

        sage: G = Graph([(0, 1)])
        sage: diameter(G, algorithm='DHV')
        1
    """
    cdef uint32_t n = g.n
    if n <= 1:
        return 0

    cdef MemoryAllocator mem = MemoryAllocator()
    cdef uint32_t * distances = <uint32_t *>mem.malloc(4 * n * sizeof(uint32_t))
    if not distances:
        raise MemoryError()

    cdef uint32_t * waiting_list = distances + n

    # For storing upper and lower bounds on eccentricity of nodes
    cdef uint32_t * ecc_upper_bound = distances + 2 * n
    cdef uint32_t * ecc_lower_bound = distances + 3 * n
    memset(ecc_upper_bound, <char>-1, n * sizeof(uint32_t))
    memset(ecc_lower_bound, 0, n * sizeof(uint32_t))

    cdef uint32_t u, ecc_u
    cdef uint32_t x, ecc_x
    cdef uint32_t antipode, ecc_antipode
    cdef uint32_t LB = 0
    cdef uint32_t UB = UINT32_MAX
    cdef uint32_t v, tmp
    cdef size_t i, idx
    cdef bitset_t seen
    bitset_init(seen, n)

    cdef list active = list(range(n))

    # Algorithm
    while LB < UB and active:
        # 1. Select vertex u with maximum eccentricity upper bound
        tmp = 0
        for i, v in enumerate(active):
            if ecc_upper_bound[v] > tmp:
                tmp = ecc_upper_bound[v]
                idx = i
        active[idx], active[-1] = active[-1], active[idx]
        u = active.pop()

        # Compute the eccentricity of u and update eccentricity lower bounds
        ecc_u = simple_BFS(g, u, distances, NULL, waiting_list, seen)
        LB = max(LB, ecc_u)
        if LB == UINT32_MAX:  # Disconnected graph
            break

        for v in active:
            ecc_lower_bound[v] = max(ecc_lower_bound[v], distances[v])

        # 2. Select x such that dist(u, x) + ecc[x] == ecc[u].
        # Since we don't know ecc[x], we select x with minimum eccentricity
        # lower bound.  If ecc[x] == ecc_lb[x], we are done. Otherwise, we
        # update eccentricity lower bounds and repeat
        while active:
            # Select v with minimum eccentricity lower bound
            tmp = UINT32_MAX
            for i, v in enumerate(active):
                if ecc_lower_bound[v] < tmp:
                    tmp = ecc_lower_bound[v]
                    idx = i
            active[idx], active[-1] = active[-1], active[idx]
            x = active.pop()
            ecc_x = simple_BFS(g, x, distances, NULL, waiting_list, seen)
            LB = max(LB, ecc_x)

            if ecc_x == ecc_lower_bound[x]:
                # We found the good vertex x
                # We update eccentricity upper bounds of the remaining vertices,
                # set UB to the largest of these values and break
                UB = 0
                for v in active:
                    ecc_upper_bound[v] = min(ecc_upper_bound[v], distances[v] + ecc_x)
                    UB = max(UB, ecc_upper_bound[v])
                break

            else:
                # x was not a good choice
                # We use its antipode to update eccentricity lower bounds.
                # Observe that this antipode might have already been seen.
                antipode = waiting_list[n-1]
                for i, v in enumerate(active):
                    if v == antipode:
                        active[i] = active[-1]
                        tmp = active.pop()
                        break

                ecc_antipode = simple_BFS(g, antipode, distances, NULL, waiting_list, seen)
                LB = max(LB, ecc_antipode)
                for v in active:
                    ecc_lower_bound[v] = max(ecc_lower_bound[v], distances[v])

    bitset_free(seen)
    return LB

=======
>>>>>>> f6db6a55

def diameter(G, algorithm=None, source=None):
    r"""
    Return the diameter of `G`.

    This method returns Infinity if the (di)graph is not connected. It can
    also quickly return a lower bound on the diameter using the ``2sweep``,
    ``2Dsweep`` and ``multi-sweep`` schemes.

    INPUT:

    - ``algorithm`` -- string (default: ``None``); specifies the algorithm to
      use among:

      - ``'standard'`` -- Computes the diameter of the input (di)graph as the
        largest eccentricity of its vertices. This is the classical algorithm
        with time complexity in `O(nm)`.

      - ``'2sweep'`` -- Computes a lower bound on the diameter of an
        unweighted undirected graph using 2 BFS, as proposed in [MLH2008]_.  It
        first selects a vertex `v` that is at largest distance from an initial
        vertex source using BFS. Then it performs a second BFS from `v`. The
        largest distance from `v` is returned as a lower bound on the diameter
        of `G`.  The time complexity of this algorithm is linear in the size of
        `G`.

      - ``'2Dsweep'`` -- Computes lower bound on the diameter of an unweighted
        directed graph using directed version of ``2sweep`` as proposed in
        [Broder2000]_. If the digraph is not strongly connected, the returned
        value is infinity.
<<<<<<< HEAD

      - ``'DHV'`` -- Computes diameter of unweighted undirected graph using the
        algorithm proposed in [Dragan2018]_.
=======
>>>>>>> f6db6a55

      - ``'multi-sweep'`` -- Computes a lower bound on the diameter of an
        unweighted undirected graph using several iterations of the ``2sweep``
        algorithms [CGHLM2013]_. Roughly, it first uses ``2sweep`` to identify
        two vertices `u` and `v` that are far apart. Then it selects a vertex
        `w` that is at same distance from `u` and `v`.  This vertex `w` will
        serve as the new source for another iteration of the ``2sweep``
        algorithm that may improve the current lower bound on the diameter.
        This process is repeated as long as the lower bound on the diameter
        is improved.

      - ``'iFUB'`` -- The iFUB (iterative Fringe Upper Bound) algorithm,
        proposed in [CGILM2010]_, computes the exact value of the diameter of an
        unweighted undirected graph. It is based on the following observation:

            The diameter of the graph is equal to the maximum eccentricity of
            a vertex. Let `v` be any vertex, and let `V` be partitionned into
            `A\cup B` where:

            .. MATH::

                d(v,a) \leq i, \forall a \in A\\
                d(v,b) \geq i, \forall b \in B

            As all vertices from `A` are at distance `\leq 2i` from each
            other, a vertex `a\in A` with eccentricity `ecc(a)>2i` is at
            distance `ecc(a)` from some vertex `b\in B`.

            Consequently, if we have already computed the maximum eccentricity
            `m` of all vertices in `B` and if `m>2i`, then we do not need to
            compute the eccentricity of the vertices in `A`.

        Starting from a vertex `v` obtained through a multi-sweep computation
        (which refines the 4sweep algorithm used in [CGHLM2013]_), we compute
        the diameter by computing the eccentricity of all vertices sorted
        decreasingly according to their distance to `v`, and stop as allowed
        by the remark above. The worst case time complexity of the iFUB
        algorithm is `O(nm)`, but it can be very fast in practice.

      - ``'DiFUB'`` -- The directed version of iFUB (iterative Fringe Upper
        Bound) algorithm. See the code's documentation and [CGLM2012]_ for more
        details. If the digraph is not strongly connected, the returned value is
        infinity.

    - ``source`` -- (default: ``None``) vertex from which to start the first BFS.
      If ``source==None``, an arbitrary vertex of the graph is chosen. Raise an
      error if the initial vertex is not in `G`.  This parameter is not used
      when ``algorithm=='standard'``.

    EXAMPLES::

        sage: from sage.graphs.distances_all_pairs import diameter
        sage: G = graphs.PetersenGraph()
        sage: diameter(G, algorithm='iFUB')
        2
        sage: G = Graph({0: [], 1: [], 2: [1]})
        sage: diameter(G, algorithm='iFUB')
        +Infinity
        sage: G = digraphs.Circuit(6)
        sage: diameter(G, algorithm='2Dsweep')
        5
        sage: G = graphs.PathGraph(7).to_directed()
        sage: diameter(G, algorithm='DiFUB')
        6

    Although max( ) is usually defined as -Infinity, since the diameter will
    never be negative, we define it to be zero::

        sage: G = graphs.EmptyGraph()
        sage: diameter(G, algorithm='iFUB')
        0

    Comparison of exact algorithms for graphs::

        sage: G = graphs.RandomBarabasiAlbert(100, 2)
        sage: d1 = diameter(G, algorithm='standard')
        sage: d2 = diameter(G, algorithm='iFUB')
        sage: d3 = diameter(G, algorithm='iFUB', source=G.random_vertex())
        sage: d4 = diameter(G, algorithm='DHV')
        sage: if d1 != d2 or d1 != d3 or d1 != d4: print("Something goes wrong!")

    Comparison of lower bound algorithms::

        sage: lb2 = diameter(G, algorithm='2sweep')
        sage: lbm = diameter(G, algorithm='multi-sweep')
        sage: if not (lb2 <= lbm and lbm <= d3): print("Something goes wrong!")

    Comparison of exact algorithms for digraphs::

        sage: D = DiGraph(graphs.RandomBarabasiAlbert(50, 2))
        sage: d1 = diameter(D, algorithm='standard')
        sage: d2 = diameter(D, algorithm='DiFUB')
        sage: d3 = diameter(D, algorithm='DiFUB', source=D.random_vertex())
        sage: d1 == d2 and d1 == d3
        True

    TESTS::

    This was causing a segfault. Fixed in :trac:`17873` ::

        sage: G = graphs.PathGraph(1)
        sage: diameter(G, algorithm='iFUB')
        0
    """
    cdef uint32_t n = G.order()
    if n <= 1:
        return 0

    if G.is_directed():
        if algorithm is None:
<<<<<<< HEAD
            algorithm = 'standard'
=======
            algorithm = 'DiFUB'
>>>>>>> f6db6a55
        elif not algorithm in ['2Dsweep', 'standard', 'DiFUB']:
            raise ValueError("unknown algorithm for computing the diameter of directed graph")
    else:
        if algorithm is None:
            algorithm = 'iFUB'
        elif not algorithm in ['2sweep', 'multi-sweep', 'iFUB', 'standard', 'DHV']:
            raise ValueError("unknown algorithm for computing the diameter of undirected graph")

    if algorithm == 'standard':
       return max(G.eccentricity())
    if source is None:
        source = next(G.vertex_iterator())
    elif not G.has_vertex(source):
        raise ValueError("the specified source is not a vertex of the input Graph")

    # Copying the whole graph to obtain the list of neighbors quicker than by
    # calling out_neighbors. This data structure is well documented in the
    # module sage.graphs.base.static_sparse_graph
    cdef list int_to_vertex = list(G)
    cdef short_digraph sd
    init_short_digraph(sd, G, edge_labelled=False, vertex_list=int_to_vertex)
    cdef short_digraph rev_sd # to store copy of sd with edges reversed

    # and we map the source to an int in [0,n-1] 
    cdef uint32_t isource = 0 if source is None else int_to_vertex.index(source)

    cdef bitset_t seen
    cdef uint32_t* tab
    cdef uint32_t LB

    if algorithm == '2sweep':
        # We need to allocate arrays and bitset
        bitset_init(seen, n)
        tab = <uint32_t*> sig_malloc(2* n * sizeof(uint32_t))
        if not tab:
            free_short_digraph(sd)
            bitset_free(seen)
            raise MemoryError()
        
        LB = diameter_lower_bound_2sweep(sd, isource, tab, NULL, tab + n, seen)

        bitset_free(seen)
        sig_free(tab)

    elif algorithm == '2Dsweep':
        init_reverse(rev_sd, sd)
        LB = diameter_lower_bound_2Dsweep(sd, rev_sd, isource)[0]
        free_short_digraph(rev_sd)

    elif algorithm == 'multi-sweep':
        LB = diameter_lower_bound_multi_sweep(sd, isource)[0]

    elif algorithm == 'DiFUB':
        LB = diameter_DiFUB(sd, isource)

<<<<<<< HEAD
    elif algorithm == 'DHV':
        LB = diameter_DHV(sd)

=======
>>>>>>> f6db6a55
    else: # algorithm == 'iFUB'
        LB = diameter_iFUB(sd, isource)


    free_short_digraph(sd)

    if LB < 0 or LB > n:
        from sage.rings.infinity import Infinity
        return +Infinity
    else:
        return int(LB)


###########
# Radius #
###########

def radius_DHV(G):
    r"""
    Return the radius of unweighted graph `G`.

    This method computes the radius of unweighted undirected graph using the
    algorithm given in [Dragan2018]_.

    This method returns Infinity if graph is not connected.

    EXAMPLES::

        sage: from sage.graphs.distances_all_pairs import radius_DHV
        sage: G = graphs.PetersenGraph()
        sage: radius_DHV(G)
        2
        sage: G = graphs.RandomGNP(20,0.3)
        sage: from sage.graphs.distances_all_pairs import eccentricity
        sage: radius_DHV(G) == min(eccentricity(G, algorithm='bounds'))
        True

    TESTS:

        sage: G = Graph()
        sage: radius_DHV(G)
        0
        sage: G = Graph(1)
        sage: radius_DHV(G)
        0
        sage: G = Graph(2)
        sage: radius_DHV(G)
        +Infinity
        sage: G = graphs.PathGraph(2)
        sage: radius_DHV(G)
        1
        sage: G = DiGraph(1)
        sage: radius_DHV(G)
        Traceback (most recent call last):
        ...
        TypeError: this method works for unweighted undirected graphs only
    """
    if G.is_directed():
        raise TypeError("this method works for unweighted undirected graphs only")

    cdef uint32_t n = G.order()
    if n <= 1:
        return 0

    cdef list int_to_vertex = list(G)
    cdef short_digraph sd
    init_short_digraph(sd, G, edge_labelled=False, vertex_list=int_to_vertex)

    cdef uint32_t source, ecc_source
    cdef uint32_t antipode, ecc_antipode
    cdef uint32_t UB = UINT32_MAX
    cdef uint32_t LB = 0

    cdef MemoryAllocator mem = MemoryAllocator()
    cdef uint32_t * distances = <uint32_t *>mem.malloc(3 * n * sizeof(uint32_t))
    if not distances:
        raise MemoryError()

    cdef uint32_t * waiting_list = distances + n

    # For storing lower bound on eccentricity of nodes
    cdef uint32_t * ecc_lower_bound = distances + 2 * n
    memset(ecc_lower_bound, 0, n * sizeof(uint32_t))

    cdef bitset_t seen
    bitset_init(seen, n)

    # Algorithm
    source = 0
    while LB < UB:
        # 1) pick vertex with minimum eccentricity lower bound
        # and compute its eccentricity
        ecc_source = simple_BFS(sd, source, distances, NULL, waiting_list, seen)

        if ecc_source == UINT32_MAX:  # Disconnected graph
            break

        UB = min(UB, ecc_source)  # minimum among exact computed eccentricities
        if ecc_source == ecc_lower_bound[source]:
            # we have found minimum eccentricity vertex and hence the radius
            break

        # 2) Take vertex at largest distance from source, called antipode (last
        # vertex visited in simple_BFS), and compute its BFS distances.
        # By definition of antipode, we have ecc_antipode >= ecc_source.
        antipode = waiting_list[n-1]
        ecc_antipode = simple_BFS(sd, antipode, distances, NULL, waiting_list, seen)

        # 3) Use distances from antipode to improve eccentricity lower bounds.
        # We also determine the next source
        LB = UINT32_MAX
        for v in range(n):
            ecc_lower_bound[v] = max(ecc_lower_bound[v], distances[v])
            if LB > ecc_lower_bound[v]:
                LB = ecc_lower_bound[v]
                source = v  # vertex with minimum eccentricity lower bound

    bitset_free(seen)
    if UB == UINT32_MAX:
        from sage.rings.infinity import Infinity
        return +Infinity

    return UB

################
# Wiener index #
################

def wiener_index(G):
    r"""
    Return the Wiener index of the graph.

    The Wiener index of a graph `G` can be defined in two equivalent
    ways [KRG1996]_ :

    - `W(G) = \frac 1 2 \sum_{u,v\in G} d(u,v)` where `d(u,v)` denotes the
      distance between vertices `u` and `v`.

    - Let `\Omega` be a set of `\frac {n(n-1)} 2` paths in `G` such that `\Omega`
      contains exactly one shortest `u-v` path for each set `\{u,v\}` of
      vertices in `G`. Besides, `\forall e\in E(G)`, let `\Omega(e)` denote the
      paths from `\Omega` containing `e`. We then have
      `W(G) = \sum_{e\in E(G)}|\Omega(e)|`.

    EXAMPLES:

    From [GYLL1993]_, cited in [KRG1996]_::

        sage: g=graphs.PathGraph(10)
        sage: w=lambda x: (x*(x*x -1)/6)
        sage: g.wiener_index()==w(10)
        True
    """
    if not G.is_connected():
        from sage.rings.infinity import Infinity
        return +Infinity

    from sage.rings.integer import Integer
    cdef unsigned short* distances = c_distances_all_pairs(G, vertex_list=list(G))
    cdef unsigned int NN = G.order() * G.order()
    cdef unsigned int i
    cdef uint64_t s = 0
    for i in range(NN):
        s += distances[i]
    sig_free(distances)
    return Integer(s) / 2

##########################
# Distances distribution #
##########################

def distances_distribution(G):
    r"""
    Return the distances distribution of the (di)graph in a dictionary.

    This method *ignores all edge labels*, so that the distance considered is
    the topological distance.

    OUTPUT:

        A dictionary ``d`` such that the number of pairs of vertices at distance
        ``k`` (if any) is equal to `d[k] \cdot |V(G)| \cdot (|V(G)|-1)`.

    .. NOTE::

        We consider that two vertices that do not belong to the same connected
        component are at infinite distance, and we do not take the trivial pairs
        of vertices `(v, v)` at distance `0` into account. Empty (di)graphs and
        (di)graphs of order 1 have no paths and so we return the empty
        dictionary ``{}``.

    EXAMPLES:

    An empty Graph::

        sage: g = Graph()
        sage: g.distances_distribution()
        {}

    A Graph of order 1::

        sage: g = Graph()
        sage: g.add_vertex(1)
        sage: g.distances_distribution()
        {}

    A Graph of order 2 without edge::

        sage: g = Graph()
        sage: g.add_vertices([1,2])
        sage: g.distances_distribution()
        {+Infinity: 1}

    The Petersen Graph::

        sage: g = graphs.PetersenGraph()
        sage: g.distances_distribution()
        {1: 1/3, 2: 2/3}

    A graph with multiple disconnected components::

        sage: g = graphs.PetersenGraph()
        sage: g.add_edge('good','wine')
        sage: g.distances_distribution()
        {1: 8/33, 2: 5/11, +Infinity: 10/33}

    The de Bruijn digraph dB(2,3)::

        sage: D = digraphs.DeBruijn(2,3)
        sage: D.distances_distribution()
        {1: 1/4, 2: 11/28, 3: 5/14}
    """
    if G.order() <= 1:
        return {}

    from sage.rings.infinity import Infinity
    from sage.rings.integer import Integer

    cdef unsigned short* distances = c_distances_all_pairs(G, vertex_list=list(G))
    cdef unsigned int n = G.order()
    cdef unsigned int NN = n * n
    cdef dict count = {}
    cdef dict distr = {}
    cdef unsigned int i
    NNN = Integer(NN - n)

    # We count the number of pairs at equal distances
    for i in range(NN):
        count[distances[i]] = count.get(distances[i], 0) + 1

    sig_free(distances)

    # We normalize the distribution
    for j in count:
        if j == <unsigned short> -1:
            distr[+Infinity] = Integer(count[j]) / NNN
        elif j > 0:
            distr[j] = Integer(count[j]) / NNN

    return distr

##################
# Floyd-Warshall #
##################

def floyd_warshall(gg, paths=True, distances=False):
    r"""
    Compute the shortest path/distances between all pairs of vertices.

    For more information on the Floyd-Warshall algorithm, see
    the :wikipedia:`Floyd-Warshall_algorithm`.

    INPUT:

    - ``gg`` -- the graph on which to work.

    - ``paths`` -- boolean (default: ``True``); whether to return the dictionary
      of shortest paths

    - ``distances`` -- boolean (default: ``False``); whether to return the
      dictionary of distances

    OUTPUT:

    Depending on the input, this function return the dictionary of paths, the
    dictionary of distances, or a pair of dictionaries ``(distances, paths)``
    where ``distance[u][v]`` denotes the distance of a shortest path from `u` to
    `v` and ``paths[u][v]`` denotes an inneighbor `w` of `v` such that
    `dist(u,v) = 1 + dist(u,w)`.

    .. WARNING::

        Because this function works on matrices whose size is quadratic compared
        to the number of vertices, it uses short variables instead of long ones
        to divide by 2 the size in memory. This means that the current
        implementation does not run on a graph of more than 65536 nodes (this
        can be easily changed if necessary, but would require much more
        memory. It may be worth writing two versions). For information, the
        current version of the algorithm on a graph with `65536 = 2^{16}` nodes
        creates in memory `2` tables on `2^{32}` short elements (2bytes each),
        for a total of `2^{34}` bytes or `16` gigabytes. Let us also remember
        that if the memory size is quadratic, the algorithm runs in cubic time.

    .. NOTE::

        When ``paths = False`` the algorithm saves roughly half of the memory as
        it does not have to maintain the matrix of predecessors. However,
        setting ``distances=False`` produces no such effect as the algorithm can
        not run without computing them. They will not be returned, but they will
        be stored while the method is running.

    EXAMPLES:

    Shortest paths in a small grid ::

        sage: g = graphs.Grid2dGraph(2,2)
        sage: from sage.graphs.distances_all_pairs import floyd_warshall
        sage: print(floyd_warshall(g))
        {(0, 0): {(0, 0): None, (0, 1): (0, 0), (1, 0): (0, 0), (1, 1): (0, 1)},
         (0, 1): {(0, 1): None, (0, 0): (0, 1), (1, 0): (0, 0), (1, 1): (0, 1)},
         (1, 0): {(1, 0): None, (0, 0): (1, 0), (0, 1): (0, 0), (1, 1): (1, 0)},
         (1, 1): {(1, 1): None, (0, 0): (0, 1), (0, 1): (1, 1), (1, 0): (1, 1)}}

    Checking the distances are correct ::

        sage: g = graphs.Grid2dGraph(5,5)
        sage: dist,path = floyd_warshall(g, distances=True)
        sage: all(dist[u][v] == g.distance(u, v) for u in g for v in g)
        True

    Checking a random path is valid ::

        sage: u,v = g.random_vertex(), g.random_vertex()
        sage: p = [v]
        sage: while p[0] is not None:
        ....:   p.insert(0,path[u][p[0]])
        sage: len(p) == dist[u][v] + 2
        True

    Distances for all pairs of vertices in a diamond::

        sage: g = graphs.DiamondGraph()
        sage: floyd_warshall(g, paths=False, distances=True)
        {0: {0: 0, 1: 1, 2: 1, 3: 2},
         1: {0: 1, 1: 0, 2: 1, 3: 1},
         2: {0: 1, 1: 1, 2: 0, 3: 1},
         3: {0: 2, 1: 1, 2: 1, 3: 0}}

    TESTS:

    Too large graphs::

        sage: from sage.graphs.distances_all_pairs import floyd_warshall
        sage: floyd_warshall(Graph(65536))
        Traceback (most recent call last):
        ...
        ValueError: the graph backend contains more than 65535 nodes
    """
    from sage.rings.infinity import Infinity
    cdef CGraph g = <CGraph> gg._backend.c_graph()[0]

    cdef list gverts = g.verts()

    if not gverts:
        if distances and paths:
            return {}, {}
        else:
            return {}

    cdef unsigned int n = max(gverts) + 1

    if n >= <unsigned short> -1:
        raise ValueError("the graph backend contains more than "+str(<unsigned short> -1)+" nodes")

    # All this just creates two tables prec[n][n] and dist[n][n]
    cdef MemoryAllocator mem = MemoryAllocator()
    cdef unsigned short* t_prec = NULL
    cdef unsigned short**  prec = NULL
    # init dist
    cdef unsigned short* t_dist = <unsigned short*>  mem.allocarray(n * n, sizeof(unsigned short))
    cdef unsigned short**  dist = <unsigned short**> mem.allocarray(n, sizeof(unsigned short*))
    dist[0] = t_dist
    cdef unsigned int i
    for i in range(1, n):
        dist[i] = dist[i - 1] + n
    memset(t_dist, -1, n * n * sizeof(short))

    cdef int v_int
    cdef int u_int
    cdef int w_int

    # Copying the adjacency matrix (vertices at distance 1)
    for v_int in gverts:
        dist[v_int][v_int] =  0
        for u_int in g.out_neighbors(v_int):
            dist[v_int][u_int] = 1

    if paths:
        # init prec
        t_prec = <unsigned short*>  mem.allocarray(n * n, sizeof(unsigned short))
        prec   = <unsigned short**> mem.allocarray(n, sizeof(unsigned short*))
        prec[0] = t_prec
        for i in range(1, n):
            prec[i] = prec[i - 1] + n
        memset(t_prec, 0, n * n * sizeof(short))
        # Copying the adjacency matrix (vertices at distance 1)
        for v_int in gverts:
            prec[v_int][v_int] = v_int
            for u_int in g.out_neighbors(v_int):
                prec[v_int][u_int] = v_int

    # The algorithm itself.
    cdef unsigned short* dv
    cdef unsigned short* dw
    cdef int dvw
    cdef int val

    for w_int in gverts:
        dw = dist[w_int]
        for v_int in gverts:
            dv = dist[v_int]
            dvw = dv[w_int]
            for u_int in gverts:
                val = dvw + dw[u_int]
                # If it is shorter to go from u to v through w, do it
                if dv[u_int] > val:
                    dv[u_int] = val
                    if paths:
                        prec[v_int][u_int] = prec[w_int][u_int]

    # Dictionaries of distance, precedent element, and integers
    cdef dict d_prec = {}
    cdef dict d_dist = {}
    cdef dict tmp_prec
    cdef dict tmp_dist

    cdef CGraphBackend cgb = <CGraphBackend> gg._backend

    for v_int in gverts:
        v = cgb.vertex_label(v_int)
        if paths: tmp_prec = {v: None}
        if distances: tmp_dist = {v: 0}
        dv = dist[v_int]
        for u_int in gverts:
            u = cgb.vertex_label(u_int)
            if v != u and dv[u_int] !=  <unsigned short> -1:
                if paths:
                    tmp_prec[u] = cgb.vertex_label(prec[v_int][u_int])
                
                if distances:
                    tmp_dist[u] = dv[u_int]

        if paths: d_prec[v] = tmp_prec
        if distances: d_dist[v] = tmp_dist

    if distances and paths:
        return d_dist, d_prec
    if paths:
        return d_prec
    if distances:
        return d_dist<|MERGE_RESOLUTION|>--- conflicted
+++ resolved
@@ -1530,7 +1530,6 @@
 
     # Finally return the computed diameter
     return LB
-<<<<<<< HEAD
 cdef uint32_t diameter_DHV(short_digraph g):
     r"""
     Return the diameter of unweighted graph `g`.
@@ -1655,8 +1654,6 @@
     bitset_free(seen)
     return LB
 
-=======
->>>>>>> f6db6a55
 
 def diameter(G, algorithm=None, source=None):
     r"""
@@ -1687,12 +1684,9 @@
         directed graph using directed version of ``2sweep`` as proposed in
         [Broder2000]_. If the digraph is not strongly connected, the returned
         value is infinity.
-<<<<<<< HEAD
 
       - ``'DHV'`` -- Computes diameter of unweighted undirected graph using the
         algorithm proposed in [Dragan2018]_.
-=======
->>>>>>> f6db6a55
 
       - ``'multi-sweep'`` -- Computes a lower bound on the diameter of an
         unweighted undirected graph using several iterations of the ``2sweep``
@@ -1803,11 +1797,7 @@
 
     if G.is_directed():
         if algorithm is None:
-<<<<<<< HEAD
-            algorithm = 'standard'
-=======
             algorithm = 'DiFUB'
->>>>>>> f6db6a55
         elif not algorithm in ['2Dsweep', 'standard', 'DiFUB']:
             raise ValueError("unknown algorithm for computing the diameter of directed graph")
     else:
@@ -1863,12 +1853,9 @@
     elif algorithm == 'DiFUB':
         LB = diameter_DiFUB(sd, isource)
 
-<<<<<<< HEAD
     elif algorithm == 'DHV':
         LB = diameter_DHV(sd)
 
-=======
->>>>>>> f6db6a55
     else: # algorithm == 'iFUB'
         LB = diameter_iFUB(sd, isource)
 
