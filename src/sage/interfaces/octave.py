r"""
Interface to GNU Octave

GNU Octave is a free software (GPL) MATLAB-like program with numerical
routines for integrating, solving systems of equations, special
functions, and solving (numerically) differential equations. Please see
http://octave.org/ for more details.

The commands in this section only work if you have the optional
"octave" interpreter installed and available in your PATH. It's not
necessary to install any special Sage packages.

EXAMPLES::

    sage: octave.eval('2+2')    # optional - octave
    'ans = 4'

    sage: a = octave(10)        # optional - octave
    sage: a**10                 # optional - octave
    1e+10

LOG: - creation (William Stein) - ? (David Joyner, 2005-12-18) -
Examples (David Joyner, 2005-01-03)

Computation of Special Functions
--------------------------------

Octave implements computation of the following special functions
(see the maxima and gp interfaces for even more special
functions)::

    airy
        Airy functions of the first and second kind, and their derivatives.
        airy(0,x) = Ai(x), airy(1,x) = Ai'(x), airy(2,x) = Bi(x), airy(3,x) = Bi'(x)
    besselj
        Bessel functions of the first kind.
    bessely
        Bessel functions of the second kind.
    besseli
        Modified Bessel functions of the first kind.
    besselk
        Modified Bessel functions of the second kind.
    besselh
        Compute Hankel functions of the first (k = 1) or second (k = 2) kind.
    beta
        The Beta function,
              beta (a, b) = gamma (a) * gamma (b) / gamma (a + b).
    betainc
        The incomplete Beta function,
    erf
        The error function,
    erfinv
        The inverse of the error function.
    gamma
        The Gamma function,
    gammainc
        The incomplete gamma function,

For example,

::

    sage: octave("airy(3,2)")         # optional - octave
    4.10068
    sage: octave("beta(2,2)")         # optional - octave
    0.166667
    sage: octave("betainc(0.2,2,2)")  # optional - octave
    0.104
    sage: octave("besselh(0,2)")      # optional - octave
    (0.223891,0.510376)
    sage: octave("besselh(0,1)")      # optional - octave
    (0.765198,0.088257)
    sage: octave("besseli(1,2)")      # optional - octave
    1.59064
    sage: octave("besselj(1,2)")      # optional - octave
    0.576725
    sage: octave("besselk(1,2)")      # optional - octave
    0.139866
    sage: octave("erf(0)")            # optional - octave
    0
    sage: octave("erf(1)")            # optional - octave
    0.842701
    sage: octave("erfinv(0.842)")     # optional - octave
    0.998315
    sage: octave("gamma(1.5)")        # optional - octave
    0.886227
    sage: octave("gammainc(1.5,1)")   # optional - octave
    0.77687

Tutorial
--------

EXAMPLES::

    sage: octave('4+10')              # optional - octave
    14
    sage: octave('date')              # optional - octave; random output
    18-Oct-2007
    sage: octave('5*10 + 6')          # optional - octave
    56
    sage: octave('(6+6)/3')           # optional - octave
    4
    sage: octave('9')^2               # optional - octave
    81
    sage: a = octave(10); b = octave(20); c = octave(30)    # optional - octave
    sage: avg = (a+b+c)/3             # optional - octave
    sage: avg                         # optional - octave
    20
    sage: parent(avg)                 # optional - octave
    Octave

::

    sage: my_scalar = octave('3.1415')       # optional - octave
    sage: my_scalar                          # optional - octave
    3.1415
    sage: my_vector1 = octave('[1,5,7]')     # optional - octave
    sage: my_vector1                         # optional - octave
    1     5     7
    sage: my_vector2 = octave('[1;5;7]')     # optional - octave
    sage: my_vector2                         # optional - octave
    1
    5
    7
    sage: my_vector1 * my_vector2            # optional - octave
    75
"""

# ****************************************************************************
#       Copyright (C) 2005 William Stein <wstein@gmail.com>
#
#  Distributed under the terms of the GNU General Public License (GPL)
#
#    This code is distributed in the hope that it will be useful,
#    but WITHOUT ANY WARRANTY; without even the implied warranty of
#    MERCHANTABILITY or FITNESS FOR A PARTICULAR PURPOSE.  See the GNU
#    General Public License for more details.
#
#  The full text of the GPL is available at:
#
#                  https://www.gnu.org/licenses/
# ****************************************************************************

import os
from .expect import Expect, ExpectElement
import pexpect
from sage.misc.verbose import verbose
from sage.misc.instancedoc import instancedoc
from sage.misc.temporary_file import tmp_filename
from sage.cpython.string import bytes_to_str


class Octave(Expect):
    r"""
    Interface to the Octave interpreter.

    EXAMPLES::

        sage: octave.eval("a = [ 1, 1, 2; 3, 5, 8; 13, 21, 33 ]")    # optional - octave
        'a =\n\n 1 1 2\n 3 5 8\n 13 21 33\n'
        sage: octave.eval("b = [ 1; 3; 13]")                         # optional - octave
        'b =\n\n 1\n 3\n 13\n'
        sage: octave.eval(r"c=a \ b") # solves linear equation: a*c = b  # optional - octave; random output
        'c =\n\n 1\n 7.21645e-16\n -7.21645e-16\n'
        sage: octave.eval("c")                                 # optional - octave; random output
        'c =\n\n 1\n 7.21645e-16\n -7.21645e-16\n'

    TESTS:

    We check that the interface can handle large inputs (see :trac:`940`)::

        sage: t = '"{}"'.format(10^10000)
        sage: a = octave(t)                     # optional - octave
        sage: str(a) == ' {}'.format(10^10000)  # optional - octave
        True
    """

    def __init__(self, maxread=None, script_subdirectory=None, logfile=None,
            server=None, server_tmpdir=None, seed=None, command=None):
        """
        EXAMPLES::

            sage: octave == loads(dumps(octave))
            True
        """
        if command is None:
            command = os.getenv('SAGE_OCTAVE_COMMAND') or 'octave-cli'
        if server is None:
            server = os.getenv('SAGE_OCTAVE_SERVER') or None
        # Use a temporary workspace file.
        workspace_file = tmp_filename()
        Expect.__init__(self,
                        name='octave',
                        # We want the prompt sequence to be unique to avoid confusion with syntax error messages containing >>>
                        prompt=r'octave\:\d+> ',
                        # We don't want any pagination of output
<<<<<<< HEAD
                        command=command + " --no-line-editing --silent --eval 'PS2(PS1());more off' --persist",
=======
                        command=command + f" --no-line-editing --silent --eval 'PS2(PS1());more off; octave_core_file_name (\"{workspace_file}\")' --persist",
>>>>>>> b7f04edc
                        maxread=maxread,
                        server=server,
                        server_tmpdir=server_tmpdir,
                        script_subdirectory=script_subdirectory,
                        restart_on_ctrlc=False,
                        verbose_start=False,
                        logfile=logfile,
                        eval_using_file_cutoff=100)
        self._seed = seed

    def set_seed(self, seed=None):
        """
        Set the seed for the random number generator
        for this octave interpreter.

        EXAMPLES::

            sage: o = Octave() # optional - octave
            sage: o.set_seed(1) # optional - octave
            1
            sage: [o.rand() for i in range(5)] # optional - octave
            [ 0.134364,  0.847434,  0.763775,  0.255069,  0.495435]
        """
        if seed is None:
            seed = self.rand_seed()
        self.eval("rand('state',%d)" % seed)
        self._seed = seed
        return seed

    def __reduce__(self):
        """
        EXAMPLES::

            sage: octave.__reduce__()
            (<function reduce_load_Octave at 0x...>, ())
        """
        return reduce_load_Octave, tuple([])

    def _read_in_file_command(self, filename):
        """
        EXAMPLES::

            sage: filename = tmp_filename()
            sage: octave._read_in_file_command(filename)
            'source("...");'
        """
        return 'source("%s");' % filename

    def _quit_string(self):
        """
        EXAMPLES::

            sage: octave._quit_string()
            'quit;'
        """
        return 'quit;'

    def _install_hints(self):
        """
        Return hints on how to install Octave.

        EXAMPLES::

            sage: print(octave._install_hints())
            You must get ...
        """
        return """
        You must get the program "octave" in order to use Octave
        from Sage.   You can read all about Octave at
                http://www.gnu.org/software/octave/

        LINUX:
           Do apt-get install octave as root on your machine (Ubuntu/Debian).
           Other Linux systems have octave too.

        OS X:
           * This website has details on OS X builds of Octave:
                    http://wiki.octave.org/Octave_for_MacOS_X
           * Darwin ports and fink have Octave as well.
        """

    def _eval_line(self, line, reformat=True, allow_use_file=False,
                   wait_for_prompt=True, restart_if_needed=False):
        """
        EXAMPLES::

            sage: print(octave._eval_line('2+2'))  #optional - octave
              ans =  4
        """
        from pexpect.exceptions import EOF
        if not wait_for_prompt:
            return Expect._eval_line(self, line)
        if line == '':
            return ''
        if self._expect is None:
            self._start()
        if allow_use_file and len(line)>3000:
            return self._eval_line_using_file(line)
        try:
            E = self._expect
            # debug
            # self._synchronize(cmd='1+%s\n')
            verbose("in = '%s'"%line,level=3)
            E.sendline(line)
            E.expect(self._prompt)
            out = bytes_to_str(E.before)
            # debug
            verbose("out = '%s'"%out,level=3)
        except EOF:
            if self._quit_string() in line:
                return ''
        except KeyboardInterrupt:
            self._keyboard_interrupt()
        try:
            if reformat:
                if 'syntax error' in out:
                    raise SyntaxError(out)
            out = "\n".join(out.splitlines()[1:])
            return out
        except NameError:
            return ''

    def _keyboard_interrupt(self):
        print("CntrlC: Interrupting %s..."%self)
        if self._restart_on_ctrlc:
            try:
                self._expect.close(force=1)
            except pexpect.ExceptionPexpect as msg:
                raise RuntimeError( "THIS IS A BUG -- PLEASE REPORT. This should never happen.\n" + msg)
            self._start()
            raise KeyboardInterrupt("Restarting %s (WARNING: all variables defined in previous session are now invalid)" % self)
        else:
            self._expect.send('\003')  # control-c
            raise KeyboardInterrupt("Ctrl-c pressed while running %s" % self)

    def quit(self, verbose=False):
        """
        EXAMPLES::

            sage: o = Octave()
            sage: o._start()    # optional - octave
            sage: o.quit(True)  # optional - octave
            Exiting spawned Octave process.
        """
        # Don't bother, since it just hangs in some cases, and it
        # isn't necessary, since octave behaves well with respect
        # to signals.
        if self._expect is not None:
            if verbose:
                print("Exiting spawned %s process." % self)
        return

    def _start(self):
        """
        Start the Octave process.

        EXAMPLES::

            sage: o = Octave()    # optional - octave
            sage: o.is_running()  # optional - octave
            False
            sage: o._start()      # optional - octave
            sage: o.is_running()  # optional - octave
            True
        """
        Expect._start(self)
        self.eval("page_screen_output=0;")
        self.eval("format none;")
        # set random seed
        self.set_seed(self._seed)

    def _equality_symbol(self):
        """
        EXAMPLES::

            sage: octave('0 == 1')  # optional - octave
             0
            sage: octave('1 == 1')  # optional - octave
             1
        """
        return '=='

    def _true_symbol(self):
        """
        EXAMPLES::

            sage: octave('1 == 1')  # optional - octave
             1
        """
        return '1'

    def _false_symbol(self):
        """
        EXAMPLES::

            sage: octave('0 == 1')  # optional - octave
             0
        """
        return '0'

    def set(self, var, value):
        """
        Set the variable ``var`` to the given ``value``.

        EXAMPLES::

            sage: octave.set('x', '2') # optional - octave
            sage: octave.get('x') # optional - octave
            ' 2'
        """
        cmd = '%s=%s;' % (var, value)
        out = self.eval(cmd)
        if out.find("error") != -1 or out.find("Error") != -1:
            raise TypeError("Error executing code in Octave\nCODE:\n\t%s\nOctave ERROR:\n\t%s"%(cmd, out))

    def get(self, var):
        """
        Get the value of the variable ``var``.

        EXAMPLES::

            sage: octave.set('x', '2') # optional - octave
            sage: octave.get('x') # optional - octave
            ' 2'
        """
        s = self.eval('%s'%var)
        i = s.find('=')
        return s[i+1:]

    def clear(self, var):
        """
        Clear the variable named var.

        EXAMPLES::

            sage: octave.set('x', '2') # optional - octave
            sage: octave.clear('x')    # optional - octave
            sage: octave.get('x')      # optional - octave
            "error: 'x' undefined near line ... column 1"
        """
        self.eval('clear %s' % var)

    def console(self):
        """
        Spawn a new Octave command-line session.

        This requires that the optional octave program be installed and in
        your PATH, but no optional Sage packages need be installed.

        EXAMPLES::

            sage: octave_console()         # not tested
            GNU Octave, version 2.1.73 (i386-apple-darwin8.5.3).
            Copyright (C) 2006 John W. Eaton.
            ...
            octave:1> 2+3
            ans = 5
            octave:2> [ctl-d]

        Pressing ctrl-d exits the octave console and returns you to Sage.
        octave, like Sage, remembers its history from one session to
        another.
        """
        octave_console()

    def version(self):
        r"""
        Return the version of Octave.

        OUTPUT: string

        EXAMPLES::

            sage: v = octave.version()   # optional - octave
            sage: v                      # optional - octave; random
            '2.13.7'

            sage: import re
            sage: assert re.match(r"\d+\.\d+\.\d+", v)  is not None # optional - octave
        """
        return str(self("version")).strip()

    def solve_linear_system(self, A, b):
        r"""
        Use octave to compute a solution x to A\*x = b, as a list.

        INPUT:

        - ``A`` -- mxn matrix A with entries in `\QQ` or `\RR`

        - ``b`` -- m-vector b entries in `\QQ` or `\RR` (resp)

        OUTPUT: A list x (if it exists) which solves M\*x = b

        EXAMPLES::

            sage: M33 = MatrixSpace(QQ,3,3)
            sage: A   = M33([1,2,3,4,5,6,7,8,0])
            sage: V3  = VectorSpace(QQ,3)
            sage: b   = V3([1,2,3])
            sage: octave.solve_linear_system(A,b)    # optional - octave (and output is slightly random in low order bits)
            [-0.33333299999999999, 0.66666700000000001, -3.5236600000000002e-18]

        AUTHORS:

        - David Joyner and William Stein
        """
        m = A.nrows()
        if m != len(b):
            raise ValueError("dimensions of A and b must be compatible")
        from sage.matrix.all import MatrixSpace
        from sage.rings.rational_field import QQ
        MS = MatrixSpace(QQ,m,1)
        b  = MS(list(b)) # converted b to a "column vector"
        sA = self.sage2octave_matrix_string(A)
        sb = self.sage2octave_matrix_string(b)
        self.eval("a = " + sA )
        self.eval("b = " + sb )
        soln = octave.eval(r"c = a \ b")
        soln = soln.replace("\n\n ","[")
        soln = soln.rstrip() + "]"
        soln = soln.replace("\n",",")
        sol  = soln[3:]
        return eval(sol)

    def sage2octave_matrix_string(self, A):
        """
        Return an octave matrix from a Sage matrix.

        INPUT: A Sage matrix with entries in the rationals or reals.

        OUTPUT: A string that evaluates to an Octave matrix.

        EXAMPLES::

            sage: M33 = MatrixSpace(QQ,3,3)
            sage: A = M33([1,2,3,4,5,6,7,8,0])
            sage: octave.sage2octave_matrix_string(A)   # optional - octave
            '[1, 2, 3; 4, 5, 6; 7, 8, 0]'

        AUTHORS:

        - David Joyner and William Stein
        """
        return str(A.rows()).replace('), (', '; ').replace('(', '').replace(')','')

    def de_system_plot(self, f, ics, trange):
        r"""
        Plot (using octave's interface to gnuplot) the solution to a
        `2\times 2` system of differential equations.

        INPUT:


        -  ``f`` - a pair of strings representing the
           differential equations; The independent variable must be called x
           and the dependent variable must be called y.

        -  ``ics`` - a pair [x0,y0] such that x(t0) = x0, y(t0)
           = y0

        -  ``trange`` - a pair [t0,t1]


        OUTPUT: a gnuplot window appears

        EXAMPLES::

            sage: octave.de_system_plot(['x+y','x-y'], [1,-1], [0,2])  # not tested -- does this actually work (on OS X it fails for me -- William Stein, 2007-10)

        This should yield the two plots `(t,x(t)), (t,y(t))` on the
        same graph (the `t`-axis is the horizontal axis) of the
        system of ODEs

        .. MATH::

                       x' = x+y, x(0) = 1;\qquad y' = x-y, y(0) = -1,                     \quad\text{for}\quad 0 < t < 2.
        """
        eqn1 = f[0].replace('x','x(1)').replace('y','x(2)')
        eqn2 = f[1].replace('x','x(1)').replace('y','x(2)')
        fcn = "function xdot = f(x,t) xdot(1) = %s; xdot(2) = %s; endfunction"%(eqn1, eqn2)
        self.eval(fcn)
        x0_eqn = "x0 = [%s; %s]"%(ics[0], ics[1])
        self.eval(x0_eqn)
        t_eqn = "t = linspace(%s, %s, 200)'"%(trange[0], trange[1])
        self.eval(t_eqn)
        x_eqn = 'x = lsode("f",x0,t);'
        self.eval(x_eqn)
        self.eval("plot(t,x)")

    def _object_class(self):
        """
        EXAMPLES::

            sage: octave._object_class()
            <class 'sage.interfaces.octave.OctaveElement'>
        """
        return OctaveElement


octave_functions = set()

def to_complex(octave_string, R):
    r"""
    Helper function to convert octave complex number

    TESTS::

        sage: from sage.interfaces.octave import to_complex
        sage: to_complex('(0,1)', CDF)
        1.0*I
        sage: to_complex('(1.3231,-0.2)', CDF)
        1.3231 - 0.2*I
    """
    real, imag = octave_string.strip('() ').split(',')
    return R(float(real), float(imag))


@instancedoc
class OctaveElement(ExpectElement):
    def _get_sage_ring(self):
        r"""
        TESTS::

            sage: octave('1')._get_sage_ring()  # optional - octave
            Real Double Field
            sage: octave('I')._get_sage_ring()  # optional - octave
            Complex Double Field
            sage: octave('[]')._get_sage_ring() # optional - octave
            Real Double Field
        """
        if self.isinteger():
            import sage.rings.integer_ring
            return sage.rings.integer_ring.ZZ
        elif self.isreal():
            import sage.rings.real_double
            return sage.rings.real_double.RDF
        elif self.iscomplex():
            import sage.rings.complex_double
            return sage.rings.complex_double.CDF
        else:
            raise TypeError("no Sage ring associated to this element.")

    def __bool__(self):
        r"""
        Test whether this element is nonzero.

        EXAMPLES::

            sage: bool(octave('0'))                 # optional - octave
            False
            sage: bool(octave('[]'))                # optional - octave
            False
            sage: bool(octave('[0,0]'))             # optional - octave
            False
            sage: bool(octave('[0,0,0;0,0,0]'))     # optional - octave
            False

            sage: bool(octave('0.1'))               # optional - octave
            True
            sage: bool(octave('[0,1,0]'))           # optional - octave
            True
            sage: bool(octave('[0,0,-0.1;0,0,0]'))  # optional - octave
            True
        """
        return str(self) != ' [](0x0)' and any(x != '0' for x in str(self).split())

    

    def _matrix_(self, R=None):
        r"""
        Return Sage matrix from this octave element.

        EXAMPLES::

            sage: A = octave('[1,2;3,4.5]')     # optional - octave
            sage: matrix(A)                     # optional - octave
            [1.0 2.0]
            [3.0 4.5]
            sage: _.base_ring()                 # optional - octave
            Real Double Field

            sage: A = octave('[I,1;-1,0]')      # optional - octave
            sage: matrix(A)                     # optional - octave
            [1.0*I   1.0]
            [ -1.0   0.0]
            sage: _.base_ring()                 # optional - octave
            Complex Double Field

            sage: A = octave('[1,2;3,4]')       # optional - octave
            sage: matrix(ZZ, A)                 # optional - octave
            [1 2]
            [3 4]
            sage: A = octave('[1,2;3,4.5]')     # optional - octave
            sage: matrix(RR, A)                 # optional - octave
            [1.00000000000000 2.00000000000000]
            [3.00000000000000 4.50000000000000]
        """
        if not self.ismatrix():
            raise TypeError('not an octave matrix')
        if R is None:
            R = self._get_sage_ring()

        s = str(self).strip('\n ')
        w = [u.strip().split(' ') for u in s.split('\n')]
        nrows = len(w)
        ncols = len(w[0])

        if self.iscomplex():
            w = [[to_complex(x,R) for x in row] for row in w]

        from sage.matrix.all import MatrixSpace
        return MatrixSpace(R, nrows, ncols)(w)

    def _vector_(self, R=None):
        r"""
        Return Sage vector from this octave element.

        EXAMPLES::

            sage: A = octave('[1,2,3,4]')       # optional - octave
            sage: vector(ZZ, A)                 # optional - octave
            (1, 2, 3, 4)
            sage: A = octave('[1,2.3,4.5]')     # optional - octave
            sage: vector(A)                     # optional - octave
            (1.0, 2.3, 4.5)
            sage: A = octave('[1,I]')           # optional - octave
            sage: vector(A)                     # optional - octave
            (1.0, 1.0*I)
        """
        from sage.modules.free_module import FreeModule
        if not self.isvector():
            raise TypeError('not an octave vector')
        if R is None:
            R = self._get_sage_ring()

        s = str(self).strip('\n ')
        w = s.strip().split(' ')
        nrows = len(w)

        if self.iscomplex():
            w = [to_complex(x, R) for x in w]

        return FreeModule(R, nrows)(w)

    def _scalar_(self):
        """
        Return Sage scalar from this octave element.

        EXAMPLES::

            sage: A = octave('2833')      # optional - octave
            sage: As = A.sage(); As       # optional - octave
            2833.0
            sage: As.parent()             # optional - octave
            Real Double Field

            sage: B = sqrt(A)             # optional - octave
            sage: Bs = B.sage(); Bs       # optional - octave
            53.2259
            sage: Bs.parent()             # optional - octave
            Real Double Field

            sage: C = sqrt(-A)            # optional - octave
            sage: Cs = C.sage(); Cs       # optional - octave
            53.2259*I
            sage: Cs.parent()             # optional - octave
            Complex Double Field
        """
        if not self.isscalar():
            raise TypeError("not an octave scalar")

        R = self._get_sage_ring()
        if self.iscomplex():
            return to_complex(str(self), R)
        else:
            return R(str(self))

    def _sage_(self):
        """
        Try to parse the octave object and return a sage object.

        EXAMPLES::

            sage: A = octave('2833')           # optional - octave
            sage: A.sage()                     # optional - octave
            2833.0
            sage: B = sqrt(A)                  # optional - octave
            sage: B.sage()                     # optional - octave
            53.2259
            sage: C = sqrt(-A)                 # optional - octave
            sage: C.sage()                     # optional - octave
            53.2259*I
            sage: A = octave('[1,2,3,4]')      # optional - octave
            sage: A.sage()                     # optional - octave
            (1.0, 2.0, 3.0, 4.0)
            sage: A = octave('[1,2.3,4.5]')    # optional - octave
            sage: A.sage()                     # optional - octave
            (1.0, 2.3, 4.5)
            sage: A = octave('[1,2.3+I,4.5]')  # optional - octave
            sage: A.sage()                     # optional - octave
            (1.0, 2.3 + 1.0*I, 4.5)
        """
        if self.isscalar():
            return self._scalar_()
        elif self.isvector():
            return self._vector_()
        elif self.ismatrix():
            return self._matrix_()
        else:
            raise NotImplementedError('octave type is not recognized')

# An instance
octave = Octave()

def reduce_load_Octave():
    """
    EXAMPLES::

        sage: from sage.interfaces.octave import reduce_load_Octave
        sage: reduce_load_Octave()
        Octave
    """
    return octave


def octave_console():
    """
    Spawn a new Octave command-line session.

    This requires that the optional octave program be installed and in
    your PATH, but no optional Sage packages need be installed.

    EXAMPLES::

        sage: octave_console()         # not tested
        GNU Octave, version 2.1.73 (i386-apple-darwin8.5.3).
        Copyright (C) 2006 John W. Eaton.
        ...
        octave:1> 2+3
        ans = 5
        octave:2> [ctl-d]

    Pressing ctrl-d exits the octave console and returns you to Sage.
    octave, like Sage, remembers its history from one session to
    another.
    """
    from sage.repl.rich_output.display_manager import get_display_manager
    if not get_display_manager().is_in_terminal():
        raise RuntimeError('Can use the console only in the terminal. Try %%octave magics instead.')
    os.system('octave-cli')<|MERGE_RESOLUTION|>--- conflicted
+++ resolved
@@ -194,11 +194,7 @@
                         # We want the prompt sequence to be unique to avoid confusion with syntax error messages containing >>>
                         prompt=r'octave\:\d+> ',
                         # We don't want any pagination of output
-<<<<<<< HEAD
-                        command=command + " --no-line-editing --silent --eval 'PS2(PS1());more off' --persist",
-=======
                         command=command + f" --no-line-editing --silent --eval 'PS2(PS1());more off; octave_core_file_name (\"{workspace_file}\")' --persist",
->>>>>>> b7f04edc
                         maxread=maxread,
                         server=server,
                         server_tmpdir=server_tmpdir,
