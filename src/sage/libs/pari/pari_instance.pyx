"""
PARI C-library interface

AUTHORS:

- William Stein (2006-03-01): updated to work with PARI 2.2.12-beta

- William Stein (2006-03-06): added newtonpoly

- Justin Walker: contributed some of the function definitions

- Gonzalo Tornaria: improvements to conversions; much better error
  handling.

- Robert Bradshaw, Jeroen Demeyer, William Stein (2010-08-15):
  Upgrade to PARI 2.4.3 (:trac:`9343`)

- Jeroen Demeyer (2011-11-12): rewrite various conversion routines
  (:trac:`11611`, :trac:`11854`, :trac:`11952`)

- Peter Bruin (2013-11-17): split off this file from gen.pyx
  (:trac:`15185`)

- Jeroen Demeyer (2014-02-09): upgrade to PARI 2.7 (:trac:`15767`)

- Jeroen Demeyer (2014-09-19): upgrade to PARI 2.8 (:trac:`16997`)

- Jeroen Demeyer (2015-03-17): automatically generate methods from
  ``pari.desc`` (:trac:`17631` and :trac:`17860`)

EXAMPLES::

    sage: pari('5! + 10/x')
    (120*x + 10)/x
    sage: pari('intnum(x=0,13,sin(x)+sin(x^2) + x)')
    83.8179442684285  # 32-bit
    84.1818153922297  # 64-bit
    sage: f = pari('x^3-1')
    sage: v = f.factor(); v
    [x - 1, 1; x^2 + x + 1, 1]
    sage: v[0]   # indexing is 0-based unlike in GP.
    [x - 1, x^2 + x + 1]~
    sage: v[1]
    [1, 1]~

Arithmetic obeys the usual coercion rules::

    sage: type(pari(1) + 1)
    <type 'sage.libs.pari.gen.gen'>
    sage: type(1 + pari(1))
    <type 'sage.libs.pari.gen.gen'>

GUIDE TO REAL PRECISION AND THE PARI LIBRARY

The default real precision in communicating with the PARI library
is the same as the default Sage real precision, which is 53 bits.
Inexact Pari objects are therefore printed by default to 15 decimal
digits (even if they are actually more precise).

Default precision example (53 bits, 15 significant decimals)::

    sage: a = pari(1.23); a
    1.23000000000000
    sage: a.sin()
    0.942488801931698

Example with custom precision of 200 bits (60 significant
decimals)::

    sage: R = RealField(200)
    sage: a = pari(R(1.23)); a   # only 15 significant digits printed
    1.23000000000000
    sage: R(a)         # but the number is known to precision of 200 bits
    1.2300000000000000000000000000000000000000000000000000000000
    sage: a.sin()      # only 15 significant digits printed
    0.942488801931698
    sage: R(a.sin())   # but the number is known to precision of 200 bits
    0.94248880193169751002382356538924454146128740562765030213504

It is possible to change the number of printed decimals::

    sage: R = RealField(200)    # 200 bits of precision in computations
    sage: old_prec = pari.set_real_precision(60)  # 60 decimals printed
    sage: a = pari(R(1.23)); a
    1.23000000000000000000000000000000000000000000000000000000000
    sage: a.sin()
    0.942488801931697510023823565389244541461287405627650302135038
    sage: pari.set_real_precision(old_prec)  # restore the default printing behavior
    60

Unless otherwise indicated in the docstring, most Pari functions
that return inexact objects use the precision of their arguments to
decide the precision of the computation. However, if some of these
arguments happen to be exact numbers (integers, rationals, etc.),
an optional parameter indicates the precision (in bits) to which
these arguments should be converted before the computation. If this
precision parameter is missing, the default precision of 53 bits is
used. The following first converts 2 into a real with 53-bit
precision::

    sage: R = RealField()
    sage: R(pari(2).sin())
    0.909297426825682

We can ask for a better precision using the optional parameter::

    sage: R = RealField(150)
    sage: R(pari(2).sin(precision=150))
    0.90929742682568169539601986591174484270225497

Warning regarding conversions Sage - Pari - Sage: Some care must be
taken when juggling inexact types back and forth between Sage and
Pari. In theory, calling p=pari(s) creates a Pari object p with the
same precision as s; in practice, the Pari library's precision is
word-based, so it will go up to the next word. For example, a
default 53-bit Sage real s will be bumped up to 64 bits by adding
bogus 11 bits. The function p.python() returns a Sage object with
exactly the same precision as the Pari object p. So
pari(s).python() is definitely not equal to s, since it has 64 bits
of precision, including the bogus 11 bits. The correct way of
avoiding this is to coerce pari(s).python() back into a domain with
the right precision. This has to be done by the user (or by Sage
functions that use Pari library functions in gen.pyx). For
instance, if we want to use the Pari library to compute sqrt(pi)
with a precision of 100 bits::

    sage: R = RealField(100)
    sage: s = R(pi); s
    3.1415926535897932384626433833
    sage: p = pari(s).sqrt()
    sage: x = p.python(); x  # wow, more digits than I expected!
    1.7724538509055160272981674833410973484
    sage: x.prec()           # has precision 'improved' from 100 to 128?
    128
    sage: x == RealField(128)(pi).sqrt()  # sadly, no!
    False
    sage: R(x)               # x should be brought back to precision 100
    1.7724538509055160272981674833
    sage: R(x) == s.sqrt()
    True

Elliptic curves and precision: If you are working with elliptic
curves, you should set the precision for each method::

    sage: e = pari([0,0,0,-82,0]).ellinit()
    sage: eta1 = e.elleta(precision=100)[0]
    sage: eta1.sage()
    3.6054636014326520859158205642077267748
    sage: eta1 = e.elleta(precision=180)[0]
    sage: eta1.sage()
    3.60546360143265208591582056420772677481026899659802474544

Number fields and precision: TODO

TESTS:

Check that output from PARI's print command is actually seen by
Sage (:trac:`9636`)::

    sage: pari('print("test")')
    test

"""

#*****************************************************************************
# This program is free software: you can redistribute it and/or modify
# it under the terms of the GNU General Public License as published by
# the Free Software Foundation, either version 2 of the License, or
# (at your option) any later version.
#                  http://www.gnu.org/licenses/
#*****************************************************************************


from .paridecl cimport *
from .paripriv cimport *
include 'pari_err.pxi'
include 'sage/ext/interrupt.pxi'
cdef extern from *:
    int sig_on_count "_signals.sig_on_count"

import sys

cimport libc.stdlib
from libc.stdio cimport *
cimport cython

from sage.ext.memory cimport sage_malloc, sage_free
from sage.ext.memory import init_memory_functions
from sage.structure.parent cimport Parent
from sage.libs.gmp.all cimport *
from sage.libs.flint.fmpz cimport fmpz_get_mpz, COEFF_IS_MPZ, COEFF_TO_PTR
from sage.libs.flint.fmpz_mat cimport *

from sage.libs.pari.gen cimport gen, objtogen
from sage.libs.pari.handle_error cimport _pari_init_error_handling
from sage.misc.superseded import deprecated_function_alias

# so Galois groups are represented in a sane way
# See the polgalois section of the PARI users manual.
new_galois_format = 1

# real precision in decimal digits: see documentation for
# get_real_precision() and set_real_precision().  This variable is used
# in gp to set the precision of input quantities (e.g. sqrt(2)), and for
# determining the number of digits to be printed.  It is *not* used as
# a "default precision" for internal computations, which always use
# the actual precision of arguments together (where relevant) with a
# "prec" parameter.  In ALL cases (for real computations) the prec
# parameter is a WORD precision and NOT decimal precision.  Pari reals
# with word precision w have bit precision (of the mantissa) equal to
# 32*(w-2) or 64*(w-2).
#
# Hence the only relevance of this parameter in Sage is (1) for the
# output format of components of objects of type
# 'sage.libs.pari.gen.gen'; (2) for setting the precision of pari
# variables created from strings (e.g. via sage: pari('1.2')).
#
# WARNING: Many pari library functions take a last parameter "prec"
# which should be a words precision.  In many cases this is redundant
# and is simply ignored.  In our wrapping of these functions we use
# the variable prec here for convenience only.
cdef long prec

#################################################################
# conversions between various real precision models
#################################################################

def prec_bits_to_dec(unsigned long prec_in_bits):
    r"""
    Convert from precision expressed in bits to precision expressed in
    decimal.

    EXAMPLES::

        sage: from sage.libs.pari.pari_instance import prec_bits_to_dec
        sage: prec_bits_to_dec(53)
        15
        sage: [(32*n, prec_bits_to_dec(32*n)) for n in range(1, 9)]
        [(32, 9),
        (64, 19),
        (96, 28),
        (128, 38),
        (160, 48),
        (192, 57),
        (224, 67),
        (256, 77)]
    """
    cdef double log_2 = 0.301029995663981
    return int(prec_in_bits*log_2)

def prec_dec_to_bits(unsigned long prec_in_dec):
    r"""
    Convert from precision expressed in decimal to precision expressed
    in bits.

    EXAMPLES::

        sage: from sage.libs.pari.pari_instance import prec_dec_to_bits
        sage: prec_dec_to_bits(15)
        49
        sage: [(n, prec_dec_to_bits(n)) for n in range(10, 100, 10)]
        [(10, 33),
        (20, 66),
        (30, 99),
        (40, 132),
        (50, 166),
        (60, 199),
        (70, 232),
        (80, 265),
        (90, 298)]
    """
    cdef double log_10 = 3.32192809488736
    return int(prec_in_dec*log_10)

cpdef long prec_bits_to_words(unsigned long prec_in_bits):
    r"""
    Convert from precision expressed in bits to pari real precision
    expressed in words. Note: this rounds up to the nearest word,
    adjusts for the two codewords of a pari real, and is
    architecture-dependent.

    EXAMPLES::

        sage: from sage.libs.pari.pari_instance import prec_bits_to_words
        sage: prec_bits_to_words(70)
        5   # 32-bit
        4   # 64-bit

    ::

        sage: [(32*n, prec_bits_to_words(32*n)) for n in range(1, 9)]
        [(32, 3), (64, 4), (96, 5), (128, 6), (160, 7), (192, 8), (224, 9), (256, 10)] # 32-bit
        [(32, 3), (64, 3), (96, 4), (128, 4), (160, 5), (192, 5), (224, 6), (256, 6)] # 64-bit
    """
    if not prec_in_bits:
        return prec
    cdef unsigned long wordsize = BITS_IN_LONG

    # This equals ceil(prec_in_bits/wordsize) + 2
    return (prec_in_bits - 1)//wordsize + 3

cpdef long prec_words_to_bits(long prec_in_words):
    r"""
    Convert from pari real precision expressed in words to precision
    expressed in bits. Note: this adjusts for the two codewords of a
    pari real, and is architecture-dependent.

    EXAMPLES::

        sage: from sage.libs.pari.pari_instance import prec_words_to_bits
        sage: prec_words_to_bits(10)
        256   # 32-bit
        512   # 64-bit
        sage: [(n, prec_words_to_bits(n)) for n in range(3, 10)]
        [(3, 32), (4, 64), (5, 96), (6, 128), (7, 160), (8, 192), (9, 224)]  # 32-bit
        [(3, 64), (4, 128), (5, 192), (6, 256), (7, 320), (8, 384), (9, 448)] # 64-bit
    """
    # see user's guide to the pari library, page 10
    return (prec_in_words - 2) * BITS_IN_LONG

cpdef long default_bitprec():
    r"""
    Return the default precision in bits.

    EXAMPLES::

        sage: from sage.libs.pari.pari_instance import default_bitprec
        sage: default_bitprec()
        64
    """
    return (prec - 2) * BITS_IN_LONG

def prec_dec_to_words(long prec_in_dec):
    r"""
    Convert from precision expressed in decimal to precision expressed
    in words. Note: this rounds up to the nearest word, adjusts for the
    two codewords of a pari real, and is architecture-dependent.

    EXAMPLES::

        sage: from sage.libs.pari.pari_instance import prec_dec_to_words
        sage: prec_dec_to_words(38)
        6   # 32-bit
        4   # 64-bit
        sage: [(n, prec_dec_to_words(n)) for n in range(10, 90, 10)]
        [(10, 4), (20, 5), (30, 6), (40, 7), (50, 8), (60, 9), (70, 10), (80, 11)] # 32-bit
        [(10, 3), (20, 4), (30, 4), (40, 5), (50, 5), (60, 6), (70, 6), (80, 7)] # 64-bit
    """
    return prec_bits_to_words(prec_dec_to_bits(prec_in_dec))

def prec_words_to_dec(long prec_in_words):
    r"""
    Convert from precision expressed in words to precision expressed in
    decimal. Note: this adjusts for the two codewords of a pari real,
    and is architecture-dependent.

    EXAMPLES::

        sage: from sage.libs.pari.pari_instance import prec_words_to_dec
        sage: prec_words_to_dec(5)
        28   # 32-bit
        57   # 64-bit
        sage: [(n, prec_words_to_dec(n)) for n in range(3, 10)]
        [(3, 9), (4, 19), (5, 28), (6, 38), (7, 48), (8, 57), (9, 67)] # 32-bit
        [(3, 19), (4, 38), (5, 57), (6, 77), (7, 96), (8, 115), (9, 134)] # 64-bit
    """
    return prec_bits_to_dec(prec_words_to_bits(prec_in_words))


# The unique running Pari instance.
cdef PariInstance pari_instance, P
pari_instance = PariInstance()
P = pari_instance   # shorthand notation

# PariInstance.__init__ must not create gen objects because their parent is not constructed yet
pari_catch_sig_on()
pari_instance.PARI_ZERO = pari_instance.new_gen_noclear(gen_0)
pari_instance.PARI_ONE  = pari_instance.new_gen_noclear(gen_1)
pari_instance.PARI_TWO  = pari_instance.new_gen_noclear(gen_2)
pari_catch_sig_off()

# Also a copy of PARI accessible from external pure python code.
pari = pari_instance


# Callbacks from PARI to print stuff using sys.stdout.write() instead
# of C library functions like puts().
cdef PariOUT sage_pariOut

cdef void sage_putchar(char c):
    cdef char s[2]
    s[0] = c
    s[1] = 0
    sys.stdout.write(s)
    # Let PARI think the last character was a newline,
    # so it doesn't print one when an error occurs.
    pari_set_last_newline(1)

cdef void sage_puts(char* s):
    sys.stdout.write(s)
    pari_set_last_newline(1)

cdef void sage_flush():
    sys.stdout.flush()


include 'auto_instance.pxi'

@cython.final
cdef class PariInstance(PariInstance_auto):
    def __init__(self, long size=1000000, unsigned long maxprime=500000):
        """
        Initialize the PARI system.

        INPUT:


        -  ``size`` -- long, the number of bytes for the initial
           PARI stack (see note below)

        -  ``maxprime`` -- unsigned long, upper limit on a
           precomputed prime number table (default: 500000)


        .. note::

           In Sage, the PARI stack is different than in GP or the
           PARI C library. In Sage, instead of the PARI stack
           holding the results of all computations, it *only* holds
           the results of an individual computation. Each time a new
           Python/PARI object is computed, it it copied to its own
           space in the Python heap, and the memory it occupied on the
           PARI stack is freed. Thus it is not necessary to make the
           stack very large. Also, unlike in PARI, if the stack does
           overflow, in most cases the PARI stack is automatically
           increased and the relevant step of the computation rerun.

           This design obviously involves some performance penalties
           over the way PARI works, but it scales much better and is
           far more robust for large projects.

        .. note::

           If you do not want prime numbers, put ``maxprime=2``, but be
           careful because many PARI functions require this table. If
           you get the error message "not enough precomputed primes",
           increase this parameter.
        """
        if avma:
            return  # pari already initialized.

        # PARI has a "real" stack size (parisize) and a "virtual" stack
        # size (parisizemax). The idea is that the real stack will be
        # used if possible, but the stack might be increased up to
        # the complete virtual stack. Therefore, it is not a problem to
        # set the virtual stack size to a large value. There are two
        # constraints for the virtual stack size:
        # 1) on 32-bit systems, even virtual memory can be a scarce
        #    resource since it is limited by 4GB (of which the kernel
        #    needs a significant part)
        # 2) the system should actually be able to handle a stack size
        #    as large as the complete virtual stack.
        # As a simple heuristic, we set the virtual stack to 1/4 of the
        # virtual memory.

        from sage.misc.memory_info import MemoryInfo
        mem = MemoryInfo()

        pari_init_opts(size, maxprime, INIT_DFTm)
        paristack_setsize(size, mem.virtual_memory_limit() // 4)

        # Disable PARI's stack overflow checking which is incompatible
        # with multi-threading.
        pari_stackcheck_init(NULL)

        _pari_init_error_handling()

        # pari_init_opts() overrides MPIR's memory allocation functions,
        # so we need to reset them.
        init_memory_functions()

        # Set printing functions
        global pariOut, pariErr

        pariOut = &sage_pariOut
        pariOut.putch = sage_putchar
        pariOut.puts = sage_puts
        pariOut.flush = sage_flush

        # Display only 15 digits
        self._real_precision = 15
        sd_format("g.15", d_SILENT)

        # Init global prec variable (PARI's precision is always a
        # multiple of the machine word size)
        global prec
        prec = prec_bits_to_words(64)

        # Disable pretty-printing
        GP_DATA.fmt.prettyp = 0

        # This causes PARI/GP to use output independent of the terminal
        # (which is want we want for the PARI library interface).
        GP_DATA.flags = gpd_TEST


    def debugstack(self):
        r"""
        Print the internal PARI variables ``top`` (top of stack), ``avma``
        (available memory address, think of this as the stack pointer),
        ``bot`` (bottom of stack).

        EXAMPLE::

            sage: pari.debugstack()  # random
            top =  0x60b2c60
            avma = 0x5875c38
            bot =  0x57295e0
            size = 1000000
        """
        # We deliberately use low-level functions to minimize the
        # chances that something goes wrong here (for example, if we
        # are out of memory).
        printf("top =  %p\navma = %p\nbot =  %p\nsize = %lu\n", pari_mainstack.top, avma, pari_mainstack.bot, <unsigned long>pari_mainstack.rsize)
        fflush(stdout)

    def __dealloc__(self):
        """
        Deallocation of the Pari instance.

        NOTE:

        Usually this deallocation happens only when Sage quits.
        We do not provide a direct test, since usually there
        is only one Pari instance, and when artificially creating
        another instance, C-data are shared.

        The fact that Sage does not crash when quitting is an
        indirect doctest. See the discussion at :trac:`13741`.

        """
        if avma:
            pari_close()

    def __repr__(self):
        return "Interface to the PARI C library"

    def __hash__(self):
        return 907629390   # hash('pari')

    cpdef _coerce_map_from_(self, x):
        """
        Return ``True`` if ``x`` admits a coercion map into the
        PARI interface.

        This currently always returns ``True``.

        EXAMPLES::

            sage: pari._coerce_map_from_(ZZ)
            True
            sage: pari.coerce_map_from(ZZ)
            Call morphism:
              From: Integer Ring
              To:   Interface to the PARI C library
        """
        return True

    def __richcmp__(left, right, int op):
        """
        EXAMPLES::

            sage: pari == pari
            True
            sage: pari == gp
            False
            sage: pari == 5
            False
        """
        return (<Parent>left)._richcmp(right, op)

    def default(self, variable, value=None):
        if not value is None:
            return self('default(%s, %s)'%(variable, value))
        return self('default(%s)'%variable)

    def set_debug_level(self, level):
        """
        Set the debug PARI C library variable.
        """
        self.default('debug', int(level))

    def get_debug_level(self):
        """
        Set the debug PARI C library variable.
        """
        return int(self.default('debug'))

    def set_real_precision(self, long n):
        """
        Sets the PARI default real precision in decimal digits.

        This is used both for creation of new objects from strings and for
        printing. It is the number of digits *IN DECIMAL* in which real
        numbers are printed. It also determines the precision of objects
        created by parsing strings (e.g. pari('1.2')), which is *not* the
        normal way of creating new pari objects in Sage. It has *no*
        effect on the precision of computations within the pari library.

        Returns the previous PARI real precision.

        EXAMPLES::

            sage: pari.set_real_precision(60)
            15
            sage: pari('1.2')
            1.20000000000000000000000000000000000000000000000000000000000
            sage: pari.set_real_precision(15)
            60
        """
        prev = self._real_precision
        cdef bytes strn = str(n)
        pari_catch_sig_on()
        sd_realprecision(strn, d_SILENT)
        pari_catch_sig_off()
        self._real_precision = n
        return prev

    def get_real_precision(self):
        """
        Returns the current PARI default real precision.

        This is used both for creation of new objects from strings and for
        printing. It is the number of digits *IN DECIMAL* in which real
        numbers are printed. It also determines the precision of objects
        created by parsing strings (e.g. pari('1.2')), which is *not* the
        normal way of creating new pari objects in Sage. It has *no*
        effect on the precision of computations within the pari library.

        EXAMPLES::

            sage: pari.get_real_precision()
            15
        """
        return self._real_precision

    def set_series_precision(self, long n):
        global precdl
        precdl = n

    def get_series_precision(self):
        return precdl

    cdef inline void clear_stack(self):
        """
        Call ``pari_catch_sig_off()``, and clear the entire PARI stack
        if we are leaving the outermost ``pari_catch_sig_on() ...
        pari_catch_sig_off()`` block.

        """
        global avma
        if sig_on_count <= 1:
            avma = pari_mainstack.top
        pari_catch_sig_off()

    cdef inline gen new_gen(self, GEN x):
        """
        Create a new gen wrapping `x`, then call ``clear_stack()``.
        """
        cdef gen g = self.new_gen_noclear(x)
        self.clear_stack()
        return g

    cdef inline gen new_gen_noclear(self, GEN x):
        """
        Create a new gen, but don't free any memory on the stack and don't
        call pari_catch_sig_off().
        """
        cdef pari_sp address
        cdef gen y = gen.__new__(gen)
        y.g = self.deepcopy_to_python_heap(x, &address)
        y.b = address
        y._parent = self
        # y.refers_to (a dict which is None now) is initialised as needed
        return y

    cdef gen new_gen_from_mpz_t(self, mpz_t value):
        """
        Create a new gen from a given MPIR-integer ``value``.

        EXAMPLES::

            sage: pari(42)       # indirect doctest
            42

        TESTS:

        Check that the hash of an integer does not depend on existing
        garbage on the stack (:trac:`11611`)::

            sage: foo = pari(2^(32*1024));  # Create large integer to put PARI stack in known state
            sage: a5 = pari(5);
            sage: foo = pari(0xDEADBEEF * (2^(32*1024)-1)//(2^32 - 1));  # Dirty PARI stack
            sage: b5 = pari(5);
            sage: a5.__hash__() == b5.__hash__()
            True
        """
        pari_catch_sig_on()
        return self.new_gen(self._new_GEN_from_mpz_t(value))

    cdef inline GEN _new_GEN_from_mpz_t(self, mpz_t value):
        r"""
        Create a new PARI ``t_INT`` from a ``mpz_t``.

        For internal use only; this directly uses the PARI stack.
        One should call ``pari_catch_sig_on()`` before and ``pari_catch_sig_off()`` after.
        """
        cdef unsigned long limbs = mpz_size(value)

        cdef GEN z = cgeti(limbs + 2)
        # Set sign and "effective length"
        z[1] = evalsigne(mpz_sgn(value)) + evallgefint(limbs + 2)
        mpz_export(int_LSW(z), NULL, -1, sizeof(long), 0, 0, value)

        return z

    cdef inline GEN _new_GEN_from_fmpz_t(self, fmpz_t value):
        r"""
        Create a new PARI ``t_INT`` from a ``fmpz_t``.

        For internal use only; this directly uses the PARI stack.
        One should call ``pari_catch_sig_on()`` before and ``pari_catch_sig_off()`` after.
        """
        if COEFF_IS_MPZ(value[0]):
            return self._new_GEN_from_mpz_t(COEFF_TO_PTR(value[0]))
        else:
            return stoi(value[0])

    cdef gen new_gen_from_int(self, int value):
        pari_catch_sig_on()
        return self.new_gen(stoi(value))

    cdef gen new_gen_from_mpq_t(self, mpq_t value):
        """
        Create a new gen from a given MPIR-rational ``value``.

        EXAMPLES::

            sage: pari(-2/3)
            -2/3
            sage: pari(QQ(42))
            42
            sage: pari(QQ(42)).type()
            't_INT'
            sage: pari(QQ(1/42)).type()
            't_FRAC'

        TESTS:

        Check that the hash of a rational does not depend on existing
        garbage on the stack (:trac:`11854`)::

            sage: foo = pari(2^(32*1024));  # Create large integer to put PARI stack in known state
            sage: a5 = pari(5/7);
            sage: foo = pari(0xDEADBEEF * (2^(32*1024)-1)//(2^32 - 1));  # Dirty PARI stack
            sage: b5 = pari(5/7);
            sage: a5.__hash__() == b5.__hash__()
            True
        """
        pari_catch_sig_on()
        return self.new_gen(self._new_GEN_from_mpq_t(value))

    cdef inline GEN _new_GEN_from_mpq_t(self, mpq_t value):
        r"""
        Create a new PARI ``t_INT`` or ``t_FRAC`` from a ``mpq_t``.

        For internal use only; this directly uses the PARI stack.
        One should call ``pari_catch_sig_on()`` before and ``pari_catch_sig_off()`` after.
        """
        cdef GEN num = self._new_GEN_from_mpz_t(mpq_numref(value))
        if mpz_cmpabs_ui(mpq_denref(value), 1) == 0:
            # Denominator is 1, return the numerator (an integer)
            return num
        cdef GEN denom = self._new_GEN_from_mpz_t(mpq_denref(value))
        return mkfrac(num, denom)

    cdef gen new_t_POL_from_int_star(self, int *vals, int length, long varnum):
        """
        Note that degree + 1 = length, so that recognizing 0 is easier.

        varnum = 0 is the general choice (creates a variable in x).
        """
        cdef GEN z
        cdef int i

        pari_catch_sig_on()
        z = cgetg(length + 2, t_POL)
        z[1] = evalvarn(varnum)
        if length != 0:
            setsigne(z,1)
            for i from 0 <= i < length:
                set_gel(z,i+2, stoi(vals[i]))
        else:
            ## polynomial is zero
            setsigne(z,0)

        return self.new_gen(z)

    cdef gen new_gen_from_padic(self, long ordp, long relprec,
                                mpz_t prime, mpz_t p_pow, mpz_t unit):
        cdef GEN z
        pari_catch_sig_on()
        z = cgetg(5, t_PADIC)
        z[1] = evalprecp(relprec) + evalvalp(ordp)
        set_gel(z, 2, self._new_GEN_from_mpz_t(prime))
        set_gel(z, 3, self._new_GEN_from_mpz_t(p_pow))
        set_gel(z, 4, self._new_GEN_from_mpz_t(unit))
        return self.new_gen(z)

    def double_to_gen(self, x):
        cdef double dx
        dx = float(x)
        return self.double_to_gen_c(dx)

    cdef gen double_to_gen_c(self, double x):
        """
        Create a new gen with the value of the double x, using Pari's
        dbltor.

        EXAMPLES::

            sage: pari.double_to_gen(1)
            1.00000000000000
            sage: pari.double_to_gen(1e30)
            1.00000000000000 E30
            sage: pari.double_to_gen(0)
            0.E-15
            sage: pari.double_to_gen(-sqrt(RDF(2)))
            -1.41421356237310
        """
        # Pari has an odd concept where it attempts to track the accuracy
        # of floating-point 0; a floating-point zero might be 0.0e-20
        # (meaning roughly that it might represent any number in the
        # range -1e-20 <= x <= 1e20).

        # Pari's dbltor converts a floating-point 0 into the Pari real
        # 0.0e-307; Pari treats this as an extremely precise 0.  This
        # can cause problems; for instance, the Pari incgam() function can
        # be very slow if the first argument is very precise.

        # So we translate 0 into a floating-point 0 with 53 bits
        # of precision (that's the number of mantissa bits in an IEEE
        # double).

        pari_catch_sig_on()
        if x == 0:
            return self.new_gen(real_0_bit(-53))
        else:
            return self.new_gen(dbltor(x))

    cdef GEN double_to_GEN(self, double x):
        if x == 0:
            return real_0_bit(-53)
        else:
            return dbltor(x)

    def complex(self, re, im):
        """
        Create a new complex number, initialized from re and im.
        """
        cdef gen t0 = self(re)
        cdef gen t1 = self(im)
        pari_catch_sig_on()
        return self.new_gen(mkcomplex(t0.g, t1.g))

    cdef GEN deepcopy_to_python_heap(self, GEN x, pari_sp* address):
        cdef size_t s = <size_t> gsizebyte(x)
        cdef pari_sp tmp_bot = <pari_sp> sage_malloc(s)
        cdef pari_sp tmp_top = tmp_bot + s
        address[0] = tmp_bot
        return gcopy_avma(x, &tmp_top)

    cdef gen new_ref(self, GEN g, gen parent):
        """
        Create a new gen pointing to the given GEN, which is allocated as a
        part of parent.g.

        .. note::

           As a rule, there should never be more than one sage gen
           pointing to a given Pari GEN. So that means there is only
           one case where this function should be used: when a
           complicated Pari GEN is allocated with a single gen
           pointing to it, and one needs a gen pointing to one of its
           components.

           For example, doing x = pari("[1,2]") allocates a gen pointing to
           the list [1,2], but x[0] has no gen wrapping it, so new_ref
           should be used there. Then parent would be x in this
           case. See __getitem__ for an example of usage.

        EXAMPLES::

            sage: pari("[[1,2],3]")[0][1] ## indirect doctest
            2
        """
        cdef gen p = gen.__new__(gen)
        p.g = g
        p.b = 0
        p._parent = self
        p.refers_to = {-1: parent}
        return p

    def __call__(self, s):
        """
        Create the PARI object obtained by evaluating s using PARI.

        EXAMPLES::

            sage: pari([2,3,5])
            [2, 3, 5]
            sage: pari(Matrix(2,2,range(4)))
            [0, 1; 2, 3]
            sage: pari(x^2-3)
            x^2 - 3

        ::

            sage: a = pari(1); a, a.type()
            (1, 't_INT')
            sage: a = pari(1/2); a, a.type()
            (1/2, 't_FRAC')
            sage: a = pari(1/2); a, a.type()
            (1/2, 't_FRAC')

        See :func:`pari` for more examples.
        """
        return objtogen(s)

    cdef GEN _new_GEN_from_fmpz_mat_t(self, fmpz_mat_t B, Py_ssize_t nr, Py_ssize_t nc):
        r"""
        Create a new PARI ``t_MAT`` with ``nr`` rows and ``nc`` columns
        from a ``mpz_t**``.

        For internal use only; this directly uses the PARI stack.
        One should call ``pari_catch_sig_on()`` before and ``pari_catch_sig_off()`` after.
        """
        cdef GEN x
        cdef GEN A = zeromatcopy(nr, nc)
        cdef Py_ssize_t i, j
        for i in range(nr):
            for j in range(nc):
                x = self._new_GEN_from_fmpz_t(fmpz_mat_entry(B,i,j))
                set_gcoeff(A, i+1, j+1, x)  # A[i+1, j+1] = x (using 1-based indexing)
        return A

    cdef GEN _new_GEN_from_fmpz_mat_t_rotate90(self, fmpz_mat_t B, Py_ssize_t nr, Py_ssize_t nc):
        r"""
        Create a new PARI ``t_MAT`` with ``nr`` rows and ``nc`` columns
        from a ``mpz_t**`` and rotate the matrix 90 degrees
        counterclockwise.  So the resulting matrix will have ``nc`` rows
        and ``nr`` columns.  This is useful for computing the Hermite
        Normal Form because Sage and PARI use different definitions.

        For internal use only; this directly uses the PARI stack.
        One should call ``pari_catch_sig_on()`` before and ``pari_catch_sig_off()`` after.
        """
        cdef GEN x
        cdef GEN A = zeromatcopy(nc, nr)
        cdef Py_ssize_t i, j
        for i in range(nr):
            for j in range(nc):
                x = self._new_GEN_from_fmpz_t(fmpz_mat_entry(B,i,nc-j-1))
                set_gcoeff(A, j+1, i+1, x)  # A[j+1, i+1] = x (using 1-based indexing)
        return A

    cdef gen integer_matrix(self, fmpz_mat_t B, Py_ssize_t nr, Py_ssize_t nc, bint permute_for_hnf):
        """
        EXAMPLES::

            sage: matrix(ZZ,2,[1..6])._pari_()   # indirect doctest
            [1, 2, 3; 4, 5, 6]
        """
        pari_catch_sig_on()
        cdef GEN g
        if permute_for_hnf:
            g = self._new_GEN_from_fmpz_mat_t_rotate90(B, nr, nc)
        else:
            g = self._new_GEN_from_fmpz_mat_t(B, nr, nc)
        return self.new_gen(g)

    cdef GEN _new_GEN_from_mpq_t_matrix(self, mpq_t** B, Py_ssize_t nr, Py_ssize_t nc):
        cdef GEN x
        # Allocate zero matrix
        cdef GEN A = zeromatcopy(nr, nc)
        cdef Py_ssize_t i, j
        for i in range(nr):
            for j in range(nc):
                x = self._new_GEN_from_mpq_t(B[i][j])
                set_gcoeff(A, i+1, j+1, x)  # A[i+1, j+1] = x (using 1-based indexing)
        return A

    cdef gen rational_matrix(self, mpq_t** B, Py_ssize_t nr, Py_ssize_t nc):
        """
        EXAMPLES::

            sage: matrix(QQ,2,[1..6])._pari_()   # indirect doctest
            [1, 2, 3; 4, 5, 6]
        """
        pari_catch_sig_on()
        cdef GEN g = self._new_GEN_from_mpq_t_matrix(B, nr, nc)
        return self.new_gen(g)

    cdef _coerce_c_impl(self, x):
        """
        Implicit canonical coercion into a PARI object.
        """
        try:
            return self(x)
        except (TypeError, AttributeError):
            raise TypeError("no canonical coercion of %s into PARI"%x)

    cdef _an_element_c_impl(self):  # override this in Cython
        return self.PARI_ZERO

    cpdef gen zero(self):
        """
        EXAMPLES::

            sage: pari.zero()
            0
        """
        return self.PARI_ZERO

    cpdef gen one(self):
        """
        EXAMPLES::

            sage: pari.one()
            1
        """
        return self.PARI_ONE

    def new_with_bits_prec(self, s, long precision):
        r"""
        pari.new_with_bits_prec(self, s, precision) creates s as a PARI
        gen with (at most) precision *bits* of precision.
        """
        cdef unsigned long old_prec
        old_prec = GP_DATA.fmt.sigd
        precision = prec_bits_to_dec(precision)
        if not precision:
            precision = old_prec
        self.set_real_precision(precision)
        x = self(s)
        self.set_real_precision(old_prec)
        return x


    cdef long get_var(self, v):
        """
        Convert ``v`` into a PARI variable number.

        If ``v`` is a PARI object, return the variable number of
        ``variable(v)``. If ``v`` is ``None`` or ``-1``, return -1.
        Otherwise, treat ``v`` as a string and return the number of
        the variable named ``v``.

        OUTPUT: a PARI variable number (varn) or -1 if there is no
        variable number.

        .. WARNING::

            You can easily create variables with garbage names using
            this function. This can actually be used as a feature, if
            you want variable names which cannot be confused with
            ordinary user variables.

        EXAMPLES:

        We test this function using ``Pol()`` which calls this function::

            sage: pari("[1,0]").Pol()
            x
            sage: pari("[2,0]").Pol('x')
            2*x
            sage: pari("[Pi,0]").Pol('!@#$%^&')
            3.14159265358979*!@#$%^&

        We can use ``varhigher()`` and ``varlower()`` to create
        temporary variables without a name. The ``"xx"`` below is just a
        string to display the variable, it doesn't create a variable
        ``"xx"``::

            sage: xx = pari.varhigher("xx")
            sage: pari("[x,0]").Pol(xx)
            x*xx

        Indeed, this is not the same as::

            sage: pari("[x,0]").Pol("xx")
            Traceback (most recent call last):
            ...
            PariError: incorrect priority in gtopoly: variable x <= xx
        """
        if v is None:
            return -1
        cdef long varno
        if isinstance(v, gen):
            pari_catch_sig_on()
            varno = gvar((<gen>v).g)
            pari_catch_sig_off()
            if varno < 0:
                return -1
            else:
                return varno
        if v == -1:
            return -1
        cdef bytes s = bytes(v)
        return fetch_user_var(s)

    ############################################################
    # Initialization
    ############################################################

    def stacksize(self):
        r"""
        Return the current size of the PARI stack, which is `10^6`
        by default.  However, the stack size is automatically doubled
        when needed up to some maximum.

        .. SEEALSO::

            - :meth:`stacksizemax` to get the maximum stack size
            - :meth:`allocatemem` to change the current or maximum
              stack size

        EXAMPLES::

            sage: pari.stacksize()
            1000000
            sage: pari.allocatemem(2^18, silent=True)
            sage: pari.stacksize()
            262144
        """
        return pari_mainstack.size

    def stacksizemax(self):
        r"""
        Return the maximum size of the PARI stack, which is determined
        at startup in terms of available memory. Usually, the PARI
        stack size is (much) smaller than this maximum but the stack
        will be increased up to this maximum if needed.

        .. SEEALSO::
<<<<<<< HEAD

            - :meth:`stacksize` to get the current stack size
            - :meth:`allocatemem` to change the current or maximum
              stack size

=======

            - :meth:`stacksize` to get the current stack size
            - :meth:`allocatemem` to change the current or maximum
              stack size

>>>>>>> 33f675dd
        EXAMPLES::

            sage: pari.allocatemem(2^18, 2^26, silent=True)
            sage: pari.stacksizemax()
            67108864
        """
        return pari_mainstack.vsize

    def allocatemem(self, size_t s=0, size_t sizemax=0, *, silent=False):
        r"""
        Change the PARI stack space to the given size ``s`` (or double
        the current size if ``s`` is `0`) and change the maximum stack
        size to ``sizemax``.

        PARI tries to use only its current stack (the size which is set
        by ``s``), but it will increase its stack if needed up to the
        maximum size which is set by ``sizemax``.

        The PARI stack is never automatically shrunk.  You can use the
        command ``pari.allocatemem(10^6)`` to reset the size to `10^6`,
        which is the default size at startup.  Note that the results of
        computations using Sage's PARI interface are copied to the
        Python heap, so they take up no space in the PARI stack.
        The PARI stack is cleared after every computation.

        It does no real harm to set this to a small value as the PARI
        stack will be automatically doubled when we run out of memory.

        INPUT:

        - ``s`` - an integer (default: 0).  A non-zero argument is the
          size in bytes of the new PARI stack.  If `s` is zero, double
          the current stack size.

        - ``sizemax`` - an integer (default: 0).  A non-zero argument
          is the maximum size in bytes of the PARI stack.  If
          ``sizemax`` is 0, the maximum of the current maximum and
          ``s`` is taken.

        EXAMPLES::

            sage: pari.allocatemem(10^7)
            PARI stack size set to 10000000 bytes, maximum size set to 67108864
            sage: pari.allocatemem()  # Double the current size
            PARI stack size set to 20000000 bytes, maximum size set to 67108864
            sage: pari.stacksize()
            20000000
            sage: pari.allocatemem(10^6)
            PARI stack size set to 1000000 bytes, maximum size set to 67108864

        The following computation will automatically increase the PARI
        stack size::

            sage: a = pari('2^100000000')

        ``a`` is now a Python variable on the Python heap and does not
        take up any space on the PARI stack.  The PARI stack is still
        large because of the computation of ``a``::

            sage: pari.stacksize()
            16000000

        Setting a small maximum size makes this fail::

            sage: pari.allocatemem(10^6, 2^22)
            PARI stack size set to 1000000 bytes, maximum size set to 4194304
            sage: a = pari('2^100000000')
            Traceback (most recent call last):
            ...
            PariError: _^s: the PARI stack overflows (current size: 1000000; maximum size: 4194304)
            You can use pari.allocatemem() to change the stack size and try again

        TESTS:

        Do the same without using the string interface and starting
        from a very small stack size::

            sage: pari.allocatemem(1, 2^26)
            PARI stack size set to 1024 bytes, maximum size set to 67108864
            sage: a = pari(2)^100000000
            sage: pari.stacksize()
            16777216

        We do not allow ``sizemax`` less than ``s``::

            sage: pari.allocatemem(10^7, 10^6)
            Traceback (most recent call last):
            ...
            ValueError: the maximum size (10000000) should be at least the stack size (1000000)
        """
        if s == 0:
            s = pari_mainstack.size * 2
            if s < pari_mainstack.size:
                raise OverflowError("cannot double stack size")
        elif s < 1024:
            s = 1024  # arbitrary minimum size
        if sizemax == 0:
            # For the default sizemax, use the maximum of current
            # sizemax and the given size s.
            if pari_mainstack.vsize > s:
                sizemax = pari_mainstack.vsize
            else:
                sizemax = s
        elif sizemax < s:
            raise ValueError("the maximum size ({}) should be at least the stack size ({})".format(s, sizemax))
        pari_catch_sig_on()
        paristack_setsize(s, sizemax)
        pari_catch_sig_off()
        if not silent:
            print("PARI stack size set to {} bytes, maximum size set to {}".
                format(self.stacksize(), self.stacksizemax()))

    def pari_version(self):
        return str(PARIVERSION)

    def init_primes(self, unsigned long M):
        """
        Recompute the primes table including at least all primes up to M
        (but possibly more).

        EXAMPLES::

            sage: pari.init_primes(200000)

        We make sure that ticket :trac:`11741` has been fixed::

            sage: pari.init_primes(2^30)
            Traceback (most recent call last):
            ...
            ValueError: Cannot compute primes beyond 436273290
        """
        # Hardcoded bound in PARI sources
        if M > 436273290:
            raise ValueError("Cannot compute primes beyond 436273290")

        if M <= maxprime():
            return
        pari_catch_sig_on()
        initprimetable(M)
        pari_catch_sig_off()

    ##############################################
    ## Support for GP Scripts
    ##############################################

    def read(self, bytes filename):
        r"""
        Read a script from the named filename into the interpreter.  The
        functions defined in the script are then available for use from
        Sage/PARI.  The result of the last command in ``filename`` is
        returned.

        EXAMPLES:

        Create a gp file::

            sage: import tempfile
            sage: gpfile = tempfile.NamedTemporaryFile(mode="w")
            sage: gpfile.file.write("mysquare(n) = {\n")
            sage: gpfile.file.write("    n^2;\n")
            sage: gpfile.file.write("}\n")
            sage: gpfile.file.write("polcyclo(5)\n")
            sage: gpfile.file.flush()

        Read it in Sage, we get the result of the last line::

            sage: pari.read(gpfile.name)
            x^4 + x^3 + x^2 + x + 1

        Call the function defined in the gp file::

            sage: pari('mysquare(12)')
            144
        """
        pari_catch_sig_on()
        return self.new_gen(gp_read_file(filename))


    ##############################################

    def _primelimit(self):
        """
        Return the number of primes already computed by PARI.

        EXAMPLES::

            sage: pari._primelimit()
            499979
            sage: pari.init_primes(600000)
            sage: pari._primelimit()
            599999
        """
        from sage.rings.all import ZZ
        return ZZ(maxprime())

    def prime_list(self, long n):
        """
        prime_list(n): returns list of the first n primes

        To extend the table of primes use pari.init_primes(M).

        INPUT:


        -  ``n`` - C long


        OUTPUT:


        -  ``gen`` - PARI list of first n primes


        EXAMPLES::

            sage: pari.prime_list(0)
            []
            sage: pari.prime_list(-1)
            []
            sage: pari.prime_list(3)
            [2, 3, 5]
            sage: pari.prime_list(10)
            [2, 3, 5, 7, 11, 13, 17, 19, 23, 29]
            sage: pari.prime_list(20)
            [2, 3, 5, 7, 11, 13, 17, 19, 23, 29, 31, 37, 41, 43, 47, 53, 59, 61, 67, 71]
            sage: len(pari.prime_list(1000))
            1000
        """
        if n >= 2:
            self.nth_prime(n)
        pari_catch_sig_on()
        return self.new_gen(primes(n))

    def primes_up_to_n(self, long n):
        """
        Return the primes <= n as a pari list.

        EXAMPLES::

            sage: pari.primes_up_to_n(1)
            []
            sage: pari.primes_up_to_n(20)
            [2, 3, 5, 7, 11, 13, 17, 19]
        """
        if n <= 1:
            return pari([])
        self.init_primes(n+1)
        return self.prime_list(pari(n).primepi())

    def __nth_prime(self, long n):
        """
        nth_prime(n): returns the n-th prime, where n is a C-int
        """
        if n <= 0:
            raise ValueError, "nth prime meaningless for non-positive n (=%s)"%n
        cdef GEN g
        pari_catch_sig_on()
        g = prime(n)
        return self.new_gen(g)

    def nth_prime(self, long n):
        from sage.libs.pari.all import PariError
        try:
            return self.__nth_prime(n)
        except PariError:
            self.init_primes(max(2*maxprime(), 20*n))
            return self.nth_prime(n)

    def euler(self, unsigned long precision=0):
        """
        Return Euler's constant to the requested real precision (in bits).

        EXAMPLES::

            sage: pari.euler()
            0.577215664901533
            sage: pari.euler(precision=100).python()
            0.577215664901532860606512090082...
        """
        pari_catch_sig_on()
        return self.new_gen(mpeuler(prec_bits_to_words(precision)))

    def pi(self, unsigned long precision=0):
        """
        Return the value of the constant pi to the requested real precision
        (in bits).

        EXAMPLES::

            sage: pari.pi()
            3.14159265358979
            sage: pari.pi(precision=100).python()
            3.1415926535897932384626433832...
        """
        pari_catch_sig_on()
        return self.new_gen(mppi(prec_bits_to_words(precision)))

    def pollegendre(self, long n, v=-1):
        """
        pollegendre(n, v=x): Legendre polynomial of degree n (n C-integer),
        in variable v.

        EXAMPLES::

            sage: pari.pollegendre(7)
            429/16*x^7 - 693/16*x^5 + 315/16*x^3 - 35/16*x
            sage: pari.pollegendre(7, 'z')
            429/16*z^7 - 693/16*z^5 + 315/16*z^3 - 35/16*z
            sage: pari.pollegendre(0)
            1
        """
        pari_catch_sig_on()
        return self.new_gen(pollegendre(n, self.get_var(v)))

    def polchebyshev(self, long n, v=-1):
        """
        polchebyshev(n, v=x): Chebyshev polynomial of the first kind of degree
        n, in variable v.

        EXAMPLES::

            sage: pari.polchebyshev(7)
            64*x^7 - 112*x^5 + 56*x^3 - 7*x
            sage: pari.polchebyshev(7, 'z')
            64*z^7 - 112*z^5 + 56*z^3 - 7*z
            sage: pari.polchebyshev(0)
            1
        """
        pari_catch_sig_on()
        return self.new_gen(polchebyshev1(n, self.get_var(v)))

    poltchebi = deprecated_function_alias(18203, polchebyshev)

    def factorial(self, long n):
        """
        Return the factorial of the integer n as a PARI gen.

        EXAMPLES::

            sage: pari.factorial(0)
            1
            sage: pari.factorial(1)
            1
            sage: pari.factorial(5)
            120
            sage: pari.factorial(25)
            15511210043330985984000000
        """
        pari_catch_sig_on()
        return self.new_gen(mpfact(n))

    def polcyclo(self, long n, v=-1):
        """
        polcyclo(n, v=x): cyclotomic polynomial of degree n, in variable
        v.

        EXAMPLES::

            sage: pari.polcyclo(8)
            x^4 + 1
            sage: pari.polcyclo(7, 'z')
            z^6 + z^5 + z^4 + z^3 + z^2 + z + 1
            sage: pari.polcyclo(1)
            x - 1
        """
        pari_catch_sig_on()
        return self.new_gen(polcyclo(n, self.get_var(v)))

    def polcyclo_eval(self, long n, v):
        """
        polcyclo_eval(n, v): value of the nth cyclotomic polynomial at value v.

        EXAMPLES::

            sage: pari.polcyclo_eval(8, 2)
            17
            sage: cyclotomic_polynomial(8)(2)
            17
        """
        cdef gen t0 = self(v)
        pari_catch_sig_on()
        return self.new_gen(polcyclo_eval(n, t0.g))

    def polsubcyclo(self, long n, long d, v=-1):
        """
        polsubcyclo(n, d, v=x): return the pari list of polynomial(s)
        defining the sub-abelian extensions of degree `d` of the
        cyclotomic field `\QQ(\zeta_n)`, where `d`
        divides `\phi(n)`.

        EXAMPLES::

            sage: pari.polsubcyclo(8, 4)
            [x^4 + 1]
            sage: pari.polsubcyclo(8, 2, 'z')
            [z^2 + 2, z^2 - 2, z^2 + 1]
            sage: pari.polsubcyclo(8, 1)
            [x - 1]
            sage: pari.polsubcyclo(8, 3)
            []
        """
        cdef gen plist
        pari_catch_sig_on()
        plist = self.new_gen(polsubcyclo(n, d, self.get_var(v)))
        if typ(plist.g) != t_VEC:
            return pari.vector(1, [plist])
        else:
            return plist
        #return self.new_gen(polsubcyclo(n, d, self.get_var(v)))

    def setrand(self, seed):
        """
        Sets PARI's current random number seed.

        INPUT:

        - ``seed`` -- either a strictly positive integer or a GEN of
          type ``t_VECSMALL`` as output by ``getrand()``

        This should not be called directly; instead, use Sage's global
        random number seed handling in ``sage.misc.randstate``
        and call ``current_randstate().set_seed_pari()``.

        EXAMPLES::

            sage: pari.setrand(50)
            sage: a = pari.getrand()
            sage: pari.setrand(a)
            sage: a == pari.getrand()
            True

        TESTS:

        Check that invalid inputs are handled properly (:trac:`11825`)::

            sage: pari.setrand("foobar")
            Traceback (most recent call last):
            ...
            PariError: incorrect type in setrand (t_POL)
        """
        cdef gen t0 = self(seed)
        pari_catch_sig_on()
        setrand(t0.g)
        pari_catch_sig_off()

    def getrand(self):
        """
        Returns PARI's current random number seed.

        OUTPUT:

        GEN of type t_VECSMALL

        EXAMPLES::

            sage: a = pari.getrand()
            sage: a.type()
            't_INT'
        """
        pari_catch_sig_on()
        return self.new_gen(getrand())

    def vector(self, long n, entries=None):
        """
        vector(long n, entries=None): Create and return the length n PARI
        vector with given list of entries.

        EXAMPLES::

            sage: pari.vector(5, [1, 2, 5, 4, 3])
            [1, 2, 5, 4, 3]
            sage: pari.vector(2, [x, 1])
            [x, 1]
            sage: pari.vector(2, [x, 1, 5])
            Traceback (most recent call last):
            ...
            IndexError: length of entries (=3) must equal n (=2)
        """
        cdef gen v = self._empty_vector(n)
        if entries is not None:
            if len(entries) != n:
                raise IndexError, "length of entries (=%s) must equal n (=%s)"%\
                      (len(entries), n)
            for i, x in enumerate(entries):
                v[i] = x
        return v

    cdef gen _empty_vector(self, long n):
        cdef gen v
        pari_catch_sig_on()
        v = self.new_gen(zerovec(n))
        return v

    def matrix(self, long m, long n, entries=None):
        """
        matrix(long m, long n, entries=None): Create and return the m x n
        PARI matrix with given list of entries.
        """
        cdef long i, j, k
        cdef gen A
        cdef gen x

        pari_catch_sig_on()
        A = self.new_gen(zeromatcopy(m,n))
        if entries is not None:
            if len(entries) != m*n:
                raise IndexError, "len of entries (=%s) must be %s*%s=%s"%(len(entries),m,n,m*n)
            k = 0
            A.refers_to = {}
            for i from 0 <= i < m:
                for j from 0 <= j < n:
                    x = pari(entries[k])
                    A.refers_to[(i,j)] = x
                    (<GEN>(A.g)[j+1])[i+1] = <long>(x.g)
                    k = k + 1
        return A

    def genus2red(self, P, P0=None):
        """
        Let `P` be a polynomial with integer coefficients.
        Determines the reduction of the (proper, smooth) genus 2
        curve `C/\QQ`, defined by the hyperelliptic equation `y^2 = P`.
        The special syntax ``genus2red([P,Q])`` is also allowed, where
        the polynomials `P` and `Q` have integer coefficients, to
        represent the model `y^2 + Q(x)y = P(x)`.

        EXAMPLES::

            sage: x = polygen(QQ)
            sage: pari.genus2red([-5*x^5, x^3 - 2*x^2 - 2*x + 1])
            [1416875, [2, -1; 5, 4; 2267, 1], x^6 - 240*x^4 - 2550*x^3 - 11400*x^2 - 24100*x - 19855, [[2, [2, [Mod(1, 2)]], []], [5, [1, []], ["[V] page 156", [3]]], [2267, [2, [Mod(432, 2267)]], ["[I{1-0-0}] page 170", []]]]]

        This is the old deprecated syntax::

            sage: pari.genus2red(x^3 - 2*x^2 - 2*x + 1, -5*x^5)
            doctest:...: DeprecationWarning: The 2-argument version of genus2red() is deprecated, use genus2red(P) or genus2red([P,Q]) instead
            See http://trac.sagemath.org/16997 for details.
            [1416875, [2, -1; 5, 4; 2267, 1], x^6 - 240*x^4 - 2550*x^3 - 11400*x^2 - 24100*x - 19855, [[2, [2, [Mod(1, 2)]], []], [5, [1, []], ["[V] page 156", [3]]], [2267, [2, [Mod(432, 2267)]], ["[I{1-0-0}] page 170", []]]]]
        """
        if P0 is not None:
            from sage.misc.superseded import deprecation
            deprecation(16997, 'The 2-argument version of genus2red() is deprecated, use genus2red(P) or genus2red([P,Q]) instead')
            P = [P0, P]
        cdef gen t0 = objtogen(P)
        pari_catch_sig_on()
        return self.new_gen(genus2red(t0.g, NULL))


cdef inline void INT_to_mpz(mpz_ptr value, GEN g):
    """
    Store a PARI ``t_INT`` as an ``mpz_t``.
    """
    if typ(g) != t_INT:
        pari_err(e_TYPE, <char*>"conversion to mpz", g)

    cdef long size = lgefint(g) - 2
    mpz_import(value, size, -1, sizeof(long), 0, 0, int_LSW(g))

    if signe(g) < 0:
        mpz_neg(value, value)

cdef void INTFRAC_to_mpq(mpq_ptr value, GEN g):
    """
    Store a PARI ``t_INT`` or ``t_FRAC`` as an ``mpq_t``.
    """
    if typ(g) == t_FRAC:
        INT_to_mpz(mpq_numref(value), gel(g, 1))
        INT_to_mpz(mpq_denref(value), gel(g, 2))
    elif typ(g) == t_INT:
        INT_to_mpz(mpq_numref(value), g)
        mpz_set_ui(mpq_denref(value), 1)
    else:
        pari_err(e_TYPE, <char*>"conversion to mpq", g)<|MERGE_RESOLUTION|>--- conflicted
+++ resolved
@@ -1153,19 +1153,11 @@
         will be increased up to this maximum if needed.
 
         .. SEEALSO::
-<<<<<<< HEAD
 
             - :meth:`stacksize` to get the current stack size
             - :meth:`allocatemem` to change the current or maximum
               stack size
 
-=======
-
-            - :meth:`stacksize` to get the current stack size
-            - :meth:`allocatemem` to change the current or maximum
-              stack size
-
->>>>>>> 33f675dd
         EXAMPLES::
 
             sage: pari.allocatemem(2^18, 2^26, silent=True)
