--- conflicted
+++ resolved
@@ -680,13 +680,8 @@
     return 0
 
 
-<<<<<<< HEAD
 cdef class P1List():
-    """
-=======
-cdef class P1List(object):
     r"""
->>>>>>> 5bfe5e12
     The class for `\mathbb{P}^1(\ZZ/N\ZZ)`, the projective line modulo `N`.
 
     EXAMPLES::
