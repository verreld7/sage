--- conflicted
+++ resolved
@@ -4149,10 +4149,8 @@
 
         return (vector(answers,sparse=self.is_sparse()), v)
 
-    nintegrate=nintegral
-
-<<<<<<< HEAD
-=======
+    nintegrate = nintegral
+
     def concatenate(self, other, *, ring=None):
         r"""
         Return the result of concatenating this vector with a sequence
@@ -4233,7 +4231,6 @@
         if ring is not None:
             return vector(ring, coeffs)
         return vector(coeffs)
->>>>>>> b693ea93
 
 #############################################
 # Generic dense element
