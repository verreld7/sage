r"""
Base classes for 3D Graphics objects and plotting

AUTHORS:

- Robert Bradshaw (2007-02): initial version

- Robert Bradshaw (2007-08): Cythonization, much optimization

- William Stein (2008)

.. TODO::

    finish integrating tachyon -- good default lights, camera
"""

#*****************************************************************************
#      Copyright (C) 2007 Robert Bradshaw <robertwb@math.washington.edu>
#
#  Distributed under the terms of the GNU General Public License (GPL)
#
#    This code is distributed in the hope that it will be useful,
#    but WITHOUT ANY WARRANTY; without even the implied warranty of
#    MERCHANTABILITY or FITNESS FOR A PARTICULAR PURPOSE.  See the GNU
#    General Public License for more details.
#
#  The full text of the GPL is available at:
#
#                  http://www.gnu.org/licenses/
#*****************************************************************************


from cpython.list cimport *

import os
from functools import reduce
from math import atan2
from random import randint
import zipfile
from cStringIO import StringIO

import sage.misc.misc

from sage.modules.free_module_element import vector

from sage.rings.real_double import RDF
from sage.misc.functional import sqrt, atan, acos
from sage.misc.temporary_file import tmp_filename

from texture import Texture, is_Texture
from transform cimport Transformation, point_c, face_c
include "point_c.pxi"

from sage.interfaces.tachyon import tachyon_rt

# import the double infinity constant
cdef extern from "math.h":
     enum: INFINITY


default_texture = Texture()
pi = RDF.pi()

cdef class Graphics3d(SageObject):
    """
    This is the baseclass for all 3d graphics objects.
    """
    def _repr_(self):
        """
        Return a string representation.

        OUTPUT:

        String.

        EXAMPLES::

            sage: S = sphere((0, 0, 0), 1)
            sage: print S
            Graphics3d Object
        """
        return str(self)

    def _graphics_(self):
        """
        Show graphics.

        The presence of this method is used by the displayhook to
        decide that we want to see a graphical output by default.

        OUTPUT:

        Return ``True`` if graphical output was generated (might not
        be shown in doctest mode), otherwise ``False``.

        EXAMPLES::

            sage: S = sphere((0, 0, 0), 1)
            sage: S._graphics_()
            True
            sage: S  # also productes graphics
            sage: [S, S]
            [Graphics3d Object, Graphics3d Object]
        """
        self.show()
        return True

    def __str__(self):
        """
        EXAMPLES::

            sage: S = sphere((0, 0, 0), 1)
            sage: str(S)
            'Graphics3d Object'
        """
        return "Graphics3d Object"

    def __add__(left, right):
        """
        Addition of objects adds them to the same scene.

        EXAMPLES::

            sage: A = sphere((0,0,0), 1, color='red')
            sage: B = dodecahedron((2, 0, 0), color='yellow')
            sage: A+B

        For convenience, we take 0 and ``None`` to be the additive identity::

            sage: A + 0 is A
            True
            sage: A + None is A, 0 + A is A, None + A is A
            (True, True, True)

        In particular, this allows us to use the sum() function without
        having to provide an empty starting object::

            sage: sum(point3d((cos(n), sin(n), n)) for n in [0..10, step=.1])

        A Graphics 3d object can also be added a 2d graphic object::

            sage: A = sphere((0, 0, 0), 1) + circle((0, 0), 1.5)
            sage: A.show(aspect_ratio=1)
        """
        if right == 0 or right is None:
            return left
        elif left == 0 or left is None:
            return right
        elif not isinstance(left, Graphics3d):
            left = left.plot3d()
        elif not isinstance(right, Graphics3d):
            right = right.plot3d()
        return Graphics3dGroup([left, right])

    def _set_extra_kwds(self, kwds):
        """
        Allow one to pass rendering arguments on as if they were set
        in the constructor.

        EXAMPLES::

            sage: S = sphere((0, 0, 0), 1)
            sage: S._set_extra_kwds({'aspect_ratio': [1, 2, 2]})
            sage: S
        """
        self._extra_kwds = kwds

    def aspect_ratio(self, v=None):
        """
        Set or get the preferred aspect ratio of ``self``.

        INPUT:

        - ``v`` -- (default: ``None``) must be a list or tuple of length three,
          or the integer ``1``. If no arguments are provided then the
          default aspect ratio is returned.

        EXAMPLES::

            sage: D = dodecahedron()
            sage: D.aspect_ratio()
            [1.0, 1.0, 1.0]
            sage: D.aspect_ratio([1,2,3])
            sage: D.aspect_ratio()
            [1.0, 2.0, 3.0]
            sage: D.aspect_ratio(1)
            sage: D.aspect_ratio()
            [1.0, 1.0, 1.0]
        """
        if not v is None:
            if v == 1:
                v = (1,1,1)
            if not isinstance(v, (tuple, list)):
                raise TypeError("aspect_ratio must be a list or tuple of "
                                "length 3 or the integer 1")
            self._aspect_ratio = map(float, v)
        else:
            if self._aspect_ratio is None:
                self._aspect_ratio = [1.0,1.0,1.0]
            return self._aspect_ratio

    def frame_aspect_ratio(self, v=None):
        """
        Set or get the preferred frame aspect ratio of ``self``.

        INPUT:

        - ``v`` -- (default: ``None``) must be a list or tuple of
          length three, or the integer ``1``. If no arguments are
          provided then the default frame aspect ratio is returned.

        EXAMPLES::

            sage: D = dodecahedron()
            sage: D.frame_aspect_ratio()
            [1.0, 1.0, 1.0]
            sage: D.frame_aspect_ratio([2,2,1])
            sage: D.frame_aspect_ratio()
            [2.0, 2.0, 1.0]
            sage: D.frame_aspect_ratio(1)
            sage: D.frame_aspect_ratio()
            [1.0, 1.0, 1.0]
        """
        if not v is None:
            if v == 1:
                v = (1,1,1)
            if not isinstance(v, (tuple, list)):
                raise TypeError("frame_aspect_ratio must be a list or tuple of "
                                "length 3 or the integer 1")
            self._frame_aspect_ratio = map(float, v)
        else:
            if self._frame_aspect_ratio is None:
                self._frame_aspect_ratio = [1.0,1.0,1.0]
            return self._frame_aspect_ratio

    def _determine_frame_aspect_ratio(self, aspect_ratio):
        a_min, a_max = self._safe_bounding_box()
        return [(a_max[i] - a_min[i])*aspect_ratio[i] for i in range(3)]

    def _safe_bounding_box(self):
        """
        Return a bounding box but where no side length is 0.

        This is used to avoid zero-division errors for pathological
        plots.

        EXAMPLES::

            sage: G = line3d([(0, 0, 0), (0, 0, 1)])
            sage: G.bounding_box()
            ((0.0, 0.0, 0.0), (0.0, 0.0, 1.0))
            sage: G._safe_bounding_box()
            ([-1.0, -1.0, 0.0], [1.0, 1.0, 1.0])
        """
        a_min, a_max = self.bounding_box()
        a_min = list(a_min); a_max = list(a_max)
        for i in range(3):
            if a_min[i] == a_max[i]:
                a_min[i] = a_min[i] - 1
                a_max[i] = a_max[i] + 1
        return a_min, a_max


    def bounding_box(self):
        """
        Return the lower and upper corners of a 3d bounding box for ``self``.

        This is used for rendering and ``self`` should fit entirely
        within this box.

        Specifically, the first point returned should have x, y, and z
        coordinates should be the respective infimum over all points
        in ``self``, and the second point is the supremum.

        The default return value is simply the box containing the origin.

        EXAMPLES::

            sage: sphere((1,1,1), 2).bounding_box()
            ((-1.0, -1.0, -1.0), (3.0, 3.0, 3.0))
            sage: G = line3d([(1, 2, 3), (-1,-2,-3)])
            sage: G.bounding_box()
            ((-1.0, -2.0, -3.0), (1.0, 2.0, 3.0))
        """
        return ((0.0, 0.0, 0.0), (0.0, 0.0, 0.0))

    def transform(self, **kwds):
        """
        Apply a transformation to ``self``, where the inputs are
        passed onto a TransformGroup object.

        Mostly for internal use; see the translate, scale, and rotate
        methods for more details.

        EXAMPLES::

            sage: sphere((0,0,0), 1).transform(trans=(1, 0, 0), scale=(2,3,4)).bounding_box()
            ((-1.0, -3.0, -4.0), (3.0, 3.0, 4.0))
        """
        return TransformGroup([self], **kwds)

    def translate(self, *x):
        """
        Return ``self`` translated by the given vector (which can be
        given either as a 3-iterable or via positional arguments).

        EXAMPLES::

            sage: icosahedron() + sum(icosahedron(opacity=0.25).translate(2*n, 0, 0) for n in [1..4])
            sage: icosahedron() + sum(icosahedron(opacity=0.25).translate([-2*n, n, n^2]) for n in [1..4])

        TESTS::

            sage: G = sphere((0, 0, 0), 1)
            sage: G.bounding_box()
            ((-1.0, -1.0, -1.0), (1.0, 1.0, 1.0))
            sage: G.translate(0, 0, 1).bounding_box()
            ((-1.0, -1.0, 0.0), (1.0, 1.0, 2.0))
            sage: G.translate(-1, 5, 0).bounding_box()
            ((-2.0, 4.0, -1.0), (0.0, 6.0, 1.0))
        """
        if len(x) == 1:
            x = x[0]
        return self.transform(trans=x)

    def scale(self, *x):
        """
        Return ``self`` scaled in the x, y, and z directions.

        EXAMPLES::

            sage: G = dodecahedron() + dodecahedron(opacity=.5).scale(2)
            sage: G.show(aspect_ratio=1)
            sage: G = icosahedron() + icosahedron(opacity=.5).scale([1, 1/2, 2])
            sage: G.show(aspect_ratio=1)

        TESTS::

            sage: G = sphere((0, 0, 0), 1)
            sage: G.scale(2)
            sage: G.scale(1, 2, 1/2).show(aspect_ratio=1)
            sage: G.scale(2).bounding_box()
            ((-2.0, -2.0, -2.0), (2.0, 2.0, 2.0))
        """
        if isinstance(x[0], (tuple, list)):
            x = x[0]
        return self.transform(scale=x)

    def rotate(self, v, theta):
        r"""
        Return ``self`` rotated about the vector `v` by `\theta` radians.

        EXAMPLES::

            sage: from sage.plot.plot3d.shapes import Cone
            sage: v = (1,2,3)
            sage: G = arrow3d((0, 0, 0), v)
            sage: G += Cone(1/5, 1).translate((0, 0, 2))
            sage: C = Cone(1/5, 1, opacity=.25).translate((0, 0, 2))
            sage: G += sum(C.rotate(v, pi*t/4) for t in [1..7])
            sage: G.show(aspect_ratio=1)

            sage: from sage.plot.plot3d.shapes import Box
            sage: Box(1/3, 1/5, 1/7).rotate((1, 1, 1), pi/3).show(aspect_ratio=1)
        """
        vx, vy, vz = v
        return self.transform(rot=[vx, vy, vz, theta])

    def rotateX(self, theta):
        """
        Return ``self`` rotated about the `x`-axis by the given angle.

        EXAMPLES::

            sage: from sage.plot.plot3d.shapes import Cone
            sage: G = Cone(1/5, 1) + Cone(1/5, 1, opacity=.25).rotateX(pi/2)
            sage: G.show(aspect_ratio=1)
        """
        return self.rotate((1, 0, 0), theta)

    def rotateY(self, theta):
        """
        Return ``self`` rotated about the `y`-axis by the given angle.

        EXAMPLES::

            sage: from sage.plot.plot3d.shapes import Cone
            sage: G = Cone(1/5, 1) + Cone(1/5, 1, opacity=.25).rotateY(pi/3)
            sage: G.show(aspect_ratio=1)
        """
        return self.rotate((0, 1, 0), theta)

    def rotateZ(self, theta):
        """
        Return ``self`` rotated about the `z`-axis by the given angle.

        EXAMPLES::

            sage: from sage.plot.plot3d.shapes import Box
            sage: G = Box(1/2, 1/3, 1/5) + Box(1/2, 1/3, 1/5, opacity=.25).rotateZ(pi/5)
            sage: G.show(aspect_ratio=1)
        """
        return self.rotate((0, 0, 1), theta)

    def viewpoint(self):
        """
        Return the viewpoint of this plot.

        Currently only a stub for x3d.

        EXAMPLES::

            sage: type(dodecahedron().viewpoint())
            <class 'sage.plot.plot3d.base.Viewpoint'>
        """
        # This should probably be reworked somehow.
        return Viewpoint(0,0,6)

    def default_render_params(self):
        """
        Return an instance of RenderParams suitable for plotting this object.

        EXAMPLES::

            sage: type(dodecahedron().default_render_params())
            <class 'sage.plot.plot3d.base.RenderParams'>
        """
        return RenderParams(ds=.075)

    def testing_render_params(self):
        """
        Return an instance of RenderParams suitable for testing this object.

        In particular, it opens up '/dev/null' as an auxiliary zip
        file for jmol.

        EXAMPLES::

            sage: type(dodecahedron().testing_render_params())
            <class 'sage.plot.plot3d.base.RenderParams'>
        """
        params = RenderParams(ds=.075)
        params.output_archive = zipfile.ZipFile('/dev/null', 'w', zipfile.ZIP_STORED, True)
        return params

    def x3d(self):
        """
        An x3d scene file (as a string) containing the this object.

        EXAMPLES::

            sage: print sphere((1, 2, 3), 5).x3d()
            <X3D version='3.0' profile='Immersive' xmlns:xsd='http://www.w3.org/2001/XMLSchema-instance' xsd:noNamespaceSchemaLocation=' http://www.web3d.org/specifications/x3d-3.0.xsd '>
            <head>
            <meta name='title' content='sage3d'/>
            </head>
            <Scene>
            <Viewpoint position='0 0 6'/>
            <Transform translation='1 2 3'>
            <Shape><Sphere radius='5.0'/><Appearance><Material diffuseColor='0.4 0.4 1.0' shininess='1' specularColor='0.0 0.0 0.0'/></Appearance></Shape>
            </Transform>
            </Scene>
            </X3D>

            sage: G = icosahedron() + sphere((0,0,0), 0.5, color='red')
            sage: print G.x3d()
            <X3D version='3.0' profile='Immersive' xmlns:xsd='http://www.w3.org/2001/XMLSchema-instance' xsd:noNamespaceSchemaLocation=' http://www.web3d.org/specifications/x3d-3.0.xsd '>
            <head>
            <meta name='title' content='sage3d'/>
            </head>
            <Scene>
            <Viewpoint position='0 0 6'/>
            <Shape>
            <IndexedFaceSet coordIndex='...'>
              <Coordinate point='...'/>
            </IndexedFaceSet>
            <Appearance><Material diffuseColor='0.4 0.4 1.0' shininess='1' specularColor='0.0 0.0 0.0'/></Appearance></Shape>
            <Transform translation='0 0 0'>
            <Shape><Sphere radius='0.5'/><Appearance><Material diffuseColor='1.0 0.0 0.0' shininess='1' specularColor='0.0 0.0 0.0'/></Appearance></Shape>
            </Transform>
            </Scene>
            </X3D>

        """
        return """
<X3D version='3.0' profile='Immersive' xmlns:xsd='http://www.w3.org/2001/XMLSchema-instance' xsd:noNamespaceSchemaLocation=' http://www.web3d.org/specifications/x3d-3.0.xsd '>
<head>
<meta name='title' content='sage3d'/>
</head>
<Scene>
%s
%s
</Scene>
</X3D>
"""%(self.viewpoint().x3d_str(), self.x3d_str())

    def tachyon(self):
        """
        An tachyon input file (as a string) containing the this object.

        EXAMPLES::

            sage: print sphere((1, 2, 3), 5, color='yellow').tachyon()
            begin_scene
            resolution 400 400
                     camera
                    ...
                  plane
                    center -2000 -1000 -500
                    normal 2.3 2.4 2.0
                    TEXTURE
                        AMBIENT 1.0 DIFFUSE 1.0 SPECULAR 1.0 OPACITY 1.0
                        COLOR 1.0 1.0 1.0
                        TEXFUNC 0
                Texdef texture...
              Ambient 0.333333333333 Diffuse 0.666666666667 Specular 0.0 Opacity 1
               Color 1.0 1.0 0.0
               TexFunc 0
                Sphere center 1.0 -2.0 3.0 Rad 5.0 texture...
            end_scene

            sage: G = icosahedron(color='red') + sphere((1,2,3), 0.5, color='yellow')
            sage: G.show(viewer='tachyon', frame=false)
            sage: print G.tachyon()
            begin_scene
            ...
            Texdef texture...
              Ambient 0.333333333333 Diffuse 0.666666666667 Specular 0.0 Opacity 1
               Color 1.0 1.0 0.0
               TexFunc 0
            TRI V0 ...
            Sphere center 1.0 -2.0 3.0 Rad 0.5 texture...
            end_scene
        """

        render_params = self.default_render_params()
        # switch from LH to RH coords to be consistent with java rendition
        render_params.push_transform(Transformation(scale=[1,-1,1]))
        return """
begin_scene
resolution 400 400

         camera
            zoom 1.0
            aspectratio 1.0
            antialiasing %s
            raydepth 8
            center  2.3 2.4 2.0
            viewdir  -2.3 -2.4 -2.0
            updir  0.0 0.0 1.0
         end_camera


      light center  4.0 3.0 2.0
            rad 0.2
            color  1.0 1.0 1.0

      plane
        center -2000 -1000 -500
        normal 2.3 2.4 2.0
        TEXTURE
            AMBIENT 1.0 DIFFUSE 1.0 SPECULAR 1.0 OPACITY 1.0
            COLOR 1.0 1.0 1.0
            TEXFUNC 0

    %s

    %s

end_scene""" % (render_params.antialiasing,
               "\n".join(sorted([t.tachyon_str() for t in self.texture_set()])),
               "\n".join(flatten_list(self.tachyon_repr(render_params))))

    def obj(self):
        """
        An .obj scene file (as a string) containing the this object.

        A .mtl file of the same name must also be produced for
        coloring.

        EXAMPLES::

            sage: from sage.plot.plot3d.shapes import ColorCube
            sage: print ColorCube(1, ['red', 'yellow', 'blue']).obj()
            g obj_1
            usemtl ...
            v 1 1 1
            v -1 1 1
            v -1 -1 1
            v 1 -1 1
            f 1 2 3 4
            ...
            g obj_6
            usemtl ...
            v -1 -1 1
            v -1 1 1
            v -1 1 -1
            v -1 -1 -1
            f 21 22 23 24
        """
        return "\n".join(flatten_list([self.obj_repr(self.default_render_params()), ""]))

    def export_jmol(self, filename='jmol_shape.jmol', force_reload=False,
                    zoom=100, spin=False, background=(1,1,1), stereo=False,
                    mesh=False, dots=False,
                    perspective_depth = True,
                    orientation = (-764,-346,-545,76.39), **ignored_kwds):
                    # orientation chosen to look same as tachyon
        """
        A jmol scene consists of a script which refers to external files.
        Fortunately, we are able to put all of them in a single zip archive,
        which is the output of this call.

        EXAMPLES::

            sage: out_file = tmp_filename(ext=".jmol")
            sage: G = sphere((1, 2, 3), 5) + cube() + sage.plot.plot3d.shapes.Text("hi")
            sage: G.export_jmol(out_file)
            sage: import zipfile
            sage: z = zipfile.ZipFile(out_file)
            sage: z.namelist()
            ['obj_...pmesh', 'SCRIPT']

            sage: print z.read('SCRIPT')
            data "model list"
            2
            empty
            Xx 0 0 0
            Xx 5.5 5.5 5.5
            end "model list"; show data
            select *
            wireframe off; spacefill off
            set labelOffset 0 0
            background [255,255,255]
            spin OFF
            moveto 0 -764 -346 -545 76.39
            centerAt absolute {0 0 0}
            zoom 100
            frank OFF
            set perspectivedepth ON
            isosurface sphere_1  center {1.0 2.0 3.0} sphere 5.0
            color isosurface  [102,102,255]
            pmesh obj_... "obj_...pmesh"
            color pmesh  [102,102,255]
            select atomno = 1
            color atom  [102,102,255]
            label "hi"
            isosurface fullylit; pmesh o* fullylit; set antialiasdisplay on;

            sage: print z.read(z.namelist()[0])
            24
            0.5 0.5 0.5
            -0.5 0.5 0.5
            ...
            -0.5 -0.5 -0.5
            6
            5
            0
            1
            ...
        """
        render_params = self.default_render_params()
        render_params.mesh = mesh
        render_params.dots = dots
        render_params.output_file = filename
        render_params.force_reload = render_params.randomize_counter = force_reload
        render_params.output_archive = zipfile.ZipFile(filename, 'w', zipfile.ZIP_DEFLATED, True)
        # Render the data
        all = flatten_list([self.jmol_repr(render_params), ""])

        f = StringIO()

        if render_params.atom_list:
            # Load the atom model
            f.write('data "model list"\n')
            f.write('%s\nempty\n' % (len(render_params.atom_list) + 1))
            for atom in render_params.atom_list:
                f.write('Xx %s %s %s\n' % atom)
            f.write('Xx 5.5 5.5 5.5\n') # so the zoom fits the box
            f.write('end "model list"; show data\n')
            f.write('select *\n')
            f.write('wireframe off; spacefill off\n')
            f.write('set labelOffset 0 0\n')


        # Set the scene background color
        f.write('background [%s,%s,%s]\n'%tuple([int(a*255) for a in background]))
        if spin:
            f.write('spin ON\n')
        else:
            f.write('spin OFF\n')
        if stereo:
            if stereo is True: stereo = "redblue"
            f.write('stereo %s\n' % stereo)
        if orientation:
            f.write('moveto 0 %s %s %s %s\n'%tuple(orientation))

        f.write('centerAt absolute {0 0 0}\n')
        f.write('zoom %s\n'%zoom)
        f.write('frank OFF\n') # jmol logo

        if perspective_depth:
            f.write('set perspectivedepth ON\n')
        else:
            f.write('set perspectivedepth OFF\n')

        # Put the rest of the object in
        f.write("\n".join(all))
        # Make sure the lighting is correct
        f.write("isosurface fullylit; pmesh o* fullylit; set antialiasdisplay on;\n")

        render_params.output_archive.writestr('SCRIPT', f.getvalue())
        render_params.output_archive.close()

    def json_repr(self, render_params):
        """
        A (possibly nested) list of strings. Each entry is formatted
        as JSON, so that a JavaScript client could eval it and get an
        object. Each object has fields to encapsulate the faces and
        vertices of ``self``. This representation is intended to be
        consumed by the canvas3d viewer backend.

        EXAMPLES::

            sage: G = sage.plot.plot3d.base.Graphics3d()
            sage: G.json_repr(G.default_render_params())
            []
        """
        return []

    def jmol_repr(self, render_params):
        r"""
        A (possibly nested) list of strings which will be concatenated and
        used by jmol to render ``self``.

        (Nested lists of strings are used because otherwise all the
        intermediate concatenations can kill performance). This may
        refer to several remove files, which are stored in
        render_parames.output_archive.

        EXAMPLES::

            sage: G = sage.plot.plot3d.base.Graphics3d()
            sage: G.jmol_repr(G.default_render_params())
            []
            sage: G = sphere((1, 2, 3))
            sage: G.jmol_repr(G.default_render_params())
            [['isosurface sphere_1  center {1.0 2.0 3.0} sphere 1.0\ncolor isosurface  [102,102,255]']]
        """
        return []

    def tachyon_repr(self, render_params):
        r"""
        A (possibly nested) list of strings which will be concatenated and
        used by tachyon to render ``self``.

        (Nested lists of strings are used because otherwise all the
        intermediate concatenations can kill performance). This may
        include a reference to color information which is stored
        elsewhere.

        EXAMPLES::

            sage: G = sage.plot.plot3d.base.Graphics3d()
            sage: G.tachyon_repr(G.default_render_params())
            []
            sage: G = sphere((1, 2, 3))
            sage: G.tachyon_repr(G.default_render_params())
            ['Sphere center 1.0 2.0 3.0 Rad 1.0 texture...']
        """
        return []

    def obj_repr(self, render_params):
        """
        A (possibly nested) list of strings which will be concatenated and
        used to construct an .obj file of ``self``.

        (Nested lists of strings are used because otherwise all the
        intermediate concatenations can kill performance). This may
        include a reference to color information which is stored
        elsewhere.

        EXAMPLES::

            sage: G = sage.plot.plot3d.base.Graphics3d()
            sage: G.obj_repr(G.default_render_params())
            []
            sage: G = cube()
            sage: G.obj_repr(G.default_render_params())
            ['g obj_1',
             'usemtl ...',
             ['v 0.5 0.5 0.5',
              'v -0.5 0.5 0.5',
              'v -0.5 -0.5 0.5',
              'v 0.5 -0.5 0.5',
              'v 0.5 0.5 -0.5',
              'v -0.5 0.5 -0.5',
              'v 0.5 -0.5 -0.5',
              'v -0.5 -0.5 -0.5'],
             ['f 1 2 3 4',
              'f 1 5 6 2',
              'f 1 4 7 5',
              'f 6 5 7 8',
              'f 7 4 3 8',
              'f 3 2 6 8'],
             []]
        """
        return []

    def texture_set(self):
        """
        Often the textures of a 3d file format are kept separate from the
        objects themselves. This function returns the set of textures used,
        so they can be defined in a preamble or separate file.

        EXAMPLES::

            sage: sage.plot.plot3d.base.Graphics3d().texture_set()
            set([])

            sage: G = tetrahedron(color='red') + tetrahedron(color='yellow') + tetrahedron(color='red', opacity=0.5)
            sage: [t for t in G.texture_set() if t.color == colors.red] # we should have two red textures
            [Texture(texture..., red, ff0000), Texture(texture..., red, ff0000)]
            sage: [t for t in G.texture_set() if t.color == colors.yellow] # ...and one yellow
            [Texture(texture..., yellow, ffff00)]
        """
        return set()

    def mtl_str(self):
        """
        Return the contents of a .mtl file, to be used to provide coloring
        information for an .obj file.

        EXAMPLES::

            sage: G = tetrahedron(color='red') + tetrahedron(color='yellow', opacity=0.5)
            sage: print G.mtl_str()
            newmtl ...
            Ka 0.5 5e-06 5e-06
            Kd 1.0 1e-05 1e-05
            Ks 0.0 0.0 0.0
            illum 1
            Ns 1
            d 1
            newmtl ...
            Ka 0.5 0.5 5e-06
            Kd 1.0 1.0 1e-05
            Ks 0.0 0.0 0.0
            illum 1
            Ns 1
            d 0.500000000000000
        """
        return "\n\n".join(sorted([t.mtl_str() for t in self.texture_set()])) + "\n"

    def flatten(self):
        """
        Try to reduce the depth of the scene tree by consolidating groups
        and transformations.

        The generic Graphics3d object cannot be made flatter.

        EXAMPLES::

            sage: G = sage.plot.plot3d.base.Graphics3d()
            sage: G.flatten() is G
            True
        """
        return self

    def _rescale_for_frame_aspect_ratio_and_zoom(self, b, frame_aspect_ratio, zoom):
        if frame_aspect_ratio is None:
            return (b*zoom,b*zoom,b*zoom), (-b*zoom,-b*zoom,-b*zoom)
        box = [b*w for w in frame_aspect_ratio]
        # Now take the maximum length in box and rescale to b.
        s = b / max(box)
        box_max = tuple([s*w*zoom for w in box])
        box_min = tuple([-w*zoom for w in box_max])
        return box_min, box_max

    def _prepare_for_jmol(self, frame, axes, frame_aspect_ratio, aspect_ratio, zoom):
        from sage.plot.plot import EMBEDDED_MODE
        if EMBEDDED_MODE:
            s = 6
        else:
            s = 3
        box_min, box_max = self._rescale_for_frame_aspect_ratio_and_zoom(s, frame_aspect_ratio, zoom)
        a_min, a_max = self._box_for_aspect_ratio(aspect_ratio, box_min, box_max)
        return self._transform_to_bounding_box(box_min, box_max, a_min, a_max, frame=frame,
                                               axes=axes, thickness=1,
                                               labels = True)   # jmol labels are implemented

    def _prepare_for_tachyon(self, frame, axes, frame_aspect_ratio, aspect_ratio, zoom):
        box_min, box_max = self._rescale_for_frame_aspect_ratio_and_zoom(1.0, frame_aspect_ratio, zoom)
        a_min, a_max = self._box_for_aspect_ratio(aspect_ratio, box_min, box_max)
        return self._transform_to_bounding_box(box_min, box_max, a_min, a_max,
                                               frame=frame, axes=axes, thickness=.75,
                                               labels = False)  # no tachyon text implemented yet

    def _box_for_aspect_ratio(self, aspect_ratio, box_min, box_max):
        # 1. Find a box around self so that when self gets rescaled into the
        # box defined by box_min, box_max, it has the right aspect ratio
        a_min, a_max = self._safe_bounding_box()

        if aspect_ratio == "automatic" or aspect_ratio == [1.0]*3:
            return a_min, a_max

        longest_side = 0; longest_length = a_max[0] - a_min[0]
        shortest_side = 0; shortest_length = a_max[0] - a_min[0]

        for i in range(3):
            s = a_max[i] - a_min[i]
            if s > longest_length:
                longest_length = s
                longest_side = i
            if s < shortest_length:
                shortest_length = s
                shortest_side = i

        # 2. Rescale aspect_ratio so the shortest side is 1.
        r = float(aspect_ratio[shortest_side])
        aspect_ratio = [a/r for a in aspect_ratio]

        # 3. Extend the bounding box of self by rescaling so the sides
        # have the same ratio as aspect_ratio, and without changing
        # the longest side.
        long_box_side = box_max[longest_side] - box_min[longest_side]
        sc = [1.0,1.0,1.0]
        for i in range(3):
            # compute the length we want:
            new_length = longest_length / aspect_ratio[i]
            # change the side length by a_min and a_max so
            # that a_max[i] - a_min[i] = new_length

            # We have to take into account the ratio of the
            # sides after transforming to the bounding box.
            z = long_box_side / (box_max[i] - box_min[i])
            w = new_length / ((a_max[i] - a_min[i]) * z)
            sc[i] = w

        w = min(sc)
        sc = [z/w for z in sc]
        for i in range(3):
            a_min[i] *= sc[i]
            a_max[i] *= sc[i]

        return a_min, a_max

    def _transform_to_bounding_box(self, xyz_min, xyz_max, a_min, a_max, frame, axes, thickness, labels):

        a_min_orig = a_min; a_max_orig = a_max

        # Rescale in each direction
        scale = [float(xyz_max[i] - xyz_min[i]) / (a_max[i] - a_min[i]) for i in range(3)]
        X = self.scale(scale)
        a_min = [scale[i]*a_min[i] for i in range(3)]
        a_max = [scale[i]*a_max[i] for i in range(3)]

        # Translate so lower left corner of original bounding box
        # is in the right spot
        T = [xyz_min[i] - a_min[i] for i in range(3)]
        X = X.translate(T)
        if frame:
            from shapes2 import frame3d, frame_labels
            F = frame3d(xyz_min, xyz_max, opacity=0.5, color=(0,0,0), thickness=thickness)
            if labels:
                F += frame_labels(xyz_min, xyz_max, a_min_orig, a_max_orig)

            X += F

        if axes:
            # draw axes
            from shapes import arrow3d
            A = (arrow3d((min(0,a_min[0]),0, 0), (max(0,a_max[0]), 0,0),
                             thickness, color="blue"),
                 arrow3d((0,min(0,a_min[1]), 0), (0, max(0,a_max[1]), 0),
                             thickness, color="blue"),
                 arrow3d((0, 0, min(0,a_min[2])), (0, 0, max(0,a_max[2])),
                             thickness, color="blue"))
            X += sum(A).translate([-z for z in T])

        return X

    def _process_viewing_options(self, kwds):
        """
        Process viewing options (the keywords passed to show()) and return a new
        dictionary. Defaults will be filled in for missing options and taken from
        self._extra_kwds as well. Options that have the value "automatic" will be
        automatically determined. Finally, the provided dictionary is modified
        to remove all of the keys that were used -- so that the unused keywords
        can be used elsewhere.
        """
        opts = {}
        opts.update(SHOW_DEFAULTS)
        if self._extra_kwds is not None:
            opts.update(self._extra_kwds)
        opts.update(kwds)

        # Remove all of the keys that are viewing options, since the remaining
        # kwds might be passed on.
        for key_to_remove in SHOW_DEFAULTS.keys():
            kwds.pop(key_to_remove, None)

        # deal with any aspect_ratio instances passed from the default options to plot
        if opts['aspect_ratio'] == 'auto':
            opts['aspect_ratio'] = 'automatic'
        if opts['aspect_ratio'] != 'automatic':
            # We need this round about way to make sure that we do not
            # store the aspect ratio that was passed on to show() by the
            # user. We let the .aspect_ratio() method take care of the
            # validity of the arguments that was passed on to show()
            original_aspect_ratio = self.aspect_ratio()
            self.aspect_ratio(opts['aspect_ratio'])
            opts['aspect_ratio'] = self.aspect_ratio()
            self.aspect_ratio(original_aspect_ratio)

        if opts['frame_aspect_ratio'] == 'automatic':
            if opts['aspect_ratio'] != 'automatic':
                # Set the aspect_ratio of the frame to be the same as that
                # of the object we are rendering given the aspect_ratio
                # we'll use for it.
                opts['frame_aspect_ratio'] = \
                    self._determine_frame_aspect_ratio(opts['aspect_ratio'])
            else:
                opts['frame_aspect_ratio'] = self.frame_aspect_ratio()
        else:
            # We need this round about way to make sure that we do not
            # store the frame aspect ratio that was passed on to show() by
            # the user. We let the .frame_aspect_ratio() method take care
            # of the validity of the arguments that was passed on to show()
            original_aspect_ratio = self.frame_aspect_ratio()
            self.frame_aspect_ratio(opts['frame_aspect_ratio'])
            opts['frame_aspect_ratio'] = self.frame_aspect_ratio()
            self.frame_aspect_ratio(original_aspect_ratio)

        if opts['aspect_ratio'] == 'automatic':
            opts['aspect_ratio'] = self.aspect_ratio()

        if not isinstance(opts['figsize'], (list,tuple)):
            opts['figsize'] = [opts['figsize'], opts['figsize']]

        return opts

    def show(self, **kwds):
        """
        INPUT:

        -  ``viewer`` -- string (default: 'jmol'), how to view
           the plot

           * 'jmol': Interactive 3D viewer using Java

           * 'tachyon': Ray tracer generates a static PNG image

           * 'java3d': Interactive OpenGL based 3D

           * 'canvas3d': Web-based 3D viewer powered by JavaScript and
             <canvas> (notebook only)

        -  ``filename`` -- string (default: a temp file); file
           to save the image to

        -  ``verbosity`` -- display information about rendering
           the figure

        -  ``figsize`` -- (default: 5); x or pair [x,y] for
           numbers, e.g., [5,5]; controls the size of the output figure. E.g.,
           with Tachyon the number of pixels in each direction is 100 times
           figsize[0]. This is ignored for the jmol embedded renderer.

        -  ``aspect_ratio`` -- (default: "automatic") -- aspect
           ratio of the coordinate system itself. Give [1,1,1] to make spheres
           look round.

        -  ``frame_aspect_ratio`` -- (default: "automatic")
           aspect ratio of frame that contains the 3d scene.

        -  ``zoom`` -- (default: 1) how zoomed in

        -  ``frame`` -- (default: True) if True, draw a
           bounding frame with labels

        -  ``axes`` -- (default: False) if True, draw coordinate
           axes

        -  ``**kwds`` -- other options, which make sense for particular
           rendering engines

        CHANGING DEFAULTS: Defaults can be uniformly changed by importing a
        dictionary and changing it. For example, here we change the default
        so images display without a frame instead of with one::

            sage: from sage.plot.plot3d.base import SHOW_DEFAULTS
            sage: SHOW_DEFAULTS['frame'] = False

        This sphere will not have a frame around it::

            sage: sphere((0,0,0))

        We change the default back::

            sage: SHOW_DEFAULTS['frame'] = True

        Now this sphere is enclosed in a frame::

            sage: sphere((0,0,0))

        EXAMPLES: We illustrate use of the ``aspect_ratio`` option::

            sage: x, y = var('x,y')
            sage: p = plot3d(2*sin(x*y), (x, -pi, pi), (y, -pi, pi))
            sage: p.show(aspect_ratio=[1,1,1])

        This looks flattened, but filled with the plot::

            sage: p.show(frame_aspect_ratio=[1,1,1/16])

        This looks flattened, but the plot is square and smaller::

            sage: p.show(aspect_ratio=[1,1,1], frame_aspect_ratio=[1,1,1/8])

        This example shows indirectly that the defaults
        from :func:`~sage.plot.plot.plot` are dealt with properly::

            sage: plot(vector([1,2,3]))

        We use the 'canvas3d' backend from inside the notebook to get a view of
        the plot rendered inline using HTML canvas::

            sage: p.show(viewer='canvas3d')
        """

        opts = self._process_viewing_options(kwds)

        viewer = opts['viewer']
        verbosity = opts['verbosity']
        figsize = opts['figsize']
        aspect_ratio = opts['aspect_ratio'] # this necessarily has a value now
        frame_aspect_ratio = opts['frame_aspect_ratio']
        zoom = opts['zoom']
        frame = opts['frame']
        axes = opts['axes']

        import sage.misc.misc
        try:
            filename = kwds.pop('filename')
        except KeyError:
            filename = tmp_filename()

        from sage.plot.plot import EMBEDDED_MODE
        from sage.doctest import DOCTEST_MODE
        ext = None

        # Tachyon resolution options
        if DOCTEST_MODE:
            opts = '-res 10 10'
            filename = os.path.join(sage.misc.misc.SAGE_TMP, "tmp")
        elif EMBEDDED_MODE:
            opts = '-res %s %s'%(figsize[0]*100, figsize[1]*100)
            filename = sage.misc.temporary_file.graphics_filename()[:-4]
        else:
            opts = '-res %s %s'%(figsize[0]*100, figsize[1]*100)

        if DOCTEST_MODE or viewer=='tachyon' or (viewer=='java3d' and EMBEDDED_MODE):
            T = self._prepare_for_tachyon(frame, axes, frame_aspect_ratio, aspect_ratio, zoom)
            tachyon_rt(T.tachyon(), filename+".png", verbosity, True, opts)
            ext = "png"
            import sage.misc.viewer
            viewer_app = sage.misc.viewer.png_viewer()

        if DOCTEST_MODE or viewer=='java3d':
            f = open(filename+".obj", "w")
            f.write("mtllib %s.mtl\n" % filename)
            f.write(self.obj())
            f.close()
            f = open(filename+".mtl", "w")
            f.write(self.mtl_str())
            f.close()
            ext = "obj"
            viewer_app = os.path.join(sage.misc.misc.SAGE_LOCAL, "bin/sage3d")

        if DOCTEST_MODE or viewer=='jmol':
            # Temporary hack: encode the desired applet size in the end of the filename:
            # (This will be removed once we have dynamic resizing of applets in the browser.)
            base, ext = os.path.splitext(filename)
            fg = figsize[0]
            filename = '%s-size%s%s'%(base, fg*100, ext)

            if EMBEDDED_MODE:
                ext = "jmol"
                # jmol doesn't seem to correctly parse the ?params part of a URL
                archive_name = "%s-%s.%s.zip" % (filename, randint(0, 1 << 30), ext)
            else:
                ext = "spt"
                archive_name = "%s.%s.zip" % (filename, ext)
                with open(filename + '.' + ext, 'w') as f:
                    f.write('set defaultdirectory "{0}"\n'.format(archive_name))
                    f.write('script SCRIPT\n')

            T = self._prepare_for_jmol(frame, axes, frame_aspect_ratio, aspect_ratio, zoom)
            T.export_jmol(archive_name, force_reload=EMBEDDED_MODE, zoom=zoom*100, **kwds)
            viewer_app = os.path.join(sage.misc.misc.SAGE_LOCAL, "bin", "jmol")

            # If the server has a Java installation we can make better static images with Jmol
            # Test for Java then make image with Jmol or Tachyon if no JavaVM
            if EMBEDDED_MODE:
                # We need a script for the Notebook.
                # When the notebook sees this file, it will know to
                # display the static file and the "Make Interactive"
                # button.
                import sagenb
                path = "cells/%s/%s" %(sagenb.notebook.interact.SAGE_CELL_ID, archive_name)
                with open(filename + '.' + ext, 'w') as f:
                    f.write('set defaultdirectory "%s"\n' % path)
                    f.write('script SCRIPT\n')

                # Filename for the static image
                png_path = '.jmol_images'
                sage.misc.misc.sage_makedirs(png_path)
                png_name = os.path.join(png_path, filename + ".jmol.png")

                from sage.interfaces.jmoldata import JmolData
                jdata = JmolData()
                if jdata.is_jvm_available():
                    # Java needs absolute paths
                    archive_name = os.path.abspath(archive_name)
                    png_name = os.path.abspath(png_name)
                    script = '''set defaultdirectory "%s"\nscript SCRIPT\n''' % archive_name
                    jdata.export_image(targetfile=png_name, datafile=script, image_type="PNG", figsize=fg)
                else:
                    # Render the image with tachyon
                    T = self._prepare_for_tachyon(frame, axes, frame_aspect_ratio, aspect_ratio, zoom)
                    tachyon_rt(T.tachyon(), png_name, verbosity, True, opts)

        if viewer == 'canvas3d':
            T = self._prepare_for_tachyon(frame, axes, frame_aspect_ratio, aspect_ratio, zoom)
            data = flatten_list(T.json_repr(T.default_render_params()))
            f = open(filename + '.canvas3d', 'w')
            f.write('[%s]' % ','.join(data))
            f.close()
            ext = 'canvas3d'

        if ext is None:
            raise ValueError("Unknown 3d plot type: %s" % viewer)

        if not DOCTEST_MODE and not EMBEDDED_MODE:
            if verbosity:
                pipes = "2>&1"
            else:
                pipes = "2>/dev/null 1>/dev/null &"
            os.system('%s "%s.%s" %s' % (viewer_app, filename, ext, pipes))

    def stl_ascii_string(self, name="surface"):
        """
        Return an STL (STereoLithography) representation of the surface.

        This only works for triangulated surfaces !

        INPUT:

        - name (string, default:"surface") -- name of the surface.

        OUTPUT:

        A string that represents the surface in the STL format.

        See :wikipedia:`STL_(file_format)`

        EXAMPLES::

            sage: x,y,z = var('x,y,z')
            sage: a = implicit_plot3d(x^2+y^2+z^2-9,[x,-5,5],[y,-5,5],[z,-5,5])
            sage: astl = a.stl_ascii_string()
            sage: astl.splitlines()[:7]
            ['solid surface',
            'facet normal 0.973328526785 -0.162221421131 -0.162221421131',
            '    outer loop',
            '        vertex 2.94871794872 -0.384615384615 -0.39358974359',
            '        vertex 2.95021367521 -0.384615384615 -0.384615384615',
            '        vertex 2.94871794872 -0.39358974359 -0.384615384615',
            '    endloop']

            sage: p = polygon3d([[0,0,0], [1,2,3], [3,0,0]])
            sage: print p.stl_ascii_string(name='triangle')
            solid triangle
            facet normal 0.0 0.832050294338 -0.554700196225
                outer loop
                    vertex 0.0 0.0 0.0
                    vertex 1.0 2.0 3.0
                    vertex 3.0 0.0 0.0
                endloop
            endfacet
            endsolid triangle
        """
        from sage.modules.free_module import FreeModule
        RR3 = FreeModule(RDF, 3)

        if name is None:
            name = "surface"

        faces = self.face_list()
        if not faces:
            self.triangulate()
            faces = self.face_list()

        if len(faces[0]) > 3:
            raise ValueError('not made of triangles')

        code = ("facet normal {} {} {}\n"
                "    outer loop\n"
                "        vertex {} {} {}\n"
                "        vertex {} {} {}\n"
                "        vertex {} {} {}\n"
                "    endloop\n"
                "endfacet\n")

        string_list = ["solid {}\n".format(name)]
        for i, j, k in faces:
            ij = RR3(j) - RR3(i)
            ik = RR3(k) - RR3(i)
            n = ij.cross_product(ik)
            n = n / n.norm()
            string_list += [code.format(n[0], n[1], n[2],
                                        i[0], i[1], i[2],
                                        j[0], j[1], j[2],
                                        k[0], k[1], k[2])]
        string_list += ["endsolid {}".format(name)]
        return "".join(string_list)

    def ply_ascii_string(self, name="surface"):
        """
        Return a PLY (Polygon File Format) representation of the surface.

        INPUT:

        - name (string, default:"surface") -- name of the surface.

        OUTPUT:

        A string that represents the surface in the PLY format.

        See :wikipedia:`PLY_(file_format)`

        EXAMPLES::

            sage: x,y,z = var('x,y,z')
            sage: a = implicit_plot3d(x^2+y^2+z^2-9,[x,-5,5],[y,-5,5],[z,-5,5])
            sage: astl = a.ply_ascii_string()
            sage: astl.splitlines()[:10]
            ['ply',
            'format ascii 1.0',
            'comment surface',
            'element vertex 15540',
            'property float x',
            'property float y',
            'property float z',
            'element face 5180',
            'property list uchar int vertex_indices',
            'end_header']

            sage: p = polygon3d([[0,0,0], [1,2,3], [3,0,0]])
            sage: print p.ply_ascii_string(name='triangle')
            ply
            format ascii 1.0
            comment triangle
            element vertex 3
            property float x
            property float y
            property float z
            element face 1
            property list uchar int vertex_indices
            end_header
            0.0 0.0 0.0
            1.0 2.0 3.0
            3.0 0.0 0.0
            3 0 1 2
        """
        if name is None:
            name = "surface"

        faces = self.index_faces()
        if not faces:
            self.triangulate()
            faces = self.index_faces()

        string_list = ["ply\nformat ascii 1.0\ncomment {}\nelement vertex {}\nproperty float x\nproperty float y\nproperty float z\nelement face {}\nproperty list uchar int vertex_indices\nend_header\n".format(name, len(self.vertex_list()), len(faces))]

        vertex_template = '{} {} {}\n'
        for v in self.vertices():
            string_list += [vertex_template.format(*v)]

        for f in faces:
            string_list += [str(len(f))
                            + ''.join(' {}'.format(k) for k in f) + '\n']

        return "".join(string_list)

    def amf_ascii_string(self, name="surface"):
        """
        Return an AMF (Additive Manufacturing File Format) representation of
        the surface.

        This only works for triangulated surfaces !

        INPUT:

        - name (string, default:"surface") -- name of the surface.

        OUTPUT:

        A string that represents the surface in the AMF format.

        See :wikipedia:`Additive_Manufacturing_File_Format`

        This should be saved as a ZIP archive to save space.

        EXAMPLES::

            sage: x,y,z = var('x,y,z')
            sage: a = implicit_plot3d(x^2+y^2+z^2-9,[x,-5,5],[y,-5,5],[z,-5,5])
            sage: a_amf = a.amf_ascii_string()
            sage: a_amf[:160]
            '<?xml version="1.0" encoding="utf-8"?><amf><object id="surface"><mesh><vertices><vertex><coordinates><x>2.94871794872</x><y>-0.384615384615</y><z>-0.39358974359'

            sage: p = polygon3d([[0,0,0], [1,2,3], [3,0,0]])
            sage: print p.amf_ascii_string(name='triangle')
            <?xml version="1.0" encoding="utf-8"?><amf><object id="triangle"><mesh><vertices><vertex><coordinates><x>0.0</x><y>0.0</y><z>0.0</z></coordinates></vertex><vertex><coordinates><x>1.0</x><y>2.0</y><z>3.0</z></coordinates></vertex><vertex><coordinates><x>3.0</x><y>0.0</y><z>0.0</z></coordinates></vertex></vertices><volume><triangle><v1>0</v1><v2>1</v2><v3>2</v3></triangle></volume></mesh></object></amf>
        """
        if name is None:
            name = "surface"

        faces = self.index_faces()
        if not faces:
            self.triangulate()
            faces = self.index_faces()

        if len(faces[0]) > 3:
            raise ValueError('not made of triangles')

        string_list = ['<?xml version="1.0" encoding="utf-8"?><amf><object id="{}"><mesh>'.format(name)]

        string_list += ['<vertices>']
        vertex_template = '<vertex><coordinates><x>{}</x><y>{}</y><z>{}</z></coordinates></vertex>'
        for v in self.vertices():
            string_list += [vertex_template.format(*v)]
        string_list += ['</vertices><volume>']

        face_template = '<triangle><v1>{}</v1><v2>{}</v2><v3>{}</v3></triangle>'
        for i, j, k in faces:
            string_list += face_template.format(i, j, k)

        string_list += ['</volume></mesh></object></amf>']
        return "".join(string_list)

    def save_image(self, filename=None, *args, **kwds):
        r"""
        Save an image representation of ``self``.

        The image type is determined by the extension of the filename.
        For example, this could be ``.png``, ``.jpg``, ``.gif``,
        ``.pdf``, ``.svg``.  Currently this is implemented by calling
        the :meth:`save` method of ``self``, passing along all arguments
        and keywords.

        .. Note::

            Not all image types are necessarily implemented for all
            graphics types.  See :meth:`save` for more details.

        EXAMPLES::

            sage: f = tmp_filename() + '.png'
            sage: G = sphere()
            sage: G.save_image(f)
        """
        self.save(filename, *args, **kwds)

    def save(self, filename, **kwds):
        """
        Save the graphic in a file.

        The file type is depending on the file extension you give the
        filename. This can be either:

        - an image file (of type: PNG, BMP, GIF, PPM, or TIFF) rendered using Tachyon

        - a Sage object file (of type ``.sobj``) that you can load back later.

        - a data file (of type: X3D, STL, AMF, PLY) for use in other software

        For data files, the support is only partial. For instance STL and
        AMF only works for triangulated surfaces. The prefered format is X3D.

        INPUT:

        - ``filename`` -- Specify where to save the image or object.

        - ``**kwds`` -- When specifying an image file to be rendered by Tachyon,
          any of the viewing options accepted by show() are valid as keyword
          arguments to this function and they will behave in the same way.
          Accepted keywords include: ``viewer``, ``verbosity``, ``figsize``,
          ``aspect_ratio``, ``frame_aspect_ratio``, ``zoom``, ``frame``, and
          ``axes``. Default values are provided.

        EXAMPLES::

            sage: f = tmp_filename() + '.png'
            sage: G = sphere()
            sage: G.save(f)

        We demonstrate using keyword arguments to control the appearance of the
        output image::

            sage: G.save(f, zoom=2, figsize=[5, 10])

        But some extra parameters don't make since (like ``viewer``, since
        rendering is done using Tachyon only). They will be ignored::

            sage: G.save(f, viewer='jmol') # Looks the same

        Since Tachyon only outputs PNG images, PIL will be used to convert to
        alternate formats::

            sage: cube().save(tmp_filename(ext='.gif'))
        """
        ext = os.path.splitext(filename)[1].lower()
        if ext == '' or ext == '.sobj':
            SageObject.save(self, filename)
            return
        elif ext in ['.bmp', '.png', '.gif', '.ppm', '.tiff', '.tif',
                     '.jpg', '.jpeg']:
            opts = self._process_viewing_options(kwds)
            T = self._prepare_for_tachyon(
                opts['frame'], opts['axes'], opts['frame_aspect_ratio'],
                opts['aspect_ratio'], opts['zoom']
            )

            if ext == '.png':
                # No conversion is necessary
                out_filename = filename
            else:
                # Save to a temporary file, and then convert using PIL
                out_filename = sage.misc.temporary_file.tmp_filename(ext=ext)
            tachyon_rt(T.tachyon(), out_filename, opts['verbosity'], True,
                '-res %s %s' % (opts['figsize'][0]*100, opts['figsize'][1]*100))
            if ext != '.png':
                import PIL.Image as Image
                Image.open(out_filename).save(filename)
        elif ext == '.x3d':
            outfile = file(filename, 'w')
            outfile.write(self.x3d())
            outfile.close()
        elif ext == '.stl':
            outfile = file(filename, 'w')
            outfile.write(self.stl_ascii_string())
            outfile.close()
        elif ext == '.amf':
            # todo : zip the output file ?
            outfile = file(filename, 'w')
            outfile.write(self.amf_ascii_string())
            outfile.close()
        elif ext == '.ply':
            outfile = file(filename, 'w')
            outfile.write(self.ply_ascii_string())
            outfile.close()
        else:
<<<<<<< HEAD
            raise ValueError('filetype not supported by save()')

=======
            raise ValueError('filetype {} not supported by save()'.format(ext))
>>>>>>> b8f41feb


# if you add any default parameters you must update some code below
SHOW_DEFAULTS = {'viewer':'jmol',
                 'verbosity':0,
                 'figsize':5,
                 'aspect_ratio':"automatic",
                 'frame_aspect_ratio':"automatic",
                 'zoom':1,
                 'frame':True,
                 'axes':False}


class Graphics3dGroup(Graphics3d):
    """
    This class represents a collection of 3d objects. Usually they are formed
    implicitly by summing.
    """
    def __init__(self, all=(), rot=None, trans=None, scale=None, T=None):
        """
        EXAMPLES::

            sage: sage.plot.plot3d.base.Graphics3dGroup([icosahedron(), dodecahedron(opacity=.5)])
            sage: type(icosahedron() + dodecahedron(opacity=.5))
            <class 'sage.plot.plot3d.base.Graphics3dGroup'>
        """
        self.all = list(all)
        self.frame_aspect_ratio(optimal_aspect_ratios([a.frame_aspect_ratio() for a in all]))
        self.aspect_ratio(optimal_aspect_ratios([a.aspect_ratio() for a in all]))
        self._set_extra_kwds(optimal_extra_kwds([a._extra_kwds for a in all if a._extra_kwds is not None]))

    def __add__(self, other):
        """
        We override this here to make large sums more efficient.

        EXAMPLES::

            sage: G = sum(tetrahedron(opacity=1-t/11).translate(t, 0, 0) for t in range(10))
            sage: G
            sage: len(G.all)
            10
        """
        if type(self) is Graphics3dGroup and isinstance(other, Graphics3d):
            self.all.append(other)
            return self
        else:
            return Graphics3d.__add__(self, other)

    def bounding_box(self):
        """
        Box that contains the bounding boxes of
        all the objects that make up ``self``.

        EXAMPLES::

            sage: A = sphere((0,0,0), 5)
            sage: B = sphere((1, 5, 10), 1)
            sage: A.bounding_box()
            ((-5.0, -5.0, -5.0), (5.0, 5.0, 5.0))
            sage: B.bounding_box()
            ((0.0, 4.0, 9.0), (2.0, 6.0, 11.0))
            sage: (A+B).bounding_box()
            ((-5.0, -5.0, -5.0), (5.0, 6.0, 11.0))
            sage: (A+B).show(aspect_ratio=1, frame=True)

            sage: sage.plot.plot3d.base.Graphics3dGroup([]).bounding_box()
            ((0.0, 0.0, 0.0), (0.0, 0.0, 0.0))
        """
        if len(self.all) == 0:
            return Graphics3d.bounding_box(self)
        v = [obj.bounding_box() for obj in self.all]
        return min3([a[0] for a in v]), max3([a[1] for a in v])

    def transform(self, **kwds):
        """
        Transforming this entire group simply makes a transform group with
        the same contents.

        EXAMPLES::

            sage: G = dodecahedron(color='red', opacity=.5) + icosahedron(color='blue')
            sage: G
            sage: G.transform(scale=(2,1/2,1))
            sage: G.transform(trans=(1,1,3))
        """
        T = TransformGroup(self.all, **kwds)
        T._set_extra_kwds(self._extra_kwds)
        return T

    def set_texture(self, **kwds):
        """
        EXAMPLES::

            sage: G = dodecahedron(color='red', opacity=.5) + icosahedron((3, 0, 0), color='blue')
            sage: G
            sage: G.set_texture(color='yellow')
            sage: G
        """
        for g in self.all:
            g.set_texture(**kwds)

    def json_repr(self, render_params):
        """
        The JSON representation of a group is simply the concatenation of the
        representations of its objects.

        EXAMPLES::

            sage: G = sphere() + sphere((1, 2, 3))
            sage: G.json_repr(G.default_render_params())
            [[["{vertices:..."]], [["{vertices:..."]]]
        """
        return [g.json_repr(render_params) for g in self.all]

    def tachyon_repr(self, render_params):
        """
        The tachyon representation of a group is simply the concatenation of
        the representations of its objects.

        EXAMPLES::

            sage: G = sphere() + sphere((1,2,3))
            sage: G.tachyon_repr(G.default_render_params())
            [['Sphere center 0.0 0.0 0.0 Rad 1.0 texture...'],
             ['Sphere center 1.0 2.0 3.0 Rad 1.0 texture...']]
        """
        return [g.tachyon_repr(render_params) for g in self.all]

    def x3d_str(self):
        """
        The x3d representation of a group is simply the concatenation of
        the representation of its objects.

        EXAMPLES::

            sage: G = sphere() + sphere((1,2,3))
            sage: print G.x3d_str()
            <Transform translation='0 0 0'>
            <Shape><Sphere radius='1.0'/><Appearance><Material diffuseColor='0.4 0.4 1.0' shininess='1' specularColor='0.0 0.0 0.0'/></Appearance></Shape>
            </Transform>
            <Transform translation='1 2 3'>
            <Shape><Sphere radius='1.0'/><Appearance><Material diffuseColor='0.4 0.4 1.0' shininess='1' specularColor='0.0 0.0 0.0'/></Appearance></Shape>
            </Transform>
        """
        return "\n".join([g.x3d_str() for g in self.all])

    def obj_repr(self, render_params):
        """
        The obj representation of a group is simply the concatenation of
        the representation of its objects.

        EXAMPLES::

            sage: G = tetrahedron() + tetrahedron().translate(10, 10, 10)
            sage: G.obj_repr(G.default_render_params())
            [['g obj_1',
              'usemtl ...',
              ['v 0 0 1',
               'v 0.942809 0 -0.333333',
               'v -0.471405 0.816497 -0.333333',
               'v -0.471405 -0.816497 -0.333333'],
              ['f 1 2 3', 'f 2 4 3', 'f 1 3 4', 'f 1 4 2'],
              []],
             [['g obj_2',
               'usemtl ...',
               ['v 10 10 11',
                'v 10.9428 10 9.66667',
                'v 9.5286 10.8165 9.66667',
                'v 9.5286 9.1835 9.66667'],
               ['f 5 6 7', 'f 6 8 7', 'f 5 7 8', 'f 5 8 6'],
               []]]]
        """
        return [g.obj_repr(render_params) for g in self.all]

    def jmol_repr(self, render_params):
        r"""
        The jmol representation of a group is simply the concatenation of
        the representation of its objects.

        EXAMPLES::

            sage: G = sphere() + sphere((1,2,3))
            sage: G.jmol_repr(G.default_render_params())
            [[['isosurface sphere_1  center {0.0 0.0 0.0} sphere 1.0\ncolor isosurface  [102,102,255]']],
             [['isosurface sphere_2  center {1.0 2.0 3.0} sphere 1.0\ncolor isosurface  [102,102,255]']]]
        """
        return [g.jmol_repr(render_params) for g in self.all]

    def texture_set(self):
        """
        The texture set of a group is simply the union of the textures of
        all its objects.

        EXAMPLES::

            sage: G = sphere(color='red') + sphere(color='yellow')
            sage: [t for t in G.texture_set() if t.color == colors.red] # one red texture
            [Texture(texture..., red, ff0000)]
            sage: [t for t in G.texture_set() if t.color == colors.yellow] # one yellow texture
            [Texture(texture..., yellow, ffff00)]

            sage: T = sage.plot.plot3d.texture.Texture('blue'); T
            Texture(texture..., blue, 0000ff)
            sage: G = sphere(texture=T) + sphere((1, 1, 1), texture=T)
            sage: len(G.texture_set())
            1
        """
        return reduce(set.union, [g.texture_set() for g in self.all])

    def flatten(self):
        """
        Try to reduce the depth of the scene tree by consolidating groups
        and transformations.

        EXAMPLES::

            sage: G = sum([circle((0, 0), t) for t in [1..10]], sphere()); G
            sage: G.flatten()
            sage: len(G.all)
            2
            sage: len(G.flatten().all)
            11
        """
        if len(self.all) == 1:
            return self.all[0].flatten()
        all = []
        for g in self.all:
            g = g.flatten()
            if type(g) is Graphics3dGroup:
                all += g.all
            else:
                all.append(g)
        return Graphics3dGroup(all)



class TransformGroup(Graphics3dGroup):
    """
    This class is a container for a group of objects with a common
    transformation.
    """
    def __init__(self, all=[], rot=None, trans=None, scale=None, T=None):
        """
        EXAMPLES::

            sage: sage.plot.plot3d.base.TransformGroup([sphere()], trans=(1,2,3)) + point3d((0,0,0))

        The are usually constructed implicitly::

            sage: type(sphere((1,2,3)))
            <class 'sage.plot.plot3d.base.TransformGroup'>
            sage: type(dodecahedron().scale(2))
            <class 'sage.plot.plot3d.base.TransformGroup'>
        """
        Graphics3dGroup.__init__(self, all)
        self._rot = rot
        self._trans = trans
        if scale is not None and len(scale) == 1:
            if isinstance(scale, (tuple, list)):
                scale = scale[0]
            scale = (scale, scale, scale)
        self._scale = scale
        if T is not None:
            self.T = T
        self.frame_aspect_ratio(optimal_aspect_ratios([a.frame_aspect_ratio() for a in all]))
        self.aspect_ratio(optimal_aspect_ratios([a.aspect_ratio() for a in all]))
        self._set_extra_kwds(optimal_extra_kwds([a._extra_kwds for a in all if a._extra_kwds is not None]))

    def bounding_box(self):
        """
        Return the bounding box of ``self``, i.e., the box containing the
        contents of ``self`` after applying the transformation.

        EXAMPLES::

            sage: G = cube()
            sage: G.bounding_box()
            ((-0.5, -0.5, -0.5), (0.5, 0.5, 0.5))
            sage: G.scale(4).bounding_box()
            ((-2.0, -2.0, -2.0), (2.0, 2.0, 2.0))
            sage: G.rotateZ(pi/4).bounding_box()
            ((-0.7071067811865475, -0.7071067811865475, -0.5),
             (0.7071067811865475, 0.7071067811865475, 0.5))
        """
        try:
            return self._bounding_box
        except AttributeError:
            pass

        cdef Transformation T = self.get_transformation()
        w = sum([T.transform_bounding_box(obj.bounding_box()) for obj in self.all], ())
        self._bounding_box = point_list_bounding_box(w)
        return self._bounding_box

    def x3d_str(self):
        r"""
        To apply a transformation to a set of objects in x3d, simply make them
        all children of an x3d Transform node.

        EXAMPLES::

            sage: sphere((1,2,3)).x3d_str()
            "<Transform translation='1 2 3'>\n<Shape><Sphere radius='1.0'/><Appearance><Material diffuseColor='0.4 0.4 1.0' shininess='1' specularColor='0.0 0.0 0.0'/></Appearance></Shape>\n\n</Transform>"
        """
        s = "<Transform"
        if self._rot is not None:
            s += " rotation='%s %s %s %s'"%tuple(self._rot)
        if self._trans is not None:
            s += " translation='%s %s %s'"%tuple(self._trans)
        if self._scale is not None:
            s += " scale='%s %s %s'"%tuple(self._scale)
        s += ">\n"
        s += Graphics3dGroup.x3d_str(self)
        s += "\n</Transform>"
        return s

    def json_repr(self, render_params):
        """
        Transformations are applied at the leaf nodes.

        EXAMPLES::

            sage: G = cube().rotateX(0.2)
            sage: G.json_repr(G.default_render_params())
            [["{vertices:[{x:0.5,y:0.589368,z:0.390699},..."]]
        """

        render_params.push_transform(self.get_transformation())
        rep = [g.json_repr(render_params) for g in self.all]
        render_params.pop_transform()
        return rep

    def tachyon_repr(self, render_params):
        """
        Transformations for Tachyon are applied at the leaf nodes.

        EXAMPLES::

            sage: G = sphere((1,2,3)).scale(2)
            sage: G.tachyon_repr(G.default_render_params())
            [['Sphere center 2.0 4.0 6.0 Rad 2.0 texture...']]
        """
        render_params.push_transform(self.get_transformation())
        rep = [g.tachyon_repr(render_params) for g in self.all]
        render_params.pop_transform()
        return rep

    def obj_repr(self, render_params):
        """
        Transformations for .obj files are applied at the leaf nodes.

        EXAMPLES::

            sage: G = cube().scale(4).translate(1, 2, 3)
            sage: G.obj_repr(G.default_render_params())
            [[['g obj_1',
               'usemtl ...',
               ['v 3 4 5',
                'v -1 4 5',
                'v -1 0 5',
                'v 3 0 5',
                'v 3 4 1',
                'v -1 4 1',
                'v 3 0 1',
                'v -1 0 1'],
               ['f 1 2 3 4',
                'f 1 5 6 2',
                'f 1 4 7 5',
                'f 6 5 7 8',
                'f 7 4 3 8',
                'f 3 2 6 8'],
               []]]]
        """
        render_params.push_transform(self.get_transformation())
        rep = [g.obj_repr(render_params) for g in self.all]
        render_params.pop_transform()
        return rep

    def jmol_repr(self, render_params):
        r"""
        Transformations for jmol are applied at the leaf nodes.

        EXAMPLES::

            sage: G = sphere((1,2,3)).scale(2)
            sage: G.jmol_repr(G.default_render_params())
            [[['isosurface sphere_1  center {2.0 4.0 6.0} sphere 2.0\ncolor isosurface  [102,102,255]']]]
        """
        render_params.push_transform(self.get_transformation())
        rep = [g.jmol_repr(render_params) for g in self.all]
        render_params.pop_transform()
        return rep

    def get_transformation(self):
        """
        Return the actual transformation object associated with ``self``.

        EXAMPLES::

            sage: G = sphere().scale(100)
            sage: T = G.get_transformation()
            sage: T.get_matrix()
            [100.0   0.0   0.0   0.0]
            [  0.0 100.0   0.0   0.0]
            [  0.0   0.0 100.0   0.0]
            [  0.0   0.0   0.0   1.0]
        """
        try:
            return self.T
        except AttributeError:
            self.T = Transformation(self._scale, self._rot, self._trans)
            return self.T

    def flatten(self):
        """
        Try to reduce the depth of the scene tree by consolidating groups
        and transformations.

        EXAMPLES::

            sage: G = sphere((1,2,3)).scale(100)
            sage: T = G.get_transformation()
            sage: T.get_matrix()
            [100.0   0.0   0.0   0.0]
            [  0.0 100.0   0.0   0.0]
            [  0.0   0.0 100.0   0.0]
            [  0.0   0.0   0.0   1.0]

            sage: G.flatten().get_transformation().get_matrix()
            [100.0   0.0   0.0 100.0]
            [  0.0 100.0   0.0 200.0]
            [  0.0   0.0 100.0 300.0]
            [  0.0   0.0   0.0   1.0]
        """
        G = Graphics3dGroup.flatten(self)
        if isinstance(G, TransformGroup):
            return TransformGroup(G.all, T=self.get_transformation() * G.get_transformation())
        elif isinstance(G, Graphics3dGroup):
            return TransformGroup(G.all, T=self.get_transformation())
        else:
            return TransformGroup([G], T=self.get_transformation())

    def transform(self, **kwds):
        """
        Transforming this entire group can be done by composing transformations.

        EXAMPLES::

            sage: G = dodecahedron(color='red', opacity=.5) + icosahedron(color='blue')
            sage: G
            sage: G.transform(scale=(2,1/2,1))
            sage: G.transform(trans=(1,1,3))
        """
        return Graphics3d.transform(self, **kwds)


class Viewpoint(Graphics3d):
    """
    This class represents a viewpoint, necessary for x3d.

    In the future, there could be multiple viewpoints, and they could have
    more properties. (Currently they only hold a position).
    """
    def __init__(self, *x):
        """
        EXAMPLES::

            sage: sage.plot.plot3d.base.Viewpoint(1, 2, 4).x3d_str()
            "<Viewpoint position='1 2 4'/>"
        """
        if isinstance(x[0], (tuple, list)):
            x = tuple(x[0])
        self.pos = x

    def x3d_str(self):
        """
        EXAMPLES::

            sage: sphere((0,0,0), 100).viewpoint().x3d_str()
            "<Viewpoint position='0 0 6'/>"
        """
        return "<Viewpoint position='%s %s %s'/>"%self.pos


cdef class PrimitiveObject(Graphics3d):
    """
    This is the base class for the non-container 3d objects.
    """
    def __init__(self, **kwds):
        if 'texture' in kwds:
            self.texture = kwds['texture']
            if not is_Texture(self.texture):
                self.texture = Texture(self.texture)
        else:
            self.texture = Texture(kwds)

    def set_texture(self, texture=None, **kwds):
        """
        EXAMPLES::

            sage: G = dodecahedron(color='red'); G
            sage: G.set_texture(color='yellow'); G
        """
        if not is_Texture(texture):
            texture = Texture(texture, **kwds)
        self.texture = texture

    def get_texture(self):
        """
        EXAMPLES::

            sage: G = dodecahedron(color='red')
            sage: G.get_texture()
            Texture(texture..., red, ff0000)
        """
        return self.texture

    def texture_set(self):
        """
        EXAMPLES::

            sage: G = dodecahedron(color='red')
            sage: G.texture_set()
            set([Texture(texture..., red, ff0000)])
        """
        return set([self.texture])

    def x3d_str(self):
        r"""
        EXAMPLES::

            sage: sphere().flatten().x3d_str()
            "<Transform>\n<Shape><Sphere radius='1.0'/><Appearance><Material diffuseColor='0.4 0.4 1.0' shininess='1' specularColor='0.0 0.0 0.0'/></Appearance></Shape>\n\n</Transform>"
        """
        return "<Shape>" + self.x3d_geometry() + self.texture.x3d_str() + "</Shape>\n"

    def tachyon_repr(self, render_params):
        """
        Default behavior is to render the triangulation.

        EXAMPLES::

            sage: from sage.plot.plot3d.shapes import Torus
            sage: G = Torus(1, .5)
            sage: G.tachyon_repr(G.default_render_params())
            ['TRI V0 0 1 0.5
            ...
            'texture...']
        """
        return self.triangulation().tachyon_repr(render_params)

    def obj_repr(self, render_params):
        """
        Default behavior is to render the triangulation.

        EXAMPLES::

            sage: from sage.plot.plot3d.shapes import Torus
            sage: G = Torus(1, .5)
            sage: G.obj_repr(G.default_render_params())
            ['g obj_1',
             'usemtl ...',
             ['v 0 1 0.5',
             ...
              'f ...'],
             []]
        """
        return self.triangulation().obj_repr(render_params)

    def jmol_repr(self, render_params):
        r"""
        Default behavior is to render the triangulation. The actual polygon
        data is stored in a separate file.

        EXAMPLES::

            sage: from sage.plot.plot3d.shapes import Torus
            sage: G = Torus(1, .5)
            sage: G.jmol_repr(G.testing_render_params())
            ['pmesh obj_1 "obj_1.pmesh"\ncolor pmesh  [102,102,255]']
        """
        return self.triangulation().jmol_repr(render_params)



class BoundingSphere(SageObject):
    """
    A bounding sphere is like a bounding box, but is simpler to deal with and
    behaves better under rotations.
    """
    def __init__(self, cen, r):
        """
        EXAMPLES::

            sage: from sage.plot.plot3d.base import BoundingSphere
            sage: BoundingSphere((0,0,0), 1)
            Center (0.0, 0.0, 0.0) radius 1
            sage: BoundingSphere((0,-1,5), 2)
            Center (0.0, -1.0, 5.0) radius 2
            """
        self.cen = vector(RDF, cen)
        self.r = r

    def __repr__(self):
        """
        TESTS::

            sage: from sage.plot.plot3d.base import BoundingSphere
            sage: BoundingSphere((0,-1,10), 2)
            Center (0.0, -1.0, 10.0) radius 2
        """
        return "Center %s radius %s" % (self.cen, self.r)

    def __add__(self, other):
        """
        Return the bounding sphere containing both terms.

        EXAMPLES::

            sage: from sage.plot.plot3d.base import BoundingSphere
            sage: BoundingSphere((0,0,0), 1) + BoundingSphere((0,0,0), 2)
            Center (0.0, 0.0, 0.0) radius 2
            sage: BoundingSphere((0,0,0), 1) + BoundingSphere((0,0,100), 1)
            Center (0.0, 0.0, 50.0) radius 51.0
            sage: BoundingSphere((0,0,0), 1) + BoundingSphere((1,1,1), 2)
            Center (0.788675134595, 0.788675134595, 0.788675134595) radius 2.36602540378

        Treat None and 0 as the identity::

            sage: BoundingSphere((1,2,3), 10) + None + 0
            Center (1.0, 2.0, 3.0) radius 10

        """
        if other == 0 or other is None:
            return self
        elif self == 0 or self is None:
            return other
        if self.cen == other.cen:
            return self if self.r > other.r else other
        diff = other.cen - self.cen
        dist = (diff[0]*diff[0] + diff[1]*diff[1] + diff[2]*diff[2]).sqrt()
        diam = dist + self.r + other.r
        off  = diam/2 - self.r
        return BoundingSphere(self.cen + (off/dist)*diff, diam/2)

    def transform(self, T):
        """
        Return the bounding sphere of this sphere acted on by T. This always
        returns a new sphere, even if the resulting object is an ellipsoid.

        EXAMPLES::

            sage: from sage.plot.plot3d.transform import Transformation
            sage: from sage.plot.plot3d.base import BoundingSphere
            sage: BoundingSphere((0,0,0), 10).transform(Transformation(trans=(1,2,3)))
            Center (1.0, 2.0, 3.0) radius 10.0
            sage: BoundingSphere((0,0,0), 10).transform(Transformation(scale=(1/2, 1, 2)))
            Center (0.0, 0.0, 0.0) radius 20.0
            sage: BoundingSphere((0,0,3), 10).transform(Transformation(scale=(2, 2, 2)))
            Center (0.0, 0.0, 6.0) radius 20.0
        """
        return BoundingSphere(T.transform_point(self.cen), self.r * T.max_scale())


class RenderParams(SageObject):
    """
    This class is a container for all parameters that may be needed to
    render triangulate/render an object to a certain format. It can
    contain both cumulative and global parameters.

    Of particular note is the transformation object, which holds the
    cumulative transformation from the root of the scene graph to this
    node in the tree.
    """

    _uniq_counter = 0
    randomize_counter = 0
    force_reload = False
    mesh = False
    dots = False
    antialiasing = 8

    def __init__(self, **kwds):
        """
        EXAMPLES::

            sage: params = sage.plot.plot3d.base.RenderParams(foo='x')
            sage: params.transform_list
            []
            sage: params.foo
            'x'
        """
        self.output_file = sage.misc.misc.tmp_filename()
        self.obj_vertex_offset = 1
        self.transform_list = []
        self.transform = None
        self.ds = 1
        self.crease_threshold = .8
        self.__dict__.update(kwds)
        # for jmol, some things (such as labels) must be attached to atoms
        self.atom_list = []

    def push_transform(self, T):
        """
        Push a transformation onto the stack, updating self.transform.

        EXAMPLES::

            sage: from sage.plot.plot3d.transform import Transformation
            sage: params = sage.plot.plot3d.base.RenderParams()
            sage: params.transform is None
            True
            sage: T = Transformation(scale=(10,20,30))
            sage: params.push_transform(T)
            sage: params.transform.get_matrix()
            [10.0  0.0  0.0  0.0]
            [ 0.0 20.0  0.0  0.0]
            [ 0.0  0.0 30.0  0.0]
            [ 0.0  0.0  0.0  1.0]
            sage: params.push_transform(T)  # scale again
            sage: params.transform.get_matrix()
            [100.0   0.0   0.0   0.0]
            [  0.0 400.0   0.0   0.0]
            [  0.0   0.0 900.0   0.0]
            [  0.0   0.0   0.0   1.0]
        """
        self.transform_list.append(self.transform)
        if self.transform is None:
            self.transform = T
        else:
            self.transform = self.transform * T

    def pop_transform(self):
        """
        Remove the last transformation off the stack, resetting self.transform
        to the previous value.

        EXAMPLES::

            sage: from sage.plot.plot3d.transform import Transformation
            sage: params = sage.plot.plot3d.base.RenderParams()
            sage: T = Transformation(trans=(100, 500, 0))
            sage: params.push_transform(T)
            sage: params.transform.get_matrix()
            [  1.0   0.0   0.0 100.0]
            [  0.0   1.0   0.0 500.0]
            [  0.0   0.0   1.0   0.0]
            [  0.0   0.0   0.0   1.0]
            sage: params.push_transform(Transformation(trans=(-100, 500, 200)))
            sage: params.transform.get_matrix()
            [   1.0    0.0    0.0    0.0]
            [   0.0    1.0    0.0 1000.0]
            [   0.0    0.0    1.0  200.0]
            [   0.0    0.0    0.0    1.0]
            sage: params.pop_transform()
            sage: params.transform.get_matrix()
            [  1.0   0.0   0.0 100.0]
            [  0.0   1.0   0.0 500.0]
            [  0.0   0.0   1.0   0.0]
            [  0.0   0.0   0.0   1.0]

        """
        self.transform = self.transform_list.pop()

    def unique_name(self, desc="name"):
        """
        Return a unique identifier starting with ``desc``.

        INPUT:

        - ``desc`` (string) -- the prefix of the names (default 'name')

        EXAMPLES::

            sage: params = sage.plot.plot3d.base.RenderParams()
            sage: params.unique_name()
            'name_1'
            sage: params.unique_name()
            'name_2'
            sage: params.unique_name('texture')
            'texture_3'
        """
        if self.randomize_counter:
            self._uniq_counter = randint(1,1000000)
        else:
            self._uniq_counter += 1
        return "%s_%s" % (desc, self._uniq_counter)


def flatten_list(L):
    """
    This is an optimized routine to turn a list of lists (of lists ...)
    into a single list. We generate data in a non-flat format to avoid
    multiple data copying, and then concatenate it all at the end.

    This is NOT recursive, otherwise there would be a lot of redundant
    copying (which we are trying to avoid in the first place, though at
    least it would be just the pointers).

    EXAMPLES::

        sage: from sage.plot.plot3d.base import flatten_list
        sage: flatten_list([])
        []
        sage: flatten_list([[[[]]]])
        []
        sage: flatten_list([['a', 'b'], 'c'])
        ['a', 'b', 'c']
        sage: flatten_list([['a'], [[['b'], 'c'], ['d'], [[['e', 'f', 'g']]]]])
        ['a', 'b', 'c', 'd', 'e', 'f', 'g']
    """
    if not PyList_CheckExact(L):
        return [L]
    flat = []
    L_stack = []; L_pop = L_stack.pop
    i_stack = []; i_pop = i_stack.pop
    cdef Py_ssize_t i = 0
    while i < PyList_GET_SIZE(L) or PyList_GET_SIZE(L_stack) > 0:
        while i < PyList_GET_SIZE(L):
            tmp = <object>PyList_GET_ITEM(L, i)
            if PyList_CheckExact(tmp):
                PyList_Append(L_stack, L)
                L = tmp
                PyList_Append(i_stack, i)
                i = 0
            else:
                PyList_Append(flat, tmp)
                i += 1
        if PyList_GET_SIZE(L_stack) > 0:
            L = L_pop()
            i = i_pop()
            i += 1
    return flat


def min3(v):
    """
    Return the componentwise minimum of a list of 3-tuples.

    EXAMPLES::

        sage: from sage.plot.plot3d.base import min3, max3
        sage: min3([(-1,2,5), (-3, 4, 2)])
        (-3, 2, 2)
    """
    return tuple([min([a[i] for a in v]) for i in range(3)])


def max3(v):
    """
    Return the componentwise maximum of a list of 3-tuples.

    EXAMPLES::

        sage: from sage.plot.plot3d.base import min3, max3
        sage: max3([(-1,2,5), (-3, 4, 2)])
        (-1, 4, 5)
    """
    return tuple([max([a[i] for a in v]) for i in range(3)])


def point_list_bounding_box(v):
    """
    Return the bounding box of a list of points.

    EXAMPLES::

        sage: from sage.plot.plot3d.base import point_list_bounding_box
        sage: point_list_bounding_box([(1,2,3),(4,5,6),(-10,0,10)])
        ((-10.0, 0.0, 3.0), (4.0, 5.0, 10.0))
        sage: point_list_bounding_box([(float('nan'), float('inf'), float('-inf')), (10,0,10)])
        ((10.0, 0.0, 10.0), (10.0, 0.0, 10.0))
    """
    cdef point_c low, high, cur
    low.x, low.y, low.z = INFINITY, INFINITY, INFINITY
    high.x, high.y, high.z = -INFINITY, -INFINITY, -INFINITY

    for P in v:
        cur.x, cur.y, cur.z = P
        point_c_update_finite_lower_bound(&low, cur)
        point_c_update_finite_upper_bound(&high, cur)
    return ((low.x, low.y, low.z), (high.x, high.y, high.z))


def optimal_aspect_ratios(ratios):
    """
    """
    # average the aspect ratios
    n = len(ratios)
    if n > 0:
        return [max([z[i] for z in ratios]) for i in range(3)]
    return [1.0, 1.0, 1.0]


def optimal_extra_kwds(v):
    """
    Given a list v of dictionaries, this function merges them such that
    later dictionaries have precedence.
    """
    if len(v) == 0:
        return {}
    a = dict(v[0])   # make a copy!
    for b in v[1:]:
        for k, w in b.iteritems():
            a[k] = w
    return a<|MERGE_RESOLUTION|>--- conflicted
+++ resolved
@@ -1563,13 +1563,7 @@
             outfile.write(self.ply_ascii_string())
             outfile.close()
         else:
-<<<<<<< HEAD
-            raise ValueError('filetype not supported by save()')
-
-=======
             raise ValueError('filetype {} not supported by save()'.format(ext))
->>>>>>> b8f41feb
-
 
 # if you add any default parameters you must update some code below
 SHOW_DEFAULTS = {'viewer':'jmol',
