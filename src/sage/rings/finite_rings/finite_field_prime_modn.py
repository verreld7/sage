--- conflicted
+++ resolved
@@ -116,7 +116,6 @@
              To:   Finite Field of size 13
              Defn: 1 |--> 1
 
-
         TESTS:
 
         Check that :trac:`19573` is resolved::
@@ -131,14 +130,10 @@
         elif S is ZZ:
             return integer_mod.Integer_to_IntegerMod(self)
         elif isinstance(S, IntegerModRing_generic):
-<<<<<<< HEAD
             from .residue_field import ResidueField_generic
-            if S.characteristic() == self.characteristic() and \
-=======
-            from residue_field import ResidueField_generic
-            if S.characteristic() % self.characteristic() == 0 and \
->>>>>>> 449c826b
-               (not isinstance(S, ResidueField_generic) or S.degree() == 1):
+            if (S.characteristic() % self.characteristic() == 0 and
+                    (not isinstance(S, ResidueField_generic) or
+                     S.degree() == 1)):
                 try:
                     return integer_mod.IntegerMod_to_IntegerMod(S, self)
                 except TypeError:
