r"""
Elements of the ring $\Z$ of integers

AUTHORS:
    -- William Stein (2005): initial version
    -- Gonzalo Tornaria (2006-03-02): vastly improved python/GMP conversion; hashing
    -- Didier Deshommes <dfdeshom@gmail.com> (2006-03-06): numerous examples and docstrings
    -- William Stein (2006-03-31): changes to reflect GMP bug fixes
    -- William Stein (2006-04-14): added GMP factorial method (since it's
                                   now very fast).
    -- David Harvey (2006-09-15): added nth_root, exact_log
    -- David Harvey (2006-09-16): attempt to optimise Integer constructor
    -- Rishikesh (2007-02-25): changed quo_rem so that the rem is positive
    -- David Harvey, Martin Albrecht, Robert Bradshaw (2007-03-01): optimized Integer constructor and pool

EXAMPLES:
   Add 2 integers:
       sage: a = Integer(3) ; b = Integer(4)
       sage: a + b == 7
       True

   Add an integer and a real number:
       sage: a + 4.0
       7.00000000000000

   Add an integer and a rational number:
       sage: a + Rational(2)/5
       17/5

   Add an integer and a complex number:
       sage: b = ComplexField().0 + 1.5
       sage: loads((a+b).dumps()) == a+b
       True

   sage: z = 32
   sage: -z
   -32
   sage: z = 0; -z
   0
   sage: z = -0; -z
   0
   sage: z = -1; -z
   1

Multiplication:
    sage: a = Integer(3) ; b = Integer(4)
    sage: a * b == 12
    True
    sage: loads((a * 4.0).dumps()) == a*b
    True
    sage: a * Rational(2)/5
    6/5

    sage: list([2,3]) * 4
    [2, 3, 2, 3, 2, 3, 2, 3]

    sage: 'sage'*Integer(3)
    'sagesagesage'

Coercions:
    Returns version of this integer in the multi-precision floating
    real field R.

        sage: n = 9390823
        sage: RR = RealField(200)
        sage: RR(n)
        9390823.0000000000000000000000000000000000000000000000000000

"""

#*****************************************************************************
#       Copyright (C) 2004 William Stein <wstein@gmail.com>
#
#  Distributed under the terms of the GNU General Public License (GPL)
#
#    This code is distributed in the hope that it will be useful,
#    but WITHOUT ANY WARRANTY; without even the implied warranty of
#    MERCHANTABILITY or FITNESS FOR A PARTICULAR PURPOSE.  See the GNU
#    General Public License for more details.
#
#  The full text of the GPL is available at:
#
#                  http://www.gnu.org/licenses/
#*****************************************************************************

doc="""
Integers
"""

import operator

import sys

include "../ext/gmp.pxi"
include "../ext/interrupt.pxi"  # ctrl-c interrupt block support
include "../ext/stdsage.pxi"

cdef extern from "../ext/mpz_pylong.h":
    cdef mpz_get_pylong(mpz_t src)
    cdef int mpz_set_pylong(mpz_t dst, src) except -1
    cdef long mpz_pythonhash(mpz_t src)


from sage.libs.pari.gen cimport gen as pari_gen

cdef class Integer(sage.structure.element.EuclideanDomainElement)

import sage.rings.infinity
import sage.libs.pari.all

cdef mpz_t mpz_tmp
mpz_init(mpz_tmp)

cdef public int set_mpz(Integer self, mpz_t value):
    mpz_set(self.value, value)

cdef set_from_Integer(Integer self, Integer other):
    mpz_set(self.value, other.value)

cdef set_from_int(Integer self, int other):
    mpz_set_si(self.value, other)

cdef public mpz_t* get_value(Integer self):
    return &self.value

MAX_UNSIGNED_LONG = 2 * sys.maxint

# This crashes SAGE:
#  s = 2003^100300000
# The problem is related to realloc moving all the memory
# and returning a pointer to the new block of memory, I think.

from sage.structure.sage_object cimport SageObject
from sage.structure.element cimport EuclideanDomainElement, ModuleElement
from sage.structure.element import  bin_op

import integer_ring
the_integer_ring = integer_ring.ZZ

def is_Integer(x):
    return bool(PY_TYPE_CHECK(x, Integer))

cdef class Integer(sage.structure.element.EuclideanDomainElement):
    r"""
    The \class{Integer} class represents arbitrary precision
    integers.  It derives from the \class{Element} class, so
    integers can be used as ring elements anywhere in SAGE.

    \begin{notice}
    The class \class{Integer} is implemented in Pyrex, as a wrapper
    of the GMP \code{mpz_t} integer type.
    \end{notice}
    """

    # todo: It would be really nice if we could avoid the __new__ call.
    # It has python calling conventions, and our timing tests indicate the
    # overhead can be significant. The difficulty is that then we can't
    # guarantee that the initialization will be performed exactly once.

    def __new__(self, x=None, unsigned int base=0):
        mpz_init(self.value)
        self._parent = <SageObject>the_integer_ring

    def __pyxdoc__init__(self):
        """
        You can create an integer from an int, long, string literal, or
        integer modulo N.

        EXAMPLES:
            sage: Integer(495)
            495
            sage: Integer('495949209809328523')
            495949209809328523
            sage: Integer(Mod(3,7))
            3
            sage: 2^3
            8
        """

    def __init__(self, x=None, unsigned int base=0):
        """
        EXAMPLES:
            sage: a = long(-901824309821093821093812093810928309183091832091)
            sage: b = ZZ(a); b
            -901824309821093821093812093810928309183091832091
            sage: ZZ(b)
            -901824309821093821093812093810928309183091832091
            sage: ZZ('-901824309821093821093812093810928309183091832091')
            -901824309821093821093812093810928309183091832091
            sage: ZZ(int(-93820984323))
            -93820984323
            sage: ZZ(ZZ(-901824309821093821093812093810928309183091832091))
            -901824309821093821093812093810928309183091832091
            sage: ZZ(QQ(-901824309821093821093812093810928309183091832091))
            -901824309821093821093812093810928309183091832091
            sage: ZZ(pari('Mod(-3,7)'))
            4
            sage: ZZ('sage')
            Traceback (most recent call last):
            ...
            TypeError: unable to convert x (=sage) to an integer
            sage: Integer('zz',36).str(36)
            'zz'
            sage: ZZ('0x3b').str(16)
            '3b'
        """

        # TODO: All the code below should somehow be in an external
        # cdef'd function.  Then e.g., if a matrix or vector or
        # polynomial is getting filled by mpz_t's, it can use the
        # rules below to do the fill construction of mpz_t's, but
        # without the overhead of creating any Python objects at all.
        # The cdef's function should be of the form
        #     mpz_init_set_sage(mpz_t y, object x)
        # Then this function becomes the one liner:
        #     mpz_init_set_sage(self.value, x)

        if x is None:
            if mpz_sgn(self.value) != 0:
                mpz_set_si(self.value, 0)

        else:
            # First do all the type-check versions; these are fast.

            if PY_TYPE_CHECK(x, Integer):
                set_from_Integer(self, <Integer>x)

            elif PyInt_Check(x):
                mpz_set_si(self.value, x)

            elif PyLong_Check(x):
                mpz_set_pylong(self.value, x)

            elif PyString_Check(x):
                if base < 0 or base > 36:
                    raise ValueError, "base (=%s) must be between 2 and 36"%base
                if mpz_set_str(self.value, x, base) != 0:
                    raise TypeError, "unable to convert x (=%s) to an integer"%x

            # Similarly for "sage.libs.pari.all.pari_gen"
            elif PY_TYPE_CHECK(x, pari_gen):
                if x.type() == 't_INTMOD':
                    x = x.lift()
                # TODO: figure out how to convert to pari integer in base 16 ?

                # todo: having this "s" variable around here is causing
                # pyrex to play games with refcount for the None object, which
                # seems really stupid.

                s = hex(x)
                if mpz_set_str(self.value, s, 16) != 0:
                    raise TypeError, "Unable to coerce PARI %s to an Integer."%x
            elif PyObject_HasAttrString(x, "_integer_"):
                # todo: Note that PyObject_GetAttrString returns NULL if
                # the attribute was not found. If we could test for this,
                # we could skip the double lookup. Unfortunately pyrex doesn't
                # seem to let us do this; it flags an error if the function
                # returns NULL, because it can't construct an "object" object
                # out of the NULL pointer. This really sucks. Perhaps we could
                # make the function prototype have return type void*, but
                # then how do we make Pyrex handle the reference counting?
                set_from_Integer(self, (<object> PyObject_GetAttrString(x, "_integer_"))())

            else:
                raise TypeError, "unable to coerce element to an integer"


    def __reduce__(self):
        # This single line below took me HOURS to figure out.
        # It is the *trick* needed to pickle pyrex extension types.
        # The trick is that you must put a pure Python function
        # as the first argument, and that function must return
        # the result of unpickling with the argument in the second
        # tuple as input. All kinds of problems happen
        # if we don't do this.
        return sage.rings.integer.make_integer, (self.str(32),)

    def _reduce_set(self, s):
        mpz_set_str(self.value, s, 32)

    def __index__(self):
        """
        Needed so integers can be used as list indices.

        EXAMPLES:
            sage: v = [1,2,3,4,5]
            sage: v[Integer(3)]
            4
            sage: v[Integer(2):Integer(4)]
            [3, 4]
        """
        return int(mpz_get_pylong(self.value))

    def _im_gens_(self, codomain, im_gens):
        return codomain._coerce_(self)

    def _xor(Integer self, Integer other):
        cdef Integer x
        x = Integer()
        mpz_xor(x.value, self.value, other.value)
        return x

    def __xor__(x, y):
        """
        Compute the exclusive or of x and y.

        EXAMPLES:
            sage: n = ZZ(2); m = ZZ(3)
            sage: n.__xor__(m)
            1
        """
        if PY_TYPE_CHECK(x, Integer) and PY_TYPE_CHECK(y, Integer):
            return x._xor(y)
        return bin_op(x, y, operator.xor)


    def __richcmp__(left, right, int op):
        return (<sage.structure.element.Element>left)._richcmp(right, op)

    cdef int _cmp_c_impl(left, sage.structure.element.Element right) except -2:
        cdef int i
        i = mpz_cmp((<Integer>left).value, (<Integer>right).value)
        if i < 0: return -1
        elif i == 0: return 0
        else: return 1

    def __copy__(self):
        """
        Return a copy of the integer.

        EXAMPLES:
            sage: n = 2
            sage: copy(n)
            2
            sage: copy(n) is n
            False
        """
        cdef Integer z
        z = Integer()
        set_mpz(z,self.value)
        return z


    def list(self):
        """
        Return a list with this integer in it, to be
        compatible with the method for number fields.

        EXAMPLES:
            sage: m = 5
            sage: m.list()
            [5]
        """
        return [ self ]


    def  __dealloc__(self):
        mpz_clear(self.value)

    def __repr__(self):
        return self.str()

    def _latex_(self):
        return self.str()

    def _mathml_(self):
        return '<mn>%s</mn>'%self

    def __str_malloc(self, int base=10):
        r"""
        Return the string representation of \code{self} in the given
        base.

        However, self.str() below is nice because we know the size of
        the string ahead of time, and can work around a bug in GMP
        nicely.  There seems to be a bug in GMP, where non-2-power
        base conversion for very large integers > 10 million digits
        (?) crashes GMP.
        """
        _sig_on
        cdef char *s
        s = mpz_get_str(NULL, base, self.value)
        t = str(s)
        free(s)
        _sig_off
        return t

    def str(self, int base=10):
        r"""
        Return the string representation of \code{self} in the given
        base.


        EXAMPLES:
            sage: Integer(2^10).str(2)
            '10000000000'
            sage: Integer(2^10).str(17)
            '394'

            sage: two=Integer(2)
            sage: two.str(1)
            Traceback (most recent call last):
            ...
            ValueError: base (=1) must be between 2 and 36

            sage: two.str(37)
            Traceback (most recent call last):
            ...
            ValueError: base (=37) must be between 2 and 36

            sage: big = 10^5000000
            sage: s = big.str()                 # long time (> 20 seconds)
            sage: len(s)                        # long time (depends on above defn of s)
            5000001
            sage: s[:10]                        # long time (depends on above defn of s)
            '1000000000'
        """
        if base < 2 or base > 36:
            raise ValueError, "base (=%s) must be between 2 and 36"%base
        cdef size_t n
        cdef char *s
        n = mpz_sizeinbase(self.value, base) + 2
        s = <char *>PyMem_Malloc(n)
        if s == NULL:
            raise MemoryError, "Unable to allocate enough memory for the string representation of an integer."
        _sig_on
        mpz_get_str(s, base, self.value)
        _sig_off
        k = <object> PyString_FromString(s)
        PyMem_Free(s)
        return k

    def __hex__(self):
        r"""
        Return the hexadecimal digits of self in lower case.

        \note{'0x' is \emph{not} prepended to the result like is done
        by the corresponding Python function on int or long.  This is
        for efficiency sake---adding and stripping the string wastes
        time; since this function is used for conversions from
        integers to other C-library structures, it is important that
        it be fast.}

        EXAMPLES:
            sage: print hex(Integer(15))
            f
            sage: print hex(Integer(16))
            10
            sage: print hex(Integer(16938402384092843092843098243))
            36bb1e3929d1a8fe2802f083
            sage: print hex(long(16938402384092843092843098243))
            0x36bb1e3929d1a8fe2802f083L
        """
        return self.str(16)

    def binary(self):
        """
        Return the binary digits of self as a string.

        EXAMPLES:
            sage: print Integer(15).binary()
            1111
            sage: print Integer(16).binary()
            10000
            sage: print Integer(16938402384092843092843098243).binary()
            1101101011101100011110001110010010100111010001101010001111111000101000000000101111000010000011
        """
        return self.str(2)

    def set_si(self, signed long int n):
        """
        Coerces $n$ to a C signed integer if possible, and sets self
        equal to $n$.

        EXAMPLES:
            sage: n= ZZ(54)
            sage: n.set_si(-43344);n
            -43344
            sage: n.set_si(43344);n
            43344

        Note that an error occurs when we are not dealing with
        integers anymore
            sage: n.set_si(2^32);n
            Traceback (most recent call last):      # 32-bit
            ...                                     # 32-bit
            OverflowError: long int too large to convert to int   # 32-bit
            4294967296       # 64-bit
            sage: n.set_si(-2^32);n
            Traceback (most recent call last):      # 32-bit
            ...                                     # 32-bit
            OverflowError: long int too large to convert to int     # 32-bit
            -4294967296      # 64-bit
        """
        mpz_set_si(self.value, n)

    def set_str(self, s, base=10):
        """
        Set self equal to the number defined by the string $s$ in the
        given base.

        EXAMPLES:
            sage: n=100
            sage: n.set_str('100000',2)
            sage: n
            32

        If the number begins with '0X' or '0x', it is converted
        to an hex number:
            sage: n.set_str('0x13',0)
            sage: n
            19
            sage: n.set_str('0X13',0)
            sage: n
            19

        If the number begins with a '0', it is converted to an octal
        number:
            sage: n.set_str('013',0)
            sage: n
            11

        '13' is not a valid binary number so the following raises
        an exception:
            sage: n.set_str('13',2)
            Traceback (most recent call last):
            ...
            TypeError: unable to convert x (=13) to an integer in base 2
        """
        valid = mpz_set_str(self.value, s, base)
        if valid != 0:
            raise TypeError, "unable to convert x (=%s) to an integer in base %s"%(s, base)

    cdef void set_from_mpz(Integer self, mpz_t value):
        mpz_set(self.value, value)

    cdef mpz_t* get_value(Integer self):
        return &self.value

    cdef void _to_ZZ(self, ntl_c_ZZ *z):
        _sig_on
        mpz_to_ZZ(z, &self.value)
        _sig_off

    cdef ModuleElement _add_c_impl(self, ModuleElement right):
        # self and right are guaranteed to be Integers
        cdef Integer x
        x = PY_NEW(Integer)
        mpz_add(x.value, self.value, (<Integer>right).value)
        return x

##     def _unsafe_add_in_place(self,  ModuleElement right):
##         """
##         Do *not* use this...  unless you really know what you
##         are doing.
##         """
##         if not (right._parent is self._parent):
##             raise TypeError
##         mpz_add(self.value, self.value, (<Integer>right).value)
##     cdef _unsafe_add_in_place_c(self,  ModuleElement right):
##         """
##         Do *not* use this...  unless you really know what you
##         are doing.
##         """
##         if not (right._parent is self._parent):
##             raise TypeError
##         mpz_add(self.value, self.value, (<Integer>right).value)

    cdef ModuleElement _sub_c_impl(self, ModuleElement right):
        # self and right are guaranteed to be Integers
        cdef Integer x
        x = PY_NEW(Integer)
        mpz_sub(x.value, self.value, (<Integer>right).value)
        return x

    cdef ModuleElement _neg_c_impl(self):
        cdef Integer x
        x = PY_NEW(Integer)
        mpz_neg(x.value, self.value)
        return x

    def _r_action(self, s):
        if isinstance(s, (str, list)):
            return s*int(self)
        raise TypeError

    cdef RingElement _mul_c_impl(self, RingElement right):
        # self and right are guaranteed to be Integers
        cdef Integer x
        x = PY_NEW(Integer)
        if mpz_size(self.value) + mpz_size((<Integer>right).value) > 100000:
            # We only use the signal handler (to enable ctrl-c out) when the
            # product might take a while to compute
            _sig_on
            mpz_mul(x.value, self.value, (<Integer>right).value)
            _sig_off
        else:
            mpz_mul(x.value, self.value, (<Integer>right).value)
        return x

    cdef RingElement _div_c_impl(self, RingElement right):
        r"""
        Computes \frac{a}{b}

        EXAMPLES:
            sage: a = Integer(3) ; b = Integer(4)
            sage: a / b == Rational(3) / 4
            True
            sage: Integer(32) / Integer(32)
            1
        """
        # this is vastly faster than doing it here, since here
        # we can't cimport rationals.
        return the_integer_ring._div(self, right)

    def __floordiv(Integer self, Integer other):
        cdef Integer x
        x = Integer()


        _sig_on
        mpz_fdiv_q(x.value, self.value, other.value)
        _sig_off

        return x


    def __floordiv__(x, y):
        r"""
        Computes the whole part of \frac{self}{other}

        EXAMPLES:
            sage: a = Integer(321) ; b = Integer(10)
            sage: a // b
            32
        """
        if PY_TYPE_CHECK(x, Integer) and PY_TYPE_CHECK(y, Integer):
            return x.__floordiv(y)
        return bin_op(x, y, operator.floordiv)


    def __pow__(self, n, dummy):
        r"""
        Computes $\text{self}^n$

        EXAMPLES:
            sage: 2^-6
            1/64
            sage: 2^6
            64
            sage: 2^0
            1
            sage: 2^-0
            1
            sage: (-1)^(1/3)
            Traceback (most recent call last):
            ...
            TypeError: exponent (=1/3) must be an integer.
            Coerce your numbers to real or complex numbers first.

        The base need not be an integer (it can be a builtin
        Python type).
            sage: int(2)^10
            1024
            sage: float(2.5)^10
            9536.7431640625
            sage: 'sage'^3
            'sagesagesage'


        The exponent must fit in an unsigned long.
            sage: x = 2^100000000000000000000000
            Traceback (most recent call last):
            ...
            RuntimeError: exponent must be at most 4294967294  # 32-bit
            RuntimeError: exponent must be at most 18446744073709551614 # 64-bit
        """
        cdef Integer _n
        cdef unsigned int _nval
        if not PY_TYPE_CHECK(self, Integer):
            if isinstance(self, str):
                return self * n
            else:
                return self.__pow__(int(n))

        try:
            # todo: should add a fast pathway to deal with n being
            # an Integer or python int
            _n = Integer(n)
        except TypeError:
            raise TypeError, "exponent (=%s) must be an integer.\nCoerce your numbers to real or complex numbers first."%n

        if _n < 0:
            return Integer(1)/(self**(-_n))
        if _n > MAX_UNSIGNED_LONG:
            raise RuntimeError, "exponent must be at most %s"%MAX_UNSIGNED_LONG
        _self = self
        cdef Integer x
        x = PY_NEW(Integer)
        _nval = _n

        _sig_on
        mpz_pow_ui(x.value, (<Integer>self).value, _nval)
        _sig_off

        return x

    def nth_root(self, int n, int report_exact=0):
        r"""
        Returns the truncated nth root of self.

        INPUT:
            n -- integer >= 1 (must fit in C int type)
            report_exact -- boolean, whether to report if the root extraction
                          was exact

        OUTPUT:
           If report_exact is 0 (default), then returns the truncation of the
           nth root of self (i.e. rounded towards zero).

           If report_exact is 1, then returns the nth root and a boolean
           indicating whether the root extraction was exact.

        AUTHOR:
           -- David Harvey (2006-09-15)

        EXAMPLES:
          sage: Integer(125).nth_root(3)
          5
          sage: Integer(124).nth_root(3)
          4
          sage: Integer(126).nth_root(3)
          5

          sage: Integer(-125).nth_root(3)
          -5
          sage: Integer(-124).nth_root(3)
          -4
          sage: Integer(-126).nth_root(3)
          -5

          sage: Integer(125).nth_root(2, True)
          (11, False)
          sage: Integer(125).nth_root(3, True)
          (5, True)

          sage: Integer(125).nth_root(-5)
          Traceback (most recent call last):
          ...
          ValueError: n (=-5) must be positive

          sage: Integer(-25).nth_root(2)
          Traceback (most recent call last):
          ...
          ValueError: cannot take even root of negative number

        """
        if n < 1:
            raise ValueError, "n (=%s) must be positive" % n
        if (self < 0) and not (n & 1):
            raise ValueError, "cannot take even root of negative number"
        cdef Integer x
        cdef int is_exact
        x = Integer()
        _sig_on
        is_exact = mpz_root(x.value, self.value, n)
        _sig_off

        if report_exact:
            return x, bool(is_exact)
        else:
            return x

    def exact_log(self, m):
        r"""
        Returns the largest integer $k$ such that $m^k \leq \text{self}$, i.e.,
        the floor of $\log_m(\text{self})$.

        This is guaranteed to return the correct answer even when the usual
        log function doesn't have sufficient precision.

        INPUT:
            m -- integer >= 2

        AUTHOR:
           -- David Harvey (2006-09-15)

        TODO:
           -- Currently this is extremely stupid code (although it should
           always work). Someone needs to think about doing this properly
           by estimating errors in the log function etc.

        EXAMPLES:
           sage: Integer(125).exact_log(5)
           3
           sage: Integer(124).exact_log(5)
           2
           sage: Integer(126).exact_log(5)
           3
           sage: Integer(3).exact_log(5)
           0
           sage: Integer(1).exact_log(5)
           0


           sage: x = 3^100000
           sage: RR(log(RR(x), 3))
           100000.000000000
           sage: RR(log(RR(x + 100000), 3))
           100000.000000000

           sage: x.exact_log(3)
           100000
           sage: (x+1).exact_log(3)
           100000
           sage: (x-1).exact_log(3)
           99999

           sage: x.exact_log(2.5)
           Traceback (most recent call last):
           ...
           ValueError: base of log must be an integer
        """
        _m = int(m)
        if _m != m:
            raise ValueError, "base of log must be an integer"
        m = _m
        if self <= 0:
            raise ValueError, "self must be positive"
        if m < 2:
            raise ValueError, "m must be at least 2"
        import real_mpfr
        R = real_mpfr.RealField(53)
        guess = R(self).log(base = m).floor()
        power = m ** guess

        while power > self:
            power = power / m
            guess = guess - 1

        if power == self:
            return guess

        while power < self:
            power = power * m
            guess = guess + 1

        if power == self:
            return guess
        else:
            return guess - 1


    def __pos__(self):
        """
        EXAMPLES:
            sage: z=43434
            sage: z.__pos__()
            43434
        """
        return self

    def __abs__(self):
        """
        Computes $|self|$

        EXAMPLES:
            sage: z = -1
            sage: abs(z)
            1
            sage: abs(z) == abs(1)
            True
        """
        cdef Integer x
        x = Integer()
        mpz_abs(x.value, self.value)
        return x

    def __mod__(self, modulus):
        r"""
        Returns \code{self % modulus}.

        EXAMPLES:
            sage: z = 43
            sage: z % 2
            1
            sage: z % 0
            Traceback (most recent call last):
            ...
            ZeroDivisionError: Integer modulo by zero
        """
        cdef Integer _modulus, _self
        _modulus = integer(modulus)
        if not _modulus:
            raise ZeroDivisionError, "Integer modulo by zero"
        _self = integer(self)

        cdef Integer x
        x = Integer()

        _sig_on
        mpz_mod(x.value, _self.value, _modulus.value)
        _sig_off

        return x


    def quo_rem(self, other):
        """
        Returns the quotient and the remainder of
        self divided by other.

        INPUT:
            other -- the integer the divisor

        OUTPUT:
            q   -- the quotient of self/other
            r   -- the remainder of self/other

        EXAMPLES:
            sage: z = Integer(231)
            sage: z.quo_rem(2)
            (115, 1)
            sage: z.quo_rem(-2)
            (-115, 1)
            sage: z.quo_rem(0)
            Traceback (most recent call last):
            ...
            ZeroDivisionError: other (=0) must be nonzero
        """
        cdef Integer _other, _self
        _other = integer(other)
        if not _other:
            raise ZeroDivisionError, "other (=%s) must be nonzero"%other
        _self = integer(self)

        cdef Integer q, r
        q = Integer()
        r = Integer()

        _sig_on
        if mpz_sgn(_other.value) == 1:
            mpz_fdiv_qr(q.value, r.value, _self.value, _other.value)
        else:
            mpz_cdiv_qr(q.value, r.value, _self.value, _other.value)
        _sig_off

        return q, r

    def div(self, other):
        """
        Returns the quotient of self divided by other.

        INPUT:
            other -- the integer the divisor

        OUTPUT:
            q   -- the quotient of self/other

        EXAMPLES:
            sage: z = Integer(231)
            sage: z.div(2)
            115
            sage: z.div(-2)
            -115
            sage: z.div(0)
            Traceback (most recent call last):
            ...
            ZeroDivisionError: other (=0) must be nonzero
        """
        cdef Integer _other, _self
        _other = integer(other)
        if not _other:
            raise ZeroDivisionError, "other (=%s) must be nonzero"%other
        _self = integer(self)

        cdef Integer q, r
        q = Integer()
        r = Integer()

        _sig_on
        mpz_tdiv_qr(q.value, r.value, _self.value, _other.value)
        _sig_off

        return q


    def powermod(self, exp, mod):
        """
        Compute self**exp modulo mod.

        EXAMPLES:
            sage: z = 2
            sage: z.powermod(31,31)
            2
            sage: z.powermod(0,31)
            1
            sage: z.powermod(-31,31) == 2^-31 % 31
            True

            As expected, the following is invalid:
            sage: z.powermod(31,0)
            Traceback (most recent call last):
            ...
            ZeroDivisionError: cannot raise to a power modulo 0
        """
        cdef Integer x, _exp, _mod
        _exp = Integer(exp); _mod = Integer(mod)
        if mpz_cmp_si(_mod.value,0) == 0:
            raise ZeroDivisionError, "cannot raise to a power modulo 0"

        x = Integer()

        _sig_on
        mpz_powm(x.value, self.value, _exp.value, _mod.value)
        _sig_off

        return x

    def rational_reconstruction(self, Integer m):
        import rational
        return rational.pyrex_rational_reconstruction(self, m)

    def powermodm_ui(self, exp, mod):
        r"""
        Computes self**exp modulo mod, where exp is an unsigned
        long integer.

        EXAMPLES:
            sage: z = 32
            sage: z.powermodm_ui(2, 4)
            0
            sage: z.powermodm_ui(2, 14)
            2
            sage: z.powermodm_ui(2^32-2, 14)
            2
            sage: z.powermodm_ui(2^32-1, 14)
            Traceback (most recent call last):                              # 32-bit
            ...                                                             # 32-bit
            OverflowError: exp (=4294967295) must be <= 4294967294          # 32-bit
            8              # 64-bit
            sage: z.powermodm_ui(2^65, 14)
            Traceback (most recent call last):
            ...
            OverflowError: exp (=36893488147419103232) must be <= 4294967294  # 32-bit
            OverflowError: exp (=36893488147419103232) must be <= 18446744073709551614     # 64-bit
        """
        if exp < 0:
            raise ValueError, "exp (=%s) must be nonnegative"%exp
        elif exp > MAX_UNSIGNED_LONG:
            raise OverflowError, "exp (=%s) must be <= %s"%(exp, MAX_UNSIGNED_LONG)
        cdef Integer x, _mod
        _mod = Integer(mod)
        x = Integer()

        _sig_on
        mpz_powm_ui(x.value, self.value, exp, _mod.value)
        _sig_off

        return x

    def __int__(self):
        return int(mpz_get_pylong(self.value))

    def __long__(self):
        return mpz_get_pylong(self.value)

    def __nonzero__(self):
        return not self.is_zero()

    def __float__(self):
        return mpz_get_d(self.value)

    def __hash__(self):
        return mpz_pythonhash(self.value)

    def factor(self, algorithm='pari'):
        """
        Return the prime factorization of the integer as a list of
        pairs $(p,e)$, where $p$ is prime and $e$ is a positive integer.

        INPUT:
            algorithm -- string
                 * 'pari' -- (default)  use the PARI c library
                 * 'kash' -- use KASH computer algebra system (requires
                             the optional kash package be installed)
        """
        import sage.rings.integer_ring
        return sage.rings.integer_ring.factor(self, algorithm=algorithm)

    def coprime_integers(self, m):
        """
        Return the positive integers $< m$ that are coprime to self.

        EXAMPLES:
            sage: n = 8
            sage: n.coprime_integers(8)
            [1, 3, 5, 7]
            sage: n.coprime_integers(11)
            [1, 3, 5, 7, 9]
            sage: n = 5; n.coprime_integers(10)
            [1, 2, 3, 4, 6, 7, 8, 9]
            sage: n.coprime_integers(5)
            [1, 2, 3, 4]
            sage: n = 99; n.coprime_integers(99)
            [1, 2, 4, 5, 7, 8, 10, 13, 14, 16, 17, 19, 20, 23, 25, 26, 28, 29, 31, 32, 34, 35, 37, 38, 40, 41, 43, 46, 47, 49, 50, 52, 53, 56, 58, 59, 61, 62, 64, 65, 67, 68, 70, 71, 73, 74, 76, 79, 80, 82, 83, 85, 86, 89, 91, 92, 94, 95, 97, 98]

        AUTHORS:
            -- Naqi Jaffery (2006-01-24): examples

        ALGORITHM: Naive -- compute lots of GCD's.  If this isn't good
        enough for you, please code something better and submit a
        patch.
        """
        # TODO -- make VASTLY faster
        v = []
        for n in range(1,m):
            if self.gcd(n) == 1:
                v.append(Integer(n))
        return v

    def divides(self, n):
        """
        Return True if self divides n.

        EXAMPLES:
            sage: Z = IntegerRing()
            sage: Z(5).divides(Z(10))
            True
            sage: Z(0).divides(Z(5))
            False
            sage: Z(10).divides(Z(5))
            False
        """
        cdef int t
        cdef Integer _n
        _n = Integer(n)
        if mpz_cmp_si(self.value, 0) == 0:
            return bool(mpz_cmp_si(_n.value, 0) == 0)
        _sig_on
        t = mpz_divisible_p(_n.value, self.value)
        _sig_off
        return bool(t)


    def valuation(self, p):
        """
        Return the p-adic valuation of self.

        INPUT:
            p -- an integer at least 2.

        EXAMPLE:
            sage: n = 60
            sage: n.valuation(2)
            2
            sage: n.valuation(3)
            1
            sage: n.valuation(7)
            0
            sage: n.valuation(1)
            Traceback (most recent call last):
            ...
            ValueError: You can only compute the valuation with respect to a integer larger than 1.

        We do not require that p is a prime:
            sage: (2^11).valuation(4)
            5
        """
        if self == 0:
            return sage.rings.infinity.infinity
        cdef Integer _p
        _p = Integer(p)
        if mpz_cmp_ui(_p.value,2) < 0:
            raise ValueError, "You can only compute the valuation with respect to a integer larger than 1."
        cdef int k
        k = 0
        while self % _p == 0:
            k = k + 1
            self = self.__floordiv__(_p)
        return Integer(k)

    def ord(self, p=None):
        """Synonym for valuation

        EXAMPLES:
        sage: n=12
        sage: n.ord(3)
        1
        """
        return self.valuation(p)

    def _lcm(self, Integer n):
        """
        Returns the least common multiple of self and $n$.

        EXAMPLES:
            sage: n = 60
            sage: n._lcm(150)
            300
        """
        cdef mpz_t x

        mpz_init(x)

        _sig_on
        mpz_lcm(x, self.value, n.value)
        _sig_off


        cdef Integer z
        z = Integer()
        mpz_set(z.value,x)
        mpz_clear(x)
        return z

    def denominator(self):
        """
        Return the denominator of this integer.

        EXAMPLES:
            sage: x = 5
            sage: x.denominator()
            1
            sage: x = 0
            sage: x.denominator()
            1
        """
        return ONE

    def numerator(self):
        """
        Return the numerator of this integer.

        EXAMPLE:
            sage: x = 5
            sage: x.numerator()
            5

            sage: x = 0
            sage: x.numerator()
            0
        """
        return self

    def factorial(self):
        """
        Return the factorial $n!=1 \\cdot 2 \\cdot 3 \\cdots n$.
        Self must fit in an \\code{unsigned long int}.

        EXAMPLES:
            sage: for n in srange(7):
            ...    print n, n.factorial()
            0 1
            1 1
            2 2
            3 6
            4 24
            5 120
            6 720
        """
        if self < 0:
            raise ValueError, "factorial -- self = (%s) must be nonnegative"%self

        if mpz_cmp_ui(self.value,4294967295) > 0:
            raise ValueError, "factorial not implemented for n >= 2^32.\nThis is probably OK, since the answer would have billions of digits."

        cdef unsigned int n
        n = self

        cdef mpz_t x
        cdef Integer z

        mpz_init(x)

        _sig_on
        mpz_fac_ui(x, n)
        _sig_off

        z = Integer()
        set_mpz(z, x)
        mpz_clear(x)
        return z

    def floor(self):
        """
        Return the floor of self, which is just self since self is an integer.

        EXAMPLES:
            sage: n = 6
            sage: n.floor()
            6
        """
        return self

    def ceil(self):
        """
        Return the ceiling of self, which is self since self is an integer.

        EXAMPLES:
            sage: n = 6
            sage: n.ceil()
            6
        """
        return self

    def is_one(self):
        r"""
        Returns \code{True} if the integers is $1$, otherwise \code{False}.

        EXAMPLES:
            sage: Integer(1).is_one()
            True
            sage: Integer(0).is_one()
            False
        """
        return bool(mpz_cmp_si(self.value, 1) == 0)

    def is_zero(self):
        r"""
        Returns \code{True} if the integers is $0$, otherwise \code{False}.

        EXAMPLES:
            sage: Integer(1).is_zero()
            False
            sage: Integer(0).is_zero()
            True
        """
        return bool(mpz_cmp_si(self.value, 0) == 0)

    def is_unit(self):
        r"""
        Returns \code{true} if this integer is a unit, i.e., 1 or $-1$.

        EXAMPLES:
            sage: for n in srange(-2,3):
            ...    print n, n.is_unit()
            -2 False
            -1 True
            0 False
            1 True
            2 False
        """
        return bool(mpz_cmp_si(self.value, -1) == 0 or mpz_cmp_si(self.value, 1) == 0)

    def is_square(self):
        r"""
        Returns \code{True} if self is a perfect square

        EXAMPLES:
            sage: Integer(4).is_square()
            True
            sage: Integer(41).is_square()
            False
        """
        return bool(self._pari_().issquare())

    def is_prime(self):
        r"""
        Retuns \code{True} if self is prime

        EXAMPLES:
            sage: z = 2^31 - 1
            sage: z.is_prime()
            True
            sage: z = 2^31
            sage: z.is_prime()
            False
        """
        return bool(self._pari_().isprime())

    def is_pseudoprime(self):
        r"""
        Retuns \code{True} if self is a pseudoprime

        EXAMPLES:
            sage: z = 2^31 - 1
            sage: z.is_pseudoprime()
            True
            sage: z = 2^31
            sage: z.is_pseudoprime()
            False
        """
        return bool(self._pari_().ispseudoprime())

    def square_free_part(self):
        """
        Return the square free part of $x$, i.e., a divisor z such that $x = z y^2$,
        for a perfect square $y^2$.

        EXAMPLES:
            sage: square_free_part(100)
            1
            sage: square_free_part(12)
            3
            sage: square_free_part(17*37*37)
            17
            sage: square_free_part(-17*32)
            -34
            sage: square_free_part(1)
            1
            sage: square_free_part(-1)
            -1
            sage: square_free_part(-2)
            -2
            sage: square_free_part(-4)
            -1
        """
        if self.is_zero():
            return self
        F = self.factor()
        n = Integer(1)
        for p, e in F:
            if e % 2 != 0:
                n = n * p
        return n * F.unit()

    def next_prime(self):
        r"""
        Returns the next prime after self

        EXAMPLES:
            sage: Integer(100).next_prime()
            101
            sage: Integer(0).next_prime()
            2
            sage: Integer(1001).next_prime()
            1009
        """
        return Integer( (self._pari_()+1).nextprime())

    def additive_order(self):
        """
        Return the additive order of self.

        EXAMPLES:
            sage: ZZ(0).additive_order()
            1
            sage: ZZ(1).additive_order()
            +Infinity
        """
        import sage.rings.infinity
        if self.is_zero():
            return Integer(1)
        else:
            return sage.rings.infinity.infinity

    def multiplicative_order(self):
        r"""
        Return the multiplicative order of self, if self is a unit, or raise
        \code{ArithmeticError} otherwise.

        EXAMPLES:
            sage: ZZ(1).multiplicative_order()
            1
            sage: ZZ(-1).multiplicative_order()
            2
            sage: ZZ(0).multiplicative_order()
            Traceback (most recent call last):
            ...
            ArithmeticError: no power of 0 is a unit
            sage: ZZ(2).multiplicative_order()
            Traceback (most recent call last):
            ...
            ArithmeticError: no power of 2 is a unit
        """
        if mpz_cmp_si(self.value, 1) == 0:
            return Integer(1)
        elif mpz_cmp_si(self.value, -1) == 0:
            return Integer(2)
        else:
            raise ArithmeticError, "no power of %s is a unit"%self

    def is_squarefree(self):
        """
        Returns True if this integer is not divisible by the square of
        any prime and False otherwise.

        EXAMPLES:
            sage: Integer(100).is_squarefree()
            False
            sage: Integer(102).is_squarefree()
            True
        """
        return self._pari_().issquarefree()

    def _pari_(self):
        """
        Returns the PARI version of this integer.

        EXAMPLES:
            sage: n = 9390823
            sage: m = n._pari_(); m
            9390823
            sage: type(m)
            <type 'sage.libs.pari.gen.gen'>

        ALGORITHM: Use base 10 Python string conversion, hence very
        very slow for large integers. If you can figure out how to
        input a number into PARI in hex, or otherwise optimize this,
        please implement it and send me a patch.
        """
        #if self._pari is None:
            # better to do in hex, but I can't figure out
            # how to input/output a number in hex in PARI!!
            # TODO: (I could just think carefully about raw bytes and make this all much faster...)
            #self._pari = sage.libs.pari.all.pari(str(self))
        #return self._pari
        return sage.libs.pari.all.pari(str(self))

    def _interface_init_(self):
        """
        Return canonical string to coerce this integer to any other math
        software, i.e., just the string representation of this integer
        in base 10.

        EXAMPLES:
            sage: n = 9390823
            sage: n._interface_init_()
            '9390823'
        """
        return str(self)

    def isqrt(self):
        r"""
        Returns the integer floor of the square root of self, or raises
        an \exception{ValueError} if self is negative.

        EXAMPLE:
            sage: a = Integer(5)
            sage: a.isqrt()
            2

            sage: Integer(-102).isqrt()
            Traceback (most recent call last):
            ...
            ValueError: square root of negative number not defined.
        """
        if self < 0:
            raise ValueError, "square root of negative number not defined."
        cdef Integer x
        x = Integer()

        _sig_on
        mpz_sqrt(x.value, self.value)
        _sig_off

        return x


    def sqrt(self, bits=None):
        r"""
        Returns the positive square root of self, possibly as a
        \emph{a real or complex number} if self is not a perfect
        integer square.

        INPUT:
            bits -- number of bits of precision.
                    If bits is not specified, the number of
                    bits of precision is at least twice the
                    number of bits of self (the precision
                    is always at least 53 bits if not specified).
        OUTPUT:
            integer, real number, or complex number.

        For the guaranteed integer square root of a perfect square
        (with error checking), use \code{self.square_root()}.

        EXAMPLE:
            sage: Z = IntegerRing()
            sage: Z(4).sqrt()
            2
            sage: Z(4).sqrt(53)
            2.00000000000000
            sage: Z(2).sqrt(53)
            1.41421356237310
            sage: Z(2).sqrt(100)
            1.4142135623730950488016887242
            sage: n = 39188072418583779289; n.square_root()
            6260037733
            sage: (100^100).sqrt()
            10000000000000000000000000000000000000000000000000000000000000000000000000000000000000000000000000000
            sage: (-1).sqrt()
            1.00000000000000*I
            sage: sqrt(-2)
			sqrt(2)*1.00000000000000*I
            sage: sqrt(-2.0)
			1.41421356237310*I
            sage: sqrt(97)
			sqrt(97)
            sage: n = 97; n.sqrt(200)
            9.8488578017961047217462114149176244816961362874427641717232
        """
        if bits is None:
            try:
                return self.square_root()
            except ValueError:
                pass
            bits = max(53, 2*(mpz_sizeinbase(self.value, 2)+2))

        if self < 0:
            import sage.rings.complex_field
            x = sage.rings.complex_field.ComplexField(bits)(self)
            return x.sqrt()
        else:
            import real_mpfr
            R = real_mpfr.RealField(bits)
            return R(self).sqrt()

    def square_root(self):
        """
        Return the positive integer square root of self, or raises a ValueError
        if self is not a perfect square.

        EXAMPLES:
            sage: Integer(144).square_root()
            12
            sage: Integer(102).square_root()
            Traceback (most recent call last):
            ...
            ValueError: self (=102) is not a perfect square
        """
        n = self.isqrt()
        if n * n == self:
            return n
        raise ValueError, "self (=%s) is not a perfect square"%self


    def _xgcd(self, Integer n):
        r"""
        Return a triple $g, s, t \in\Z$ such that
        $$
           g = s \cdot \mbox{\rm self} + t \cdot n.
        $$

        EXAMPLES:
            sage: n = 6
            sage: g, s, t = n._xgcd(8)
            sage: s*6 + 8*t
            2
            sage: g
            2
        """
        cdef mpz_t g, s, t
        cdef object g0, s0, t0

        mpz_init(g)
        mpz_init(s)
        mpz_init(t)

        _sig_on
        mpz_gcdext(g, s, t, self.value, n.value)
        _sig_off

        g0 = Integer()
        s0 = Integer()
        t0 = Integer()
        set_mpz(g0,g)
        set_mpz(s0,s)
        set_mpz(t0,t)
        mpz_clear(g)
        mpz_clear(s)
        mpz_clear(t)
        return g0, s0, t0

    cdef _lshift(self, long int n):
        """
        Shift self n bits to the left, i.e., quickly multiply by $2^n$.
        """
        cdef Integer x
        x = <Integer> PY_NEW(Integer)

        _sig_on
        if n < 0:
            mpz_fdiv_q_2exp(x.value, self.value, -n)
        else:
            mpz_mul_2exp(x.value, self.value, n)
        _sig_off
        return x

    def __lshift__(x,y):
        """
        Shift x y bits to the left.

        EXAMPLES:
            sage: 32 << 2
            128
            sage: 32 << int(2)
            128
            sage: int(32) << 2
            128
            sage: 1 >> 2.5
            Traceback (most recent call last):
            ...
            TypeError: unsupported operands for >>
        """
        try:
            if not PY_TYPE_CHECK(x, Integer):
                x = Integer(x)
            elif not PY_TYPE_CHECK(y, Integer):
                y = Integer(y)
            return (<Integer>x)._lshift(long(y))
        except TypeError:
            raise TypeError, "unsupported operands for <<"
        if PY_TYPE_CHECK(x, Integer) and isinstance(y, (Integer, int, long)):
            return (<Integer>x)._lshift(long(y))
        return bin_op(x, y, operator.lshift)

    cdef _rshift(Integer self, long int n):
        cdef Integer x
        x = <Integer> PY_NEW(Integer)

        _sig_on
        if n < 0:
            mpz_mul_2exp(x.value, self.value, -n)
        else:
            mpz_fdiv_q_2exp(x.value, self.value, n)
        _sig_off
        return x

    def __rshift__(x, y):
        """
        EXAMPLES:
            sage: 32 >> 2
            8
            sage: 32 >> int(2)
            8
            sage: int(32) >> 2
            8
            sage: 1<< 2.5
            Traceback (most recent call last):
            ...
            TypeError: unsupported operands for <<
        """
        try:
            if not PY_TYPE_CHECK(x, Integer):
                x = Integer(x)
            elif not PY_TYPE_CHECK(y, Integer):
                y = Integer(y)
            return (<Integer>x)._rshift(long(y))
        except TypeError:
            raise TypeError, "unsupported operands for >>"

        #if PY_TYPE_CHECK(x, Integer) and isinstance(y, (Integer, int, long)):
        #    return (<Integer>x)._rshift(long(y))
        #return bin_op(x, y, operator.rshift)

    cdef _and(Integer self, Integer other):
        cdef Integer x
        x = Integer()
        mpz_and(x.value, self.value, other.value)
        return x

    def __and__(x, y):
        if PY_TYPE_CHECK(x, Integer) and PY_TYPE_CHECK(y, Integer):
            return (<Integer>x)._and(y)
        return bin_op(x, y, operator.and_)


    cdef _or(Integer self, Integer other):
        cdef Integer x
        x = Integer()
        mpz_ior(x.value, self.value, other.value)
        return x

    def __or__(x, y):
        """
        Return the bitwise or of the integers x and y.

        EXAMPLES:
            sage: n = 8; m = 4
            sage: n.__or__(m)
            12
        """
        if PY_TYPE_CHECK(x, Integer) and PY_TYPE_CHECK(y, Integer):
            return (<Integer>x)._or(y)
        return bin_op(x, y, operator.or_)


    def __invert__(self):
        """
        Return the multiplicative interse of self, as a rational number.

        EXAMPLE:
            sage: n = 10
            sage: 1/n
            1/10
            sage: n.__invert__()
            1/10
        """
        return Integer(1)/self    # todo: optimize


    def inverse_mod(self, n):
        """
        Returns the inverse of self modulo $n$, if this inverse exists.
        Otherwise, raises a \exception{ZeroDivisionError} exception.

        INPUT:
           self -- Integer
           n -- Integer
        OUTPUT:
           x -- Integer such that x*self = 1 (mod m), or
                raises ZeroDivisionError.
        IMPLEMENTATION:
           Call the mpz_invert GMP library function.

        EXAMPLES:
            sage: a = Integer(189)
            sage: a.inverse_mod(10000)
            4709
            sage: a.inverse_mod(-10000)
            4709
            sage: a.inverse_mod(1890)
            Traceback (most recent call last):
            ...
            ZeroDivisionError: Inverse does not exist.
            sage: a = Integer(19)**100000
            sage: b = a*a
            sage: c = a.inverse_mod(b)
            Traceback (most recent call last):
            ...
            ZeroDivisionError: Inverse does not exist.
        """
        cdef mpz_t x
        cdef object ans
        cdef int r
        cdef Integer m
        m = Integer(n)

        if m == 1:
            return Integer(0)

        mpz_init(x)

        _sig_on
        r = mpz_invert(x, self.value, m.value)
        _sig_off

        if r == 0:
            raise ZeroDivisionError, "Inverse does not exist."
        ans = Integer()
        set_mpz(ans,x)
        mpz_clear(x)
        return ans

<<<<<<< HEAD
    def gcd(self, Integer n):
=======
    def gcd(self, n):
>>>>>>> 3a3f6fec
        """
        Return the greatest common divisor of self and $n$.

        EXAMPLE:
            sage: gcd(-1,1)
            1
            sage: gcd(0,1)
            1
            sage: gcd(0,0)
            0
            sage: gcd(2,2^6)
            2
            sage: gcd(21,2^6)
            1
        """
        cdef mpz_t g
        cdef object g0
        cdef Integer _n = Integer(n)

        mpz_init(g)


        _sig_on
        mpz_gcd(g, self.value, _n.value)
        _sig_off

        g0 = Integer()
        set_mpz(g0,g)
        mpz_clear(g)
        return g0

    def crt(self, y, m, n):
        """
        Return the unique integer between $0$ and $mn$ that is
        congruent to the integer modulo $m$ and to $y$ modulo $n$.  We
        assume that~$m$ and~$n$ are coprime.
        """
        cdef object g, s, t
        cdef Integer _y, _m, _n
        _y = Integer(y); _m = Integer(m); _n = Integer(n)
        g, s, t = _m.xgcd(_n)
        if not g.is_one():
            raise ArithmeticError, "CRT requires that gcd of moduli is 1."
        # Now s*m + t*n = 1, so the answer is x + (y-x)*s*m, where x=self.
        return (self + (_y-self)*s*_m) % (_m*_n)

    def test_bit(self, index):
        r"""
        Return the bit at \code{index}.

        EXAMPLES:
            sage: w = 6
            sage: w.str(2)
            '110'
            sage: w.test_bit(2)
            1
            sage: w.test_bit(-1)
            0
        """
        cdef unsigned long int i
        i = index
        cdef Integer x
        x = Integer(self)
        return mpz_tstbit(x.value, i)


ONE = Integer(1)


def LCM_list(v):
    cdef int i, n
    cdef mpz_t z
    cdef Integer w

    n = len(v)

    if n == 0:
        return Integer(1)

    try:
        w = v[0]
        mpz_init_set(z, w.value)

        _sig_on
        for i from 1 <= i < n:
            w = v[i]
            mpz_lcm(z, z, w.value)
        _sig_off
    except TypeError:
        w = Integer(v[0])
        mpz_init_set(z, w.value)

        _sig_on
        for i from 1 <= i < n:
            w = Integer(v[i])
            mpz_lcm(z, z, w.value)
        _sig_off


    w = Integer()
    mpz_set(w.value, z)
    mpz_clear(z)
    return w



def GCD_list(v):
    cdef int i, n
    cdef mpz_t z
    cdef Integer w

    n = len(v)

    if n == 0:
        return Integer(1)

    try:
        w = v[0]
        mpz_init_set(z, w.value)

        _sig_on
        for i from 1 <= i < n:
            w = v[i]
            mpz_gcd(z, z, w.value)
            if mpz_cmp_si(z, 1) == 0:
                _sig_off
                return Integer(1)
        _sig_off
    except TypeError:
        w = Integer(v[0])
        mpz_init_set(z, w.value)

        _sig_on
        for i from 1 <= i < n:
            w = Integer(v[i])
            mpz_gcd(z, z, w.value)
            if mpz_cmp_si(z, 1) == 0:
                _sig_off
                return Integer(1)
        _sig_off


    w = Integer()
    mpz_set(w.value, z)
    mpz_clear(z)
    return w

def make_integer(s):
    cdef Integer r
    r = PY_NEW(Integer)
    r._reduce_set(s)
    return r


from random import randint
def random_integer(min=-2, max=2):
    cdef Integer x
    cdef int _min, _max, r
    try:
        _min = min
        _max = max
        x = PY_NEW(Integer)
        r = random() % (_max - _min + 1) + _min
        mpz_set_si(x.value, r)
        return x
    except OverflowError:
        return Integer(randint(min,max))


############### INTEGER CREATION CODE #####################
######## There is nothing to see here, move along   #######

cdef extern from *:

    ctypedef struct RichPyObject "PyObject"

    # We need a PyTypeObject with elements so we can
    # get and set tp_new, tp_dealloc, tp_flags, and tp_basicsize
    ctypedef struct RichPyTypeObject "PyTypeObject":

        # We replace this one
        PyObject*      (*    tp_new) ( RichPyTypeObject*, PyObject*, PyObject*)

        # Not used, may be useful to determine correct memory management function
        RichPyObject *(*   tp_alloc) ( RichPyTypeObject*, size_t )

        # We replace this one
        void           (*tp_dealloc) ( PyObject*)

        # Not used, may be useful to determine correct memory management function
        void          (*    tp_free) ( PyObject* )

        # sizeof(Object)
        size_t tp_basicsize

        # We set a flag here to circumvent the memory manager
        long tp_flags

    cdef long Py_TPFLAGS_HAVE_GC

    # We need a PyObject where we can get/set the refcnt directly
    # and access the type.
    ctypedef struct RichPyObject "PyObject":
        int ob_refcnt
        RichPyTypeObject* ob_type

    # Allocation
    RichPyObject* PyObject_MALLOC(int)

    # Useful for debugging, see below
    void PyObject_INIT(RichPyObject *, RichPyTypeObject *)

    # Free
    void PyObject_FREE(PyObject*)


# We need a couple of internal GMP datatypes.

# This may be potentialy very dangerous as it reaches
# deeply into the internal structure of GMP which may not
# be consistant across future versions of GMP.
# See extensive note in the fast_tp_new() function below.

cdef extern from "gmp.h":
    ctypedef void* mp_ptr #"mp_ptr"

    # We allocate _mp_d directly (mpz_t is typedef of this in GMP)
    ctypedef struct __mpz_struct "__mpz_struct":
        mp_ptr _mp_d
        size_t _mp_alloc
        size_t _mp_size

    # sets the three free, alloc, and realloc function pointers to the
    # memory management functions set in GMP. Accepts NULL pointer.
    # Potentially dangerous if changed by calling
    # mp_set_memory_functions again after we initialized this module.
    void mp_get_memory_functions (void *(**alloc) (size_t), void *(**realloc)(void *, size_t, size_t), void (**free) (void *, size_t))

    # GMP's configuration of how many Bits are stuffed into a limb
    cdef int __GMP_BITS_PER_MP_LIMB

# This variable holds the size of any Integer object in bytes.
cdef int sizeof_Integer

# We use a global Integer element to steal all the references
# from.  DO NOT INITIALIZE IT AGAIN and DO NOT REFERENCE IT!
cdef Integer global_dummy_Integer
global_dummy_Integer = Integer()

# Accessing the .value attribute of an Integer object causes Pyrex to
# refcount it. This is problematic, because that causes overhead and
# more importantly an infinite loop in the destructor. If you refcount
# in the destructor and the refcount reaches zero (which is true
# everytime) the destructor is called.
#
# To avoid this we calculate the byte offset of the value member and
# remember it in this variable.
#
# Eventually this may be rendered obsolete by a change in SageX allowing
# non-reference counted extension types.
cdef long mpz_t_offset


# stores the GMP alloc function
cdef void * (* mpz_alloc)(size_t)

# stores the GMP free function
cdef void (* mpz_free)(void *, size_t)

# A global  pool for performance when integers are rapidly created and destroyed.
# It operates on the following principles:
#
# - The pool starts out empty.
# - When an new integer is needed, one from the pool is returned
#   if available, otherwise a new Integer object is created
# - When an integer is collected, it will add it to the pool
#   if there is room, otherwise it will be deallocated.

cdef enum:
    integer_pool_size = 100 # Pyrex has no way of defining constants

cdef PyObject* integer_pool[integer_pool_size]
cdef int integer_pool_count = 0

# used for profiling the pool
cdef int total_alloc = 0
cdef int use_pool = 0

# The signature of tp_new is
# PyObject* tp_new(RichPyTypeObject *t, PyObject *a, PyObject *k).
# However we only use t in this implementation.
#
# t in this case is the Integer TypeObject.

cdef PyObject* fast_tp_new(RichPyTypeObject *t, PyObject *a, PyObject *k):

    global integer_pool, integer_pool_count, total_alloc, use_pool

    cdef RichPyObject* new

    # for profiling pool usage
    # total_alloc += 1

    # If there is a ready integer in the pool, we will
    # decrement the counter and return that.

    if integer_pool_count > 0:

        # for profiling pool usage
        # use_pool += 1

        integer_pool_count -= 1
        new = <RichPyObject *> integer_pool[integer_pool_count]

    # Otherwise, we have to create one.

    else:

        # allocate enough room for the Integer, sizeof_Integer is
        # sizeof(Integer). The use of PyObject_MALLOC directly
        # assumes that Integers are not garbage collected, i.e.
        # they do not pocess references to other Python
        # objects (Aas indicated by the Py_TPFLAGS_HAVE_GC flag).
        # See below for a more detailed description.

        new = PyObject_MALLOC( sizeof_Integer )

        # Now set every member as set in z, the global dummy Integer
        # created before this tp_new started to operate.

        memcpy(new, (<void*>global_dummy_Integer), sizeof_Integer )

        # This line is only needed if Python is compiled in debugging
        # mode './configure --with-pydebug'. If that is the case a Python
        # object has a bunch of debugging fields which are initialized
        # with this macro. For speed reasons, we don't call it if Python
        # is not compiled in debug mode. So uncomment the following line
        # if you are debugging Python.

        #PyObject_INIT(new, (<RichPyObject*>global_dummy_Integer).ob_type)

        # We take the address 'new' and move mpz_t_offset bytes (chars)
        # to the address of 'value'. We treat that address as a pointer
        # to a mpz_t struct and allocate memory for the _mp_d element of
        # that struct. We allocate one limb.
        #
        # What is done here is potentialy very dangerous as it reaches
        # deeply into the internal structure of GMP. Consequently things
        # may break if a new release of GMP changes some internals. To
        # emphazise this, this is what the GMP manual has to say about
        # the documentation for the struct we are using:
        #
        #  "This chapter is provided only for informational purposes and the
        #  various internals described here may change in future GMP releases.
        #  Applications expecting to be compatible with future releases should use
        #  only the documented interfaces described in previous chapters."
        #
        # If this line is used SAGE is not such an application.
        #
        # The clean version of the following line is:
        #
        #  mpz_init(( <mpz_t>(<char *>new + mpz_t_offset) )
        #
        # We save time both by avoiding an extra function call and
        # because the rest of the mpz struct was already initalized
        # fully using the memcpy above.

        (<__mpz_struct *>( <char *>new + mpz_t_offset) )._mp_d = <mp_ptr>mpz_alloc(__GMP_BITS_PER_MP_LIMB >> 3)

    # The global_dummy_Integer may have a reference count larger than
    # one, but it is expected that newly created objects have a
    # reference count of one. This is potentially unneeded if
    # everybody plays nice, because the gobal_dummy_Integer has only
    # one reference in that case.

    # Objects from the pool have reference count zero, so this
    # needs to be set in this case.

    new.ob_refcnt = 1

    return new

cdef void fast_tp_dealloc(PyObject* o):

    # If there is room in the pool for a used integer object,
    # then put it in rather than deallocating it.

    global integer_pool, integer_pool_count

    if integer_pool_count < integer_pool_size:

        # Here we free any extra memory used by the mpz_t by
        # setting it to a single limb.
        if (<__mpz_struct *>( <char *>o + mpz_t_offset))._mp_alloc > 1:
            _mpz_realloc(<mpz_t *>( <char *>o + mpz_t_offset), 1)

        # It's cheap to zero out an integer, so do it here.
        (<__mpz_struct *>( <char *>o + mpz_t_offset))._mp_size = 0

        # And add it to the pool.
        integer_pool[integer_pool_count] = o
        integer_pool_count += 1
        return

    # Again, we move to the mpz_t and clear it. See above, why this is evil.
    # The clean version of this line would be:
    #   mpz_clear(<mpz_t>(<char *>o + mpz_t_offset))

    mpz_free((<__mpz_struct *>( <char *>o + mpz_t_offset) )._mp_d, 0)

    # Free the object. This assumes that Py_TPFLAGS_HAVE_GC is not
    # set. If it was set another free function would need to be
    # called.

    PyObject_FREE(o)

#hook_fast_tp_functions()

def hook_fast_tp_functions():
    """
    """
    global global_dummy_Integer, mpz_t_offset, sizeof_Integer

    cdef long flag

    cdef RichPyObject* o
    o = <RichPyObject*>global_dummy_Integer

    # By default every object created in Pyrex is garbage
    # collected. This means it may have references to other objects
    # the Garbage collector has to look out for. We remove this flag
    # as the only reference an Integer has is to the global Integer
    # ring. As this object is unique we don't need to garbage collect
    # it as we always have a module level reference to it. If another
    # attribute is added to the Integer class this flag removal so as
    # the alloc and free functions may not be used anymore.
    # This object will still be reference counted.
    flag = Py_TPFLAGS_HAVE_GC
    o.ob_type.tp_flags = <long>(o.ob_type.tp_flags & (~flag))

    # calculate the offset of the GMP mpz_t to avoid casting to/from
    # an Integer which includes reference counting. Reference counting
    # is bad in constructors and destructors as it potentially calls
    # the destructor.
    # Eventually this may be rendered obsolete by a change in SageX allowing
    # non-reference counted extension types.
    mpz_t_offset = <char *>(&global_dummy_Integer.value) - <char *>o

    # store how much memory needs to be allocated for an Integer.
    sizeof_Integer = o.ob_type.tp_basicsize

    # get the functions to do memory management for the GMP elements
    # WARNING: if the memory management functions are changed after
    # this initialisation, we are/you are doomed.

    mp_get_memory_functions(&mpz_alloc, NULL, &mpz_free)

    # Finally replace the functions called when an Integer needs
    # to be constructed/destructed.
    o.ob_type.tp_new = &fast_tp_new
    o.ob_type.tp_dealloc = &fast_tp_dealloc

def time_alloc_list(n):
    cdef int i
    l = []
    for i from 0 <= i < n:
        l.append(PY_NEW(Integer))

    return l

def time_alloc(n):
    cdef int i
    for i from 0 <= i < n:
        z = PY_NEW(Integer)

def pool_stats():
    print "Used pool %s / %s times" % (use_pool, total_alloc)
    print "Pool contains %s / %s items" % (integer_pool_count, integer_pool_size)

cdef integer(x):
    if PY_TYPE_CHECK(x, Integer):
        return x
    return Integer(x)<|MERGE_RESOLUTION|>--- conflicted
+++ resolved
@@ -1844,11 +1844,7 @@
         mpz_clear(x)
         return ans
 
-<<<<<<< HEAD
-    def gcd(self, Integer n):
-=======
     def gcd(self, n):
->>>>>>> 3a3f6fec
         """
         Return the greatest common divisor of self and $n$.
 
