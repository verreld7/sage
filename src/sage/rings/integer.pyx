r"""
Elements of the ring `\ZZ` of integers

AUTHORS:

- William Stein (2005): initial version

- Gonzalo Tornaria (2006-03-02): vastly improved python/GMP
  conversion; hashing

- Didier Deshommes (2006-03-06): numerous examples
  and docstrings

- William Stein (2006-03-31): changes to reflect GMP bug fixes

- William Stein (2006-04-14): added GMP factorial method (since it's
  now very fast).

- David Harvey (2006-09-15): added nth_root, exact_log

- David Harvey (2006-09-16): attempt to optimise Integer constructor

- Rishikesh (2007-02-25): changed quo_rem so that the rem is positive

- David Harvey, Martin Albrecht, Robert Bradshaw (2007-03-01):
  optimized Integer constructor and pool

- Pablo De Napoli (2007-04-01): multiplicative_order should return
  +infinity for non zero numbers

- Robert Bradshaw (2007-04-12): is_perfect_power, Jacobi symbol (with
  Kronecker extension).  Convert some methods to use GMP directly
  rather than PARI, Integer(), PY_NEW(Integer)

- David Roe (2007-03-21): sped up valuation and is_square, added
  val_unit, is_power, is_power_of and divide_knowing_divisible_by

- Robert Bradshaw (2008-03-26): gamma function, multifactorials

- Robert Bradshaw (2008-10-02): bounded squarefree part

- David Loeffler (2011-01-15): fixed bug #10625 (inverse_mod should accept an ideal as argument)

- Vincent Delecroix (2010-12-28): added unicode in Integer.__init__

- David Roe (2012-03): deprecate :meth:`~sage.rings.integer.Integer.is_power`
  in favour of :meth:`~sage.rings.integer.Integer.is_perfect_power` (see
  :trac:`12116`)

EXAMPLES:

Add 2 integers::

    sage: a = Integer(3) ; b = Integer(4)
    sage: a + b == 7
    True

Add an integer and a real number::

    sage: a + 4.0
    7.00000000000000

Add an integer and a rational number::

    sage: a + Rational(2)/5
    17/5

Add an integer and a complex number::

    sage: b = ComplexField().0 + 1.5
    sage: loads((a+b).dumps()) == a+b
    True

    sage: z = 32
    sage: -z
    -32
    sage: z = 0; -z
    0
    sage: z = -0; -z
    0
    sage: z = -1; -z
    1

Multiplication::

    sage: a = Integer(3) ; b = Integer(4)
    sage: a * b == 12
    True
    sage: loads((a * 4.0).dumps()) == a*b
    True
    sage: a * Rational(2)/5
    6/5

::

    sage: list([2,3]) * 4
    [2, 3, 2, 3, 2, 3, 2, 3]

::

    sage: 'sage'*Integer(3)
    'sagesagesage'

COERCIONS:

Returns version of this integer in the multi-precision floating
real field R::

    sage: n = 9390823
    sage: RR = RealField(200)
    sage: RR(n)
    9.3908230000000000000000000000000000000000000000000000000000e6

"""
#*****************************************************************************
#       Copyright (C) 2004,2006 William Stein <wstein@gmail.com>
#       Copyright (C) 2006 Gonzalo Tornaria <tornaria@math.utexas.edu>
#       Copyright (C) 2006 Didier Deshommes <dfdeshom@gmail.com>
#       Copyright (C) 2007 David Harvey <dmharvey@math.harvard.edu>
#       Copyright (C) 2007 Martin Albrecht <malb@informatik.uni-bremen.de>
#       Copyright (C) 2007,2008 Robert Bradshaw <robertwb@math.washington.edu>
#       Copyright (C) 2007 David Roe <roed314@gmail.com>
#
#  Distributed under the terms of the GNU General Public License (GPL)
#  as published by the Free Software Foundation; either version 2 of
#  the License, or (at your option) any later version.
#                  http://www.gnu.org/licenses/
#*****************************************************************************

# Do not create any Integer, especially non cdef'ed ones, before the hooked
# creation and deletion are setup by the call to hook_fast_tp_functions

doc="""
Integers
"""

import cython

import operator

import sys

include "sage/ext/gmp.pxi"
include "sage/ext/interrupt.pxi"  # ctrl-c interrupt block support
include "sage/ext/stdsage.pxi"
from cpython.list cimport *
from cpython.number cimport *
from cpython.int cimport *
include "sage/ext/python_debug.pxi"
include "../structure/coerce.pxi"   # for parent_c
include "sage/libs/pari/decl.pxi"

cdef extern from "limits.h":
    long LONG_MAX

cdef extern from "math.h":
    double sqrt_double "sqrt"(double)
    cdef double log_c "log" (double)
    cdef double ceil_c "ceil" (double)
    int isnan(double)

cdef extern from "mpz_pylong.h":
    cdef mpz_get_pylong(mpz_t src)
    cdef mpz_get_pyintlong(mpz_t src)
    cdef int mpz_set_pylong(mpz_t dst, src) except -1
    cdef long mpz_pythonhash(mpz_t src)

cdef extern from "mpz_longlong.h":
    cdef void mpz_set_longlong(mpz_t dst, long long src)
    cdef void mpz_set_ulonglong(mpz_t dst, unsigned long long src)

cdef extern from "convert.h":
    cdef void t_INT_to_ZZ( mpz_t value, long *g )

from sage.libs.pari.gen cimport gen as pari_gen
from sage.libs.pari.pari_instance cimport PariInstance
from sage.libs.flint.ulong_extras cimport *

import sage.rings.infinity
<<<<<<< HEAD

import sage.libs.pari.pari_instance
cdef PariInstance pari = sage.libs.pari.pari_instance.pari
=======
>>>>>>> 8029bc64

import sage.libs.pari.pari_instance
cdef PariInstance pari = sage.libs.pari.pari_instance.pari

from sage.structure.element import canonical_coercion, coerce_binop
from sage.misc.superseded import deprecated_function_alias

cdef object numpy_long_interface = {'typestr': '=i4' if sizeof(long) == 4 else '=i8' }
cdef object numpy_int64_interface = {'typestr': '=i8'}
cdef object numpy_object_interface = {'typestr': '|O'}

cdef mpz_t mpz_tmp
mpz_init(mpz_tmp)

def init_mpz_globals():
    init_mpz_globals_c()

def clear_mpz_globals():
    clear_mpz_globals_c()

cdef int set_mpz(Integer self, mpz_t value):
    mpz_set(self.value, value)

cdef set_from_Integer(Integer self, Integer other):
    mpz_set(self.value, other.value)

cdef set_from_int(Integer self, int other):
    mpz_set_si(self.value, other)

cdef mpz_t* get_value(Integer self):
    return &self.value


def _test_mpz_set_longlong(long long v):
    """
    TESTS::

        sage: from sage.rings.integer import _test_mpz_set_longlong
        sage: _test_mpz_set_longlong(1)
        1
        sage: _test_mpz_set_longlong(-1)
        -1
        sage: _test_mpz_set_longlong(100)
        100
        sage: _test_mpz_set_longlong(100000000000)
        100000000000
        sage: _test_mpz_set_longlong(2^32) == 2^32
        True
        sage: _test_mpz_set_longlong(-2^32) == -2^32
        True
        sage: all([_test_mpz_set_longlong(2^n) == 2^n for n in range(63)])
        True
    """
    cdef Integer z = PY_NEW(Integer)
    mpz_set_longlong(z.value, v)
    return z

cdef _digits_naive(mpz_t v,l,int offset,Integer base,digits):
    """
    This method fills in digit entries in the list, l, using the most
    basic digit algorithm -- repeat division by base.

    INPUT:

    - ``v`` - the value whose digits we want to put into the list

    - ``l`` - the list to file

    - ``offset`` - offset from the beginning of the list that we want
      to fill at

    - ``base`` -- the base to which we finding digits

    - ``digits`` - a python sequence type with objects to use for digits
                 note that python negative index semantics are relied upon

    AUTHORS:

    - Joel B. Mohler (2009-01-16)
    """
    cdef mpz_t mpz_value
    cdef mpz_t mpz_res  # used on one side of the 'if'
    cdef Integer z      # used on the other side of the 'if'

    mpz_init(mpz_value)
    mpz_set(mpz_value, v)

    # we aim to avoid sage Integer creation if possible
    if digits is None:
        while mpz_cmp_si(mpz_value,0):
            z = PY_NEW(Integer)
            mpz_tdiv_qr(mpz_value, z.value, mpz_value, base.value)
            l[offset] = z
            offset += 1
    else:
        mpz_init(mpz_res)
        while mpz_cmp_si(mpz_value,0):
            mpz_tdiv_qr(mpz_value, mpz_res, mpz_value, base.value)
            l[offset] = digits[mpz_get_si(mpz_res)]
            offset += 1
        mpz_clear(mpz_res)

    mpz_clear(mpz_value)

cdef _digits_internal(mpz_t v,l,int offset,int power_index,power_list,digits):
    """
    INPUT:

    - ``v`` - the value whose digits we want to put into the list

    - ``l`` - the list to file

    - ``offset`` - offset from the beginning of the list that we want
      to fill at

    - ``power_index`` - a measure of size to fill and index to
      power_list we're filling 1 << (power_index+1) digits

    - ``power_list`` - a list of powers of the base, precomputed in
      method digits digits - a python sequence type with objects to
      use for digits note that python negative index semantics are
      relied upon

    AUTHORS:

    - Joel B. Mohler (2008-03-13)
    """
    cdef mpz_t mpz_res
    cdef mpz_t mpz_quot
    cdef Integer temp
    cdef int v_int
    if power_index < 5:
        # It turns out that simple repeated division is very fast for
        # relatively few digits.  I don't think this is a real algorithmic
        # statement, it's an annoyance introduced by memory allocation.
        # I think that manual memory management with mpn_* would make the
        # divide & conquer approach even faster, but the code would be much
        # more complicated.
        _digits_naive(v,l,offset,power_list[0],digits)
    else:
        mpz_init(mpz_quot)
        mpz_init(mpz_res)
        temp = power_list[power_index]
        mpz_tdiv_qr(mpz_quot, mpz_res, v, temp.value)
        if mpz_sgn(mpz_res) != 0:
            _digits_internal(mpz_res,l,offset,power_index-1,power_list,digits)
        if mpz_sgn(mpz_quot) != 0:
            _digits_internal(mpz_quot,l,offset+(1<<power_index),power_index-1,power_list,digits)
        mpz_clear(mpz_quot)
        mpz_clear(mpz_res)

arith = None
cdef void late_import():
    global arith
    if arith is None:
        import sage.rings.arith
        arith = sage.rings.arith

MAX_UNSIGNED_LONG = 2 * sys.maxint

from sage.structure.sage_object cimport SageObject
from sage.structure.element cimport EuclideanDomainElement, ModuleElement, Element
from sage.structure.element import  bin_op
from sage.structure.coerce_exceptions import CoercionException

import integer_ring
the_integer_ring = integer_ring.ZZ

# The documentation for the ispseudoprime() function in the PARI
# manual states that its result is always prime up to this 10^13.
cdef mpz_t PARI_PSEUDOPRIME_LIMIT
mpz_init(PARI_PSEUDOPRIME_LIMIT)
mpz_set_str(PARI_PSEUDOPRIME_LIMIT, "10000000000000", 10)

def is_Integer(x):
    """
    Return true if x is of the Sage integer type.

    EXAMPLES::

        sage: from sage.rings.integer import is_Integer
        sage: is_Integer(2)
        True
        sage: is_Integer(2/1)
        False
        sage: is_Integer(int(2))
        False
        sage: is_Integer(long(2))
        False
        sage: is_Integer('5')
        False
    """
    return PY_TYPE_CHECK(x, Integer)

cdef inline Integer as_Integer(x):
    if PY_TYPE_CHECK(x, Integer):
        return <Integer>x
    else:
        return Integer(x)

cdef class IntegerWrapper(Integer):
    r"""
    Rationale for the ``IntegerWrapper`` class:

    With ``Integers``, the allocation/deallocation function slots are
    hijacked with custom functions that stick already allocated
    ``Integers`` (with initialized ``parent`` and ``mpz_t`` fields)
    into a pool on "deallocation" and then pull them out whenever a
    new one is needed. Because ``Integers`` are so common, this is
    actually a significant savings. However , this does cause issues
    with subclassing a Python class directly from ``Integer`` (but
    that's ok for a Cython class).

    As a workaround, one can instead derive a class from the
    intermediate class ``IntegerWrapper``, which sets statically its
    alloc/dealloc methods to the *original* ``Integer`` alloc/dealloc
    methods, before they are swapped manually for the custom ones.

    The constructor of ``IntegerWrapper`` further allows for
    specifying an alternative parent to ``IntegerRing()``.
    """

    def __init__(self, parent=None, x=None, unsigned int base=0):
        """
        We illustrate how to create integers with parents different
        from ``IntegerRing()``::

            sage: from sage.rings.integer import IntegerWrapper

            sage: n = IntegerWrapper(Primes(), 3) # indirect doctest
            sage: n
            3
            sage: n.parent()
            Set of all prime numbers: 2, 3, 5, 7, ...

        Pickling seems to work now (as of #10314)

            sage: nn = loads(dumps(n))
            sage: nn
            3
            sage: nn.parent()
            Integer Ring

            sage: TestSuite(n).run()
        """
        if parent is not None:
            Element.__init__(self, parent=parent)
        Integer.__init__(self, x, base=base)

cdef class Integer(sage.structure.element.EuclideanDomainElement):
    r"""
    The ``Integer`` class represents arbitrary precision
    integers. It derives from the ``Element`` class, so
    integers can be used as ring elements anywhere in Sage.

    Integer() interprets numbers and strings that begin with 0 as octal
    numbers, and numbers and strings that begin with 0x as hexadecimal
    numbers.

        The class ``Integer`` is implemented in Cython, as a
        wrapper of the GMP ``mpz_t`` integer type.

    EXAMPLES::

        sage: Integer(010)
        8
        sage: Integer(0x10)
        16
        sage: Integer(10)
        10
        sage: Integer('0x12')
        18
        sage: Integer('012')
        10

    Conversion from PARI::

        sage: Integer(pari('-10380104371593008048799446356441519384'))
        -10380104371593008048799446356441519384
        sage: Integer(pari('Pol([-3])'))
        -3
    """

    def __cinit__(self):
        mpz_init(self.value)
        self._parent = <SageObject>the_integer_ring

    def __init__(self, x=None, base=0):
        """
        EXAMPLES::

            sage: a = long(-901824309821093821093812093810928309183091832091)
            sage: b = ZZ(a); b
            -901824309821093821093812093810928309183091832091
            sage: ZZ(b)
            -901824309821093821093812093810928309183091832091
            sage: ZZ('-901824309821093821093812093810928309183091832091')
            -901824309821093821093812093810928309183091832091
            sage: ZZ(int(-93820984323))
            -93820984323
            sage: ZZ(ZZ(-901824309821093821093812093810928309183091832091))
            -901824309821093821093812093810928309183091832091
            sage: ZZ(QQ(-901824309821093821093812093810928309183091832091))
            -901824309821093821093812093810928309183091832091
            sage: ZZ(RR(2.0)^80)
            1208925819614629174706176
            sage: ZZ(QQbar(sqrt(28-10*sqrt(3)) + sqrt(3)))
            5
            sage: ZZ(AA(32).nth_root(5))
            2
            sage: ZZ(pari('Mod(-3,7)'))
            4
            sage: ZZ('sage')
            Traceback (most recent call last):
            ...
            TypeError: unable to convert x (=sage) to an integer
            sage: Integer('zz',36).str(36)
            'zz'
            sage: ZZ('0x3b').str(16)
            '3b'
            sage: ZZ( ZZ(5).digits(3) , 3)
            5
            sage: import numpy
            sage: ZZ(numpy.int64(7^7))
            823543
            sage: ZZ(numpy.ubyte(-7))
            249
            sage: ZZ(True)
            1
            sage: ZZ(False)
            0
            sage: ZZ(1==0)
            0
            sage: ZZ('+10')
            10

        ::

            sage: k = GF(2)
            sage: ZZ( (k(0),k(1)), 2)
            2

        ::

            sage: ZZ(float(2.0))
            2
            sage: ZZ(float(1.0/0.0))
            Traceback (most recent call last):
            ...
            OverflowError: cannot convert float infinity to integer
            sage: ZZ(float(0.0/0.0))
            Traceback (most recent call last):
            ...
            ValueError: cannot convert float NaN to integer

        ::

            sage: class MyInt(int):
            ...       pass
            sage: class MyLong(long):
            ...       pass
            sage: class MyFloat(float):
            ...       pass
            sage: ZZ(MyInt(3))
            3
            sage: ZZ(MyLong(4))
            4
            sage: ZZ(MyFloat(5))
            5

        ::

            sage: Integer(u'0')
            0
            sage: Integer(u'0X2AEEF')
            175855

        Test conversion from PARI (#11685)::

            sage: ZZ(pari(-3))
            -3
            sage: ZZ(pari("-3.0"))
            -3
            sage: ZZ(pari("-3.5"))
            Traceback (most recent call last):
            ...
            TypeError: Attempt to coerce non-integral real number to an Integer
            sage: ZZ(pari("1e100"))
            Traceback (most recent call last):
            ...
            PariError: precision too low in truncr (precision loss in truncation)
            sage: ZZ(pari("10^50"))
            100000000000000000000000000000000000000000000000000
            sage: ZZ(pari("Pol(3)"))
            3
            sage: ZZ(GF(3^20,'t')(1))
            1
            sage: ZZ(pari(GF(3^20,'t')(1)))
            1
            sage: x = polygen(QQ)
            sage: K.<a> = NumberField(x^2+3)
            sage: ZZ(a^2)
            -3
            sage: ZZ(pari(a)^2)
            -3
            sage: ZZ(pari("Mod(x, x^3+x+1)"))   # Note error message refers to lifted element
            Traceback (most recent call last):
            ...
            TypeError: Unable to coerce PARI x to an Integer

        Test coercion of p-adic with negative valuation::

            sage: ZZ(pari(Qp(11)(11^-7)))
            Traceback (most recent call last):
            ...
            TypeError: Cannot convert p-adic with negative valuation to an integer

        Test converting a list with a very large base::

            sage: a=ZZ(randint(0,2^128-1))
            sage: L = a.digits(2^64)
            sage: a == sum([x * 2^(64*i) for i,x in enumerate(L)])
            True
            sage: a == ZZ(L,base=2^64)
            True
        """
        # TODO: All the code below should somehow be in an external
        # cdef'd function.  Then e.g., if a matrix or vector or
        # polynomial is getting filled by mpz_t's, it can use the
        # rules below to do the fill construction of mpz_t's, but
        # without the overhead of creating any Python objects at all.
        # The cdef's function should be of the form
        #     mpz_init_set_sage(mpz_t y, object x)
        # Then this function becomes the one liner:
        #     mpz_init_set_sage(self.value, x)

        cdef Integer tmp
        cdef char* xs
        cdef int paritype
        cdef Py_ssize_t j
        cdef object otmp
        cdef unsigned int ibase

        cdef Element lift

        if x is None:
            if mpz_sgn(self.value) != 0:
                mpz_set_si(self.value, 0)

        else:
            # First do all the type-check versions; these are fast.

            if PY_TYPE_CHECK(x, Integer):
                set_from_Integer(self, <Integer>x)

            elif PY_TYPE_CHECK(x, bool):
                mpz_set_si(self.value, PyInt_AS_LONG(x))

            elif PyInt_Check(x):
                mpz_set_si(self.value, PyInt_AS_LONG(x))

            elif PyLong_Check(x):
                mpz_set_pylong(self.value, x)

            elif PyFloat_Check(x):
                n = long(x)
                if n == x:
                    mpz_set_pylong(self.value, n)
                else:
                    raise TypeError, "Cannot convert non-integral float to integer"

            elif PY_TYPE_CHECK(x, pari_gen):
                # Simplify and lift until we get an integer
                while typ((<pari_gen>x).g) != t_INT:
                    x = x.simplify()
                    paritype = typ((<pari_gen>x).g)
                    if paritype == t_INT:
                        break
                    elif paritype == t_REAL:
                        # Check that the fractional part is zero
                        if not x.frac().gequal0():
                            raise TypeError, "Attempt to coerce non-integral real number to an Integer"
                        # floor yields an integer
                        x = x.floor()
                        break
                    elif paritype == t_PADIC:
                        if x._valp() < 0:
                            raise TypeError("Cannot convert p-adic with negative valuation to an integer")
                        # Lifting a PADIC yields an integer
                        x = x.lift()
                        break
                    elif paritype == t_INTMOD:
                        # Lifting an INTMOD yields an integer
                        x = x.lift()
                        break
                    elif paritype == t_POLMOD:
                        x = x.lift()
                    elif paritype == t_FFELT:
                        # x = (f modulo defining polynomial of finite field);
                        # we extract f.
                        sig_on()
                        x = pari.new_gen(FF_to_FpXQ_i((<pari_gen>x).g))
                    else:
                        raise TypeError, "Unable to coerce PARI %s to an Integer"%x

                # Now we have a true PARI integer, convert it to Sage
                t_INT_to_ZZ(self.value, (<pari_gen>x).g)

            elif PyString_Check(x) or PY_TYPE_CHECK(x,unicode):
                if base < 0 or base > 36:
                    raise ValueError, "`base` (=%s) must be between 2 and 36."%base
                ibase = base
                xs = x
                if xs[0] == c'+':
                    xs += 1
                if mpz_set_str(self.value, xs, ibase) != 0:
                    raise TypeError, "unable to convert x (=%s) to an integer"%x

            elif PyObject_HasAttrString(x, "_integer_"):
                # TODO: Note that PyObject_GetAttrString returns NULL if
                # the attribute was not found. If we could test for this,
                # we could skip the double lookup. Unfortunately Cython doesn't
                # seem to let us do this; it flags an error if the function
                # returns NULL, because it can't construct an "object" object
                # out of the NULL pointer. This really sucks. Perhaps we could
                # make the function prototype have return type void*, but
                # then how do we make Cython handle the reference counting?
                set_from_Integer(self, (<object> PyObject_GetAttrString(x, "_integer_"))(the_integer_ring))

            elif (PY_TYPE_CHECK(x, list) or PY_TYPE_CHECK(x, tuple)) and base > 1:
                b = the_integer_ring(base)
                if b == 2: # we use a faster method
                    for j from 0 <= j < len(x):
                        otmp = x[j]
                        if not PY_TYPE_CHECK(otmp, Integer):
                            # should probably also have fast code for Python ints...
                            otmp = Integer(otmp)
                        if mpz_cmp_si((<Integer>otmp).value, 1) == 0:
                            mpz_setbit(self.value, j)
                        elif mpz_sgn((<Integer>otmp).value) != 0:
                            # one of the entries was something other than 0 or 1.
                            break
                    else:
                        return
                tmp = the_integer_ring(0)
                for i in range(len(x)):
                    tmp += the_integer_ring(x[i])*b**i
                mpz_set(self.value, tmp.value)

            else:
                import numpy
                if isinstance(x, numpy.integer):
                    mpz_set_pylong(self.value, x.__long__())
                    return

                elif PY_TYPE_CHECK(x, Element):
                    try:
                        lift = x.lift()
                        if lift._parent != (<Element>x)._parent:
                            tmp = the_integer_ring(lift)
                            mpz_swap(tmp.value, self.value)
                            return
                    except AttributeError:
                        pass

                raise TypeError, "unable to coerce %s to an integer" % type(x)

    def __reduce__(self):
        """
        This is used when pickling integers.

        EXAMPLES::

            sage: n = 5
            sage: t = n.__reduce__(); t
            (<built-in function make_integer>, ('5',))
            sage: t[0](*t[1])
            5
            sage: loads(dumps(n)) == n
            True
        """
        # This single line below took me HOURS to figure out.
        # It is the *trick* needed to pickle Cython extension types.
        # The trick is that you must put a pure Python function
        # as the first argument, and that function must return
        # the result of unpickling with the argument in the second
        # tuple as input. All kinds of problems happen
        # if we don't do this.
        return sage.rings.integer.make_integer, (self.str(32),)

    cdef _reduce_set(self, s):
        """
        Set this integer from a string in base 32.

        .. note::

           Integers are supposed to be immutable, so you should not
           use this function.
        """
        mpz_set_str(self.value, s, 32)

    def __index__(self):
        """
        Needed so integers can be used as list indices.

        EXAMPLES::

            sage: v = [1,2,3,4,5]
            sage: v[Integer(3)]
            4
            sage: v[Integer(2):Integer(4)]
            [3, 4]
        """
        return mpz_get_pyintlong(self.value)

    def _im_gens_(self, codomain, im_gens):
        """
        Return the image of self under the map that sends the generators of
        the parent to im_gens. Since ZZ maps canonically in the category
        of rings, this is just the natural coercion.

        EXAMPLES::

            sage: n = -10
            sage: R = GF(17)
            sage: n._im_gens_(R, [R(1)])
            7
        """
        return codomain._coerce_(self)

    cdef _xor(Integer self, Integer other):
        cdef Integer x
        x = PY_NEW(Integer)
        mpz_xor(x.value, self.value, other.value)
        return x

    def __xor__(x, y):
        """
        Compute the exclusive or of x and y.

        EXAMPLES::

            sage: n = ZZ(2); m = ZZ(3)
            sage: n.__xor__(m)
            1
        """
        if PY_TYPE_CHECK(x, Integer) and PY_TYPE_CHECK(y, Integer):
            return (<Integer>x)._xor(y)
        return bin_op(x, y, operator.xor)

    def __richcmp__(left, right, int op):
        """
        cmp for integers

        EXAMPLES::

            sage: 2 < 3
            True
            sage: 2 > 3
            False
            sage: 2 == 3
            False
            sage: 3 > 2
            True
            sage: 3 < 2
            False

            sage: 1000000000000000000000000000000000000000000000000000.0r==1000000000000000000000000000000000000000000000000000
            False
            sage: 1000000000000000000000000000000000000000000000000000.1r==1000000000000000000000000000000000000000000000000000
            False

        Canonical coercions are used but non-canonical ones are not.

        ::

            sage: 4 == 4/1
            True
            sage: 4 == '4'
            False

        TESTS::

            sage: 3 < 4r
            True
            sage: 3r < 4
            True
            sage: 3 >= 4r
            False
            sage: 4r <= 3
            False
            sage: 12345678901234567890123456789r == 12345678901234567890123456789
            True
            sage: 12345678901234567890123456788 < 12345678901234567890123456789r
            True
            sage: 2 < 2.7r
            True
            sage: 4 < 3.1r
            False
            sage: -1r < 1
            True
            sage: -1.5r < 3
            True
            sage: Ilist = [-2,-1,0,1,2,12345678901234567890123456788]
            sage: ilist = [-4r,-1r,0r,1r,2r,5r]
            sage: llist = [-12345678901234567890123456788r, 12345678901234567890123456788r, 12345678901234567890123456900r]
            sage: flist = [-21.8r, -1.2r, -.000005r, 0.0r, .999999r, 1000000000000.0r]
            sage: all([(a < b) == (RR(a) < RR(b)) for (a, b) in zip(Ilist, ilist)])
            True
            sage: all([(a > b) == (RR(a) > RR(b)) for (a, b) in zip(Ilist, ilist)])
            True
            sage: all([(a == b) == (RR(a) == RR(b)) for (a, b) in zip(Ilist, ilist)])
            True
            sage: all([(a <= b) == (RR(a) <= RR(b)) for (a, b) in zip(Ilist, ilist)])
            True
            sage: all([(a >= b) == (RR(a) >= RR(b)) for (a, b) in zip(Ilist, ilist)])
            True
            sage: all([(a != b) == (RR(a) != RR(b)) for (a, b) in zip(Ilist, ilist)])
            True
            sage: all([(a < b) == (RR(a) < RR(b)) for (a, b) in zip(Ilist, llist)])
            True
            sage: all([(a > b) == (RR(a) > RR(b)) for (a, b) in zip(Ilist, llist)])
            True
            sage: all([(a < b) == (RR(a) < RR(b)) for (a, b) in zip(Ilist, flist)])
            True
            sage: all([(a > b) == (RR(a) > RR(b)) for (a, b) in zip(Ilist, flist)])
            True

        Verify that trac 12149 was fixed (and the fix is consistent
        with Python ints)::

            sage: a = int(1); b = 1; n = float('nan')
            sage: a == n
            False
            sage: a == n, b == n
            (False, False)
            sage: a != n, b != n, n != b
            (True, True, True)
            sage: a < n, b < n, n > b
            (False, False, False)
            sage: a > n, b > n, n < b
            (False, False, False)
            sage: a <= n, b <= n, n >= b
            (False, False, False)
            sage: a >= n, b >= n, n <= b
            (False, False, False)
        """
        cdef int c
        cdef double d
        if PY_TYPE_CHECK(left, Integer):
            if PY_TYPE_CHECK(right, Integer):
                c = mpz_cmp((<Integer>left).value, (<Integer>right).value)
            elif PyInt_CheckExact(right):
                c = mpz_cmp_si((<Integer>left).value, PyInt_AS_LONG(right))
            elif PyLong_CheckExact(right):
                mpz_set_pylong(mpz_tmp, right)
                c = mpz_cmp((<Integer>left).value, mpz_tmp)
            elif PyFloat_CheckExact(right):
                d = PyFloat_AsDouble(right)
                if isnan(d): return op == 3
                c = mpz_cmp_d((<Integer>left).value, d)
            else:
                return (<sage.structure.element.Element>left)._richcmp(right, op)

        else: # right is an Integer
            if PyInt_CheckExact(left):
                c = -mpz_cmp_si((<Integer>right).value, PyInt_AS_LONG(left))
            elif PyLong_CheckExact(left):
                mpz_set_pylong(mpz_tmp, left)
                c = mpz_cmp(mpz_tmp, (<Integer>right).value)
            elif PyFloat_CheckExact(left):
                d = PyFloat_AsDouble(left)
                if isnan(d): return op == 3
                c = -mpz_cmp_d((<Integer>right).value, d)
            else:
                return (<sage.structure.element.Element>left)._richcmp(right, op)
        return (<sage.structure.element.Element>left)._rich_to_bool(op, c)

    cdef int _cmp_c_impl(left, sage.structure.element.Element right) except -2:
        cdef int i
        i = mpz_cmp((<Integer>left).value, (<Integer>right).value)
        if i < 0: return -1
        elif i == 0: return 0
        else: return 1

    def __copy__(self):
        """
        Return a copy of the integer.

        EXAMPLES::

            sage: n = 2
            sage: copy(n)
            2
            sage: copy(n) is n
            False
        """
        cdef Integer z
        z = PY_NEW(Integer)
        set_mpz(z,self.value)
        return z

    def list(self):
        """
        Return a list with this integer in it, to be compatible with the
        method for number fields.

        EXAMPLES::

            sage: m = 5
            sage: m.list()
            [5]
        """
        return [ self ]

    def  __dealloc__(self):
        mpz_clear(self.value)

    def __repr__(self):
        """
        Return string representation of this integer.

        EXAMPLES::

            sage: n = -5; n.__repr__()
            '-5'
        """
        return self.str()

    def _latex_(self):
        """
        Return latex representation of this integer. This is just the
        underlying string representation and nothing more. This is called
        by the latex function.

        EXAMPLES::

            sage: n = -5; n._latex_()
            '-5'
            sage: latex(n)
            -5
        """
        return self.str()

    def _sympy_(self):
        """
        Convert Sage Integer() to SymPy Integer.

        EXAMPLES::

            sage: n = 5; n._sympy_()
            5
            sage: n = -5; n._sympy_()
            -5
        """
        import sympy
        return sympy.sympify(int(self))

    def _mathml_(self):
        """
        Return mathml representation of this integer.

        EXAMPLES::

            sage: mathml(-45)
            <mn>-45</mn>
            sage: (-45)._mathml_()
            '<mn>-45</mn>'
        """
        return '<mn>%s</mn>'%self

    def str(self, int base=10):
        r"""
        Return the string representation of ``self`` in the
        given base.

        EXAMPLES::

            sage: Integer(2^10).str(2)
            '10000000000'
            sage: Integer(2^10).str(17)
            '394'

        ::

            sage: two=Integer(2)
            sage: two.str(1)
            Traceback (most recent call last):
            ...
            ValueError: base (=1) must be between 2 and 36

        ::

            sage: two.str(37)
            Traceback (most recent call last):
            ...
            ValueError: base (=37) must be between 2 and 36

        ::

            sage: big = 10^5000000
            sage: s = big.str()       # long time (> 20 seconds)
            sage: len(s)              # long time (depends on above defn of s)
            5000001
            sage: s[:10]              # long time (depends on above defn of s)
            '1000000000'
        """
        if base < 2 or base > 36:
            raise ValueError, "base (=%s) must be between 2 and 36"%base
        cdef size_t n
        cdef char *s
        n = mpz_sizeinbase(self.value, base) + 2
        s = <char *>PyMem_Malloc(n)
        if s == NULL:
            raise MemoryError, "Unable to allocate enough memory for the string representation of an integer."
        sig_on()
        mpz_get_str(s, base, self.value)
        sig_off()
        k = <object> PyString_FromString(s)
        PyMem_Free(s)
        return k

    def __format__(self, *args, **kwargs):
        """
        Returns a string representation using Python's Format protocol.
        Valid format descriptions are exactly those for Python integers.

        EXAMPLES::

            sage: "{0:#x}; {0:#b}; {0:+05d}".format(ZZ(17))
            '0x11; 0b10001; +0017'

        """
        return int(self).__format__(*args,**kwargs)

    def ordinal_str(self):
        """
        Returns a string representation of the ordinal associated to self.

        EXAMPLES::

            sage: [ZZ(n).ordinal_str() for n in range(25)]
            ['0th',
            '1st',
            '2nd',
            '3rd',
            '4th',
            ...
            '10th',
            '11th',
            '12th',
            '13th',
            '14th',
            ...
            '20th',
            '21st',
            '22nd',
            '23rd',
            '24th']

            sage: ZZ(1001).ordinal_str()
            '1001st'

            sage: ZZ(113).ordinal_str()
            '113th'
            sage: ZZ(112).ordinal_str()
            '112th'
            sage: ZZ(111).ordinal_str()
            '111th'

        """
        if self<0:
            raise ValueError, "Negative integers are not ordinals."
        n = self.abs()
        if ((n%100)!=11 and n%10==1):
            th = 'st'
        elif ((n%100)!=12 and n%10==2):
            th = 'nd'
        elif ((n%100)!=13 and n%10==3):
            th = 'rd'
        else:
            th = 'th'
        return n.str()+th

    def __hex__(self):
        r"""
        Return the hexadecimal digits of self in lower case.

        .. note::

           '0x' is *not* prepended to the result like is done by the
           corresponding Python function on int or long. This is for
           efficiency sake--adding and stripping the string wastes
           time; since this function is used for conversions from
           integers to other C-library structures, it is important
           that it be fast.

        EXAMPLES::

            sage: print hex(Integer(15))
            f
            sage: print hex(Integer(16))
            10
            sage: print hex(Integer(16938402384092843092843098243))
            36bb1e3929d1a8fe2802f083
            sage: print hex(long(16938402384092843092843098243))
            0x36bb1e3929d1a8fe2802f083L
        """
        return self.str(16)

    def __oct__(self):
        r"""
        Return the digits of self in base 8.

        .. note::

           '0' is *not* prepended to the result like is done by the
           corresponding Python function on int or long. This is for
           efficiency sake--adding and stripping the string wastes
           time; since this function is used for conversions from
           integers to other C-library structures, it is important
           that it be fast.

        EXAMPLES::

            sage: print oct(Integer(800))
            1440
            sage: print oct(Integer(8))
            10
            sage: print oct(Integer(-50))
            -62
            sage: print oct(Integer(-899))
            -1603
            sage: print oct(Integer(16938402384092843092843098243))
            15535436162247215217705000570203

        Behavior of Sage integers vs. Python integers::

            sage: oct(Integer(10))
            '12'
            sage: oct(int(10))
            '012'
            sage: oct(Integer(-23))
            '-27'
            sage: oct(int(-23))
            '-027'
        """
        return self.str(8)

    def binary(self):
        """
        Return the binary digits of self as a string.

        EXAMPLES::

            sage: print Integer(15).binary()
            1111
            sage: print Integer(16).binary()
            10000
            sage: print Integer(16938402384092843092843098243).binary()
            1101101011101100011110001110010010100111010001101010001111111000101000000000101111000010000011
        """
        return self.str(2)

    def bits(self):
        """
        Return the bits in self as a list, least significant first. The
        result satisfies the identity

        ::

            x == sum(b*2^e for e, b in enumerate(x.bits()))

        Negative numbers will have negative "bits". (So, strictly
        speaking, the entries of the returned list are not really
        members of `\ZZ/2\ZZ`.)

        This method just calls :func:`digits` with ``base=2``.

        SEE ALSO:

        :func:`nbits` (number of bits; a faster way to compute
        ``len(x.bits())``; and :func:`binary`, which returns a string in
        more-familiar notation.

        EXAMPLES::

            sage: 500.bits()
            [0, 0, 1, 0, 1, 1, 1, 1, 1]
            sage: 11.bits()
            [1, 1, 0, 1]
            sage: (-99).bits()
            [-1, -1, 0, 0, 0, -1, -1]
        """
        return self.digits(base=2)

    def nbits(self):
        """
        Return the number of bits in self.

        EXAMPLES::

            sage: 500.nbits()
            9
            sage: 5.nbits()
            3
            sage: 0.nbits() == len(0.bits()) == 0.ndigits(base=2)
            True
            sage: 12345.nbits() == len(12345.binary())
            True
        """
        # mpz_sizeinbase(0,2) always returns 1
        if mpz_cmp_si(self.value,0) == 0:
           return int(0)
        else:
           return int(mpz_sizeinbase(self.value, 2))

    def trailing_zero_bits(self):
        """
        Return the number of trailing zero bits in self, i.e.
        the exponent of the largest power of 2 dividing self.

        EXAMPLES::

            sage: 11.trailing_zero_bits()
            0
            sage: (-11).trailing_zero_bits()
            0
            sage: (11<<5).trailing_zero_bits()
            5
            sage: (-11<<5).trailing_zero_bits()
            5
            sage: 0.trailing_zero_bits()
            0

        """
        if mpz_sgn(self.value) == 0:
            return int(0)
        return int(mpz_scan1(self.value, 0))

    def digits(self, base=10, digits=None, padto=0):
        r"""
        Return a list of digits for ``self`` in the given base in little
        endian order.

        The returned value is unspecified if self is a negative number
        and the digits are given.

        INPUT:

        -  ``base`` - integer (default: 10)

        -  ``digits`` - optional indexable object as source for
           the digits

        -  ``padto`` - the minimal length of the returned list,
           sufficient number of zeros are added to make the list minimum that
           length (default: 0)

        As a shorthand for ``digits(2)``, you can use :meth:`.bits`.

        Also see :meth:`ndigits`.

        EXAMPLES::

            sage: 17.digits()
            [7, 1]
            sage: 5.digits(base=2, digits=["zero","one"])
            ['one', 'zero', 'one']
            sage: 5.digits(3)
            [2, 1]
            sage: 0.digits(base=10)  # 0 has 0 digits
            []
            sage: 0.digits(base=2)  # 0 has 0 digits
            []
            sage: 10.digits(16,'0123456789abcdef')
            ['a']
            sage: 0.digits(16,'0123456789abcdef')
            []
            sage: 0.digits(16,'0123456789abcdef',padto=1)
            ['0']
            sage: 123.digits(base=10,padto=5)
            [3, 2, 1, 0, 0]
            sage: 123.digits(base=2,padto=3)       # padto is the minimal length
            [1, 1, 0, 1, 1, 1, 1]
            sage: 123.digits(base=2,padto=10,digits=(1,-1))
            [-1, -1, 1, -1, -1, -1, -1, 1, 1, 1]
            sage: a=9939082340; a.digits(10)
            [0, 4, 3, 2, 8, 0, 9, 3, 9, 9]
            sage: a.digits(512)
            [100, 302, 26, 74]
            sage: (-12).digits(10)
            [-2, -1]
            sage: (-12).digits(2)
            [0, 0, -1, -1]

        We support large bases.

        ::

            sage: n=2^6000
            sage: n.digits(2^3000)
            [0, 0, 1]

        ::

            sage: base=3; n=25
            sage: l=n.digits(base)
            sage: # the next relationship should hold for all n,base
            sage: sum(base^i*l[i] for i in range(len(l)))==n
            True
            sage: base=3; n=-30; l=n.digits(base); sum(base^i*l[i] for i in range(len(l)))==n
            True

        The inverse of this method -- constructing an integer from a
        list of digits and a base -- can be done using the above method
        or by simply using :class:`ZZ()
        <sage.rings.integer_ring.IntegerRing_class>` with a base::

            sage: x = 123; ZZ(x.digits(), 10)
            123
            sage: x == ZZ(x.digits(6), 6)
            True
            sage: x == ZZ(x.digits(25), 25)
            True

        Using :func:`sum` and :func:`enumerate` to do the same thing is
        slightly faster in many cases (and
        :func:`~sage.misc.misc_c.balanced_sum` may be faster yet). Of
        course it gives the same result::

            sage: base = 4
            sage: sum(digit * base^i for i, digit in enumerate(x.digits(base))) == ZZ(x.digits(base), base)
            True

        Note: In some cases it is faster to give a digits collection. This
        would be particularly true for computing the digits of a series of
        small numbers. In these cases, the code is careful to allocate as
        few python objects as reasonably possible.

        ::

            sage: digits = range(15)
            sage: l=[ZZ(i).digits(15,digits) for i in range(100)]
            sage: l[16]
            [1, 1]

        This function is comparable to ``str`` for speed.

        ::

            sage: n=3^100000
            sage: n.digits(base=10)[-1]  # slightly slower than str
            1
            sage: n=10^10000
            sage: n.digits(base=10)[-1]  # slightly faster than str
            1

        AUTHORS:

        - Joel B. Mohler (2008-03-02):  significantly rewrote this entire function
        """
        cdef Integer _base
        cdef Integer self_abs = self
        cdef int power_index = 0
        cdef list power_list
        cdef list l
        cdef int i
        cdef size_t s

        if PY_TYPE_CHECK(base, Integer):
            _base = <Integer>base
        else:
            _base = Integer(base)

        if mpz_cmp_si(_base.value,2) < 0:
            raise ValueError, "base must be >= 2"

        if mpz_sgn(self.value) < 0:
            self_abs = -self

        cdef bint do_sig_on
        if mpz_sgn(self.value) == 0:
            l = [the_integer_ring._zero_element if digits is None else digits[0]]*padto
        elif mpz_cmp_si(_base.value,2) == 0:
            s = mpz_sizeinbase(self.value, 2)
            if digits:
                o = digits[1]
                z = digits[0]
            else:
                if mpz_sgn(self.value) == 1:
                    o = the_integer_ring._one_element
                else:
                    o = -the_integer_ring._one_element
                z = the_integer_ring._zero_element
            l = [z]*(s if s >= padto else padto)
            for i from 0<= i < s:
                # mpz_tstbit seems to return 0 for the high-order bit of
                # negative numbers?!
                if mpz_tstbit(self_abs.value,i):
                    l[i] = o
        else:
            s = mpz_sizeinbase(self.value, 2)
            do_sig_on = (s > 256)
            if do_sig_on: sig_on()

            # We use a divide and conquer approach (suggested by the prior
            # author, malb?, of the digits method) here: for base b, compute
            # b^2, b^4, b^8, ... (repeated squaring) until you get larger
            # than your number; then compute (n // b^256, n % b^256)
            # (if b^512 > number) to split the number in half and recurse

            # Pre-computing the exact number of digits up-front is actually
            # faster (especially for large values of self) than trimming off
            # trailing zeros after the fact.  It also seems that it would
            # avoid duplicating the list in memory with a list-slice.
            z = the_integer_ring._zero_element if digits is None else digits[0]
            s = self_abs.exact_log(_base)
            l = [z]*(s+1 if s+1 >= padto else padto)

            # set up digits for optimal access once we get inside the worker
            # functions
            if not digits is None:
                # list objects have fastest access in the innermost loop
                if not PyList_CheckExact(digits):
                    digits = [digits[i] for i in range(_base)]
            elif mpz_cmp_ui(_base.value,s) < 0 and mpz_cmp_ui(_base.value,10000):
                # We can get a speed boost by pre-allocating digit values in
                # big cases.
                # We do this we have more digits than the base and the base
                # is not too extremely large (currently, "extremely" means
                # larger than 10000 -- that's very arbitrary.)
                if mpz_sgn(self.value) > 0:
                    digits = [Integer(i) for i in range(_base)]
                else:
                    # All the digits will be negated in the recursive function.
                    # we'll just compensate for python index semantics
                    digits = [Integer(i) for i in range(-_base,0)]
                    digits[0] = the_integer_ring._zero_element

            if s < 40:
                _digits_naive(self.value,l,0,_base,digits)
            else:
                # count the bits of s
                i = 0
                while s != 0:
                    s >>= 1
                    i += 1

                power_list = [_base]*i
                for power_index from 1 <= power_index < i:
                    power_list[power_index] = power_list[power_index-1]**2

                # Note that it may appear that the recursive calls to
                # _digit_internal would be assigning list elements i in l for
                # anywhere from 0<=i<(1<<power_index).  However, this is not
                # the case due to the optimization of skipping assigns
                # assigning zero.
                _digits_internal(self.value,l,0,i-1,power_list,digits)

            if do_sig_on: sig_off()

        # padding should be taken care of with-in the function
        # all we need to do is return
        return l

    def ndigits(self, base=10):
        """
        Return the number of digits of self expressed in the given base.

        INPUT:

        -  ``base`` - integer (default: 10)

        EXAMPLES::

            sage: n = 52
            sage: n.ndigits()
            2
            sage: n = -10003
            sage: n.ndigits()
            5
            sage: n = 15
            sage: n.ndigits(2)
            4
            sage: n = 1000**1000000+1
            sage: n.ndigits()
            3000001
            sage: n = 1000**1000000-1
            sage: n.ndigits()
            3000000
            sage: n = 10**10000000-10**9999990
            sage: n.ndigits()
            10000000
        """
        cdef Integer temp

        if mpz_sgn(self.value) == 0:
            temp = PY_NEW(Integer)
            mpz_set_ui(temp.value, 0)
            return temp

        if mpz_sgn(self.value) > 0:
            temp = self.exact_log(base)
            mpz_add_ui(temp.value, temp.value, 1)
            return temp
        else:
            return self.abs().exact_log(base) + 1

    cdef void set_from_mpz(Integer self, mpz_t value):
        mpz_set(self.value, value)

    cdef mpz_t* get_value(Integer self):
        return &self.value

    cdef void _to_ZZ(self, ZZ_c *z):
        sig_on()
        mpz_to_ZZ(z, &self.value)
        sig_off()

    cpdef ModuleElement _add_(self, ModuleElement right):
        """
        Integer addition.

        TESTS::

            sage: Integer(32) + Integer(23)
            55
            sage: sum(Integer(i) for i in [1..100])
            5050
            sage: a = ZZ.random_element(10^50000)
            sage: b = ZZ.random_element(10^50000)
            sage: a+b == b+a
            True
        """
        # self and right are guaranteed to be Integers
        cdef Integer x = <Integer>PY_NEW(Integer)
        mpz_add(x.value, self.value, (<Integer>right).value)
        return x

    cpdef ModuleElement _iadd_(self, ModuleElement right):
        # self and right are guaranteed to be Integers, self safe to mutate
        mpz_add(self.value, self.value, (<Integer>right).value)
        return self

    cdef RingElement _add_long(self, long n):
        """
        Fast path for adding a C long.

        TESTS::
            sage: int(10) + Integer(100)
            110
            sage: Integer(100) + int(10)
            110
            sage: Integer(10^100) + int(10)
            10000000000000000000000000000000000000000000000000000000000000000000000000000000000000000000000000010

        Also called for subtraction::

            sage: Integer(100) - int(10)
            90
            sage: Integer(10^100) - int(10)
            9999999999999999999999999999999999999999999999999999999999999999999999999999999999999999999999999990

        Make sure it works when -<long>n would overflow::

            sage: most_neg_long = int(-sys.maxint - 1)
            sage: type(most_neg_long), type(-most_neg_long)
            (<type 'int'>, <type 'long'>)
            sage: 0 + most_neg_long == most_neg_long
            True
            sage: 0 - most_neg_long == -most_neg_long
            True
        """
        cdef Integer x = <Integer>PY_NEW(Integer)
        if n > 0:
            mpz_add_ui(x.value, self.value, n)
        else:
            # Note that 0-<unsigned long>n is always -n as an unsigned
            # long (whereas -n may overflow).
            mpz_sub_ui(x.value, self.value, 0 - <unsigned long>n)
        return x

    cpdef ModuleElement _sub_(self, ModuleElement right):
        """
        Integer subtraction.

        TESTS::

            sage: Integer(32) - Integer(23)
            9
            sage: Integer(10^100) - Integer(1)
            9999999999999999999999999999999999999999999999999999999999999999999999999999999999999999999999999999
            sage: Integer(1) - Integer(10^100)
            -9999999999999999999999999999999999999999999999999999999999999999999999999999999999999999999999999999
            sage: a = ZZ.random_element(10^50000)
            sage: b = ZZ.random_element(10^50000)
            sage: a-b == -(b-a) == a + -b
            True
        """
        # self and right are guaranteed to be Integers
        cdef Integer x = <Integer>PY_NEW(Integer)
        mpz_sub(x.value, self.value, (<Integer>right).value)
        return x

    cpdef ModuleElement _isub_(self, ModuleElement right):
        mpz_sub(self.value, self.value, (<Integer>right).value)
        return self

    def __neg__(self):
        """
        TESTS::

            sage: a = Integer(3)
            sage: -a
            -3
            sage: a = Integer(3^100); a
            515377520732011331036461129765621272702107522001
            sage: -a
            -515377520732011331036461129765621272702107522001
        """
        cdef Integer x = <Integer>PY_NEW(Integer)
        mpz_neg(x.value, self.value)
        return x

    cpdef ModuleElement _neg_(self):
        cdef Integer x = <Integer>PY_NEW(Integer)
        mpz_neg(x.value, self.value)
        return x

    cpdef _act_on_(self, s, bint self_on_left):
        """
        EXAMPLES::

            sage: 8 * [0] #indirect doctest
            [0, 0, 0, 0, 0, 0, 0, 0]
            sage: 'hi' * 8
            'hihihihihihihihi'
        """
        if isinstance(s, (list, tuple, basestring)):
            if mpz_fits_slong_p(self.value):
                return s * mpz_get_si(self.value)
            else:
                return s * int(self) # will raise the appropriate exception

    cdef ModuleElement _mul_long(self, long n):
        """
        Fast path for multiplying a C long.

        TESTS::

            sage: Integer(25) * int(4)
            100
            sage: int(4) * Integer(25)
            100
            sage: Integer(10^100) * int(4)
            40000000000000000000000000000000000000000000000000000000000000000000000000000000000000000000000000000
        """
        cdef Integer x = <Integer>PY_NEW(Integer)
        if mpz_size(self.value) > 100000:
            sig_on()
            mpz_mul_si(x.value, self.value, n)
            sig_off()
        else:
            mpz_mul_si(x.value, self.value, n)
        return x

    cpdef RingElement _mul_(self, RingElement right):
        """
        Integer multiplication.

            sage: Integer(25) * Integer(4)
            100
            sage: Integer(5^100) * Integer(2^100)
            10000000000000000000000000000000000000000000000000000000000000000000000000000000000000000000000000000
            sage: a = ZZ.random_element(10^50000)
            sage: b = ZZ.random_element(10^50000)
            sage: a*b == b*a
            True
        """
        # self and right are guaranteed to be Integers
        cdef Integer x = <Integer>PY_NEW(Integer)
        if mpz_size(self.value) + mpz_size((<Integer>right).value) > 100000:
            # We only use the signal handler (to enable ctrl-c out) when the
            # product might take a while to compute
            sig_on()
            mpz_mul(x.value, self.value, (<Integer>right).value)
            sig_off()
        else:
            mpz_mul(x.value, self.value, (<Integer>right).value)
        return x

    cpdef RingElement _imul_(self, RingElement right):
        if mpz_size(self.value) + mpz_size((<Integer>right).value) > 100000:
            # We only use the signal handler (to enable ctrl-c out) when the
            # product might take a while to compute
            sig_on()
            mpz_mul(self.value, self.value, (<Integer>right).value)
            sig_off()
        else:
            mpz_mul(self.value, self.value, (<Integer>right).value)
        return self

    cpdef RingElement _div_(self, RingElement right):
        r"""
        Computes `\frac{a}{b}`

        EXAMPLES::

            sage: a = Integer(3) ; b = Integer(4)
            sage: a / b == Rational(3) / 4
            True
            sage: Integer(32) / Integer(32)
            1
        """
        # This is vastly faster than doing it here, since here
        # we can't cimport rationals.
        return the_integer_ring._div(self, right)

    def __floordiv__(x, y):
        r"""
        Computes the whole part of `\frac{x}{y}`.

        EXAMPLES::

            sage: a = Integer(321) ; b = Integer(10)
            sage: a // b
            32
            sage: z = Integer(-231)
            sage: z // 2
            -116
            sage: z = Integer(231)
            sage: z // 2
            115
            sage: z // -2
            -116
            sage: z // 0
            Traceback (most recent call last):
            ...
            ZeroDivisionError: Integer division by zero
            sage: 101 // int(5)
            20
            sage: 100 // int(-3)
            -34

        TESTS::

            sage: signs = [(11,5), (11,-5), (-11,5), (-11,-5)]
            sage: control = [int(a) // int(b) for a, b in signs]
            sage: [a // b for a,b in signs] == control
            True
            sage: [a // int(b) for a,b in signs] == control
            True
            sage: [int(a) // b for a,b in signs] == control
            True
        """
        cdef Integer z = <Integer>PY_NEW(Integer)
        cdef long yy, res
        if PY_TYPE(x) is PY_TYPE(y):
            if not mpz_sgn((<Integer>y).value):
                raise ZeroDivisionError, "Integer division by zero"
            if mpz_size((<Integer>x).value) > 100000:
                sig_on()
                mpz_fdiv_q(z.value, (<Integer>x).value, (<Integer>y).value)
                sig_off()
            else:
                mpz_fdiv_q(z.value, (<Integer>x).value, (<Integer>y).value)
            return z

        elif PyInt_CheckExact(y):
            yy = PyInt_AS_LONG(y)
            if yy > 0:
                mpz_fdiv_q_ui(z.value, (<Integer>x).value, yy)
            elif yy == 0:
                raise ZeroDivisionError, "Integer division by zero"
            else:
                res = mpz_fdiv_q_ui(z.value, (<Integer>x).value, -yy)
                mpz_neg(z.value, z.value)
                if res:
                    mpz_sub_ui(z.value, z.value, 1)
            return z

        else:
            return bin_op(x, y, operator.floordiv)

    def __pow__(self, n, modulus):
        r"""
        Computes `\text{self}^n`

        EXAMPLES::

            sage: 2^-6
            1/64
            sage: 2^6
            64
            sage: 2^0
            1
            sage: 2^-0
            1
            sage: (-1)^(1/3)
            (-1)^(1/3)

        For consistency with Python and MPFR, 0^0 is defined to be 1 in
        Sage::

            sage: 0^0
            1

        The base need not be an integer (it can be a builtin Python type).

        ::

            sage: int(2)^10
            1024
            sage: float(2.5)^10
            9536.7431640625
            sage: 'sage'^3
            'sagesagesage'

        The exponent must fit in a long unless the base is -1, 0, or 1.

        ::

            sage: x = 2^100000000000000000000000
            Traceback (most recent call last):
            ...
            RuntimeError: exponent must be at most 2147483647  # 32-bit
            RuntimeError: exponent must be at most 9223372036854775807 # 64-bit
            sage: (-1)^100000000000000000000000
            1

        We raise 2 to various interesting exponents::

            sage: 2^x                # symbolic x
            2^x
            sage: 2^1.5              # real number
            2.82842712474619
            sage: 2^float(1.5)       # python float
            2.8284271247461903
            sage: 2^I                # complex number
            2^I
            sage: f = 2^(sin(x)-cos(x)); f
            2^(-cos(x) + sin(x))
            sage: f(x=3)
            2^(-cos(3) + sin(3))

        A symbolic sum::

            sage: x,y,z = var('x,y,z')
            sage: 2^(x+y+z)
            2^(x + y + z)
            sage: 2^(1/2)
            sqrt(2)
            sage: 2^(-1/2)
            1/2*sqrt(2)

        TESTS::

            sage: complex(0,1)^2
            (-1+0j)
            sage: R.<t> = QQ[]
            sage: 2^t
            Traceback (most recent call last):
            ...
            TypeError: non-integral exponents not supported
            sage: int(3)^-3
            1/27
            sage: type(int(3)^2)
            <type 'sage.rings.integer.Integer'>
            sage: type(int(3)^int(2))
            <type 'int'>

        Check that a ``MemoryError`` is thrown if the resulting number
        would be ridiculously large, see :trac:`15363`::

            sage: 2^(2^63-2)
            Traceback (most recent call last):
            ...
            RuntimeError: exponent must be at most 2147483647          # 32-bit
            MemoryError: failed to allocate 1152921504606847008 bytes  # 64-bit
        """
        if modulus is not None:
            from sage.rings.finite_rings.integer_mod import Mod
            return Mod(self, modulus) ** n

        if not PY_TYPE_CHECK(self, Integer):
            if isinstance(self, str):
                return self * n
            if not PY_TYPE_CHECK(self, int):
                return self ** int(n)
            else:
                self = Integer(self)        #convert from int to Integer
        cdef Integer _self = <Integer>self
        cdef long nn

        try:
            nn = PyNumber_Index(n)
        except TypeError:
            s = parent_c(n)(self)
            return s**n
        except OverflowError:
            if mpz_cmp_si(_self.value, 1) == 0:
                return self
            elif mpz_cmp_si(_self.value, 0) == 0:
                return self
            elif mpz_cmp_si(_self.value, -1) == 0:
                return self if n % 2 else -self
            raise RuntimeError, "exponent must be at most %s" % sys.maxint

        if nn == 0:
            return one

        cdef Integer x = PY_NEW(Integer)

        sig_on()
        mpz_pow_ui(x.value, (<Integer>self).value, nn if nn > 0 else -nn)
        sig_off()

        if nn < 0:
            return ~x
        else:
            return x

    def nth_root(self, int n, bint truncate_mode=0):
        r"""
        Returns the (possibly truncated) n'th root of self.

        INPUT:

        -  ``n`` - integer >= 1 (must fit in C int type).

        -  ``truncate_mode`` - boolean, whether to allow truncation if
           self is not an n'th power.

        OUTPUT:

        If truncate_mode is 0 (default), then returns the exact n'th root
        if self is an n'th power, or raises a ValueError if it is not.

        If truncate_mode is 1, then if either n is odd or self is
        positive, returns a pair (root, exact_flag) where root is the
        truncated nth root (rounded towards zero) and exact_flag is a
        boolean indicating whether the root extraction was exact;
        otherwise raises a ValueError.

        AUTHORS:

        - David Harvey (2006-09-15)
        - Interface changed by John Cremona (2009-04-04)

        EXAMPLES::

            sage: Integer(125).nth_root(3)
            5
            sage: Integer(124).nth_root(3)
            Traceback (most recent call last):
            ...
            ValueError: 124 is not a 3rd power
            sage: Integer(124).nth_root(3, truncate_mode=1)
            (4, False)
            sage: Integer(125).nth_root(3, truncate_mode=1)
            (5, True)
            sage: Integer(126).nth_root(3, truncate_mode=1)
            (5, False)

        ::

            sage: Integer(-125).nth_root(3)
            -5
            sage: Integer(-125).nth_root(3,truncate_mode=1)
            (-5, True)
            sage: Integer(-124).nth_root(3,truncate_mode=1)
            (-4, False)
            sage: Integer(-126).nth_root(3,truncate_mode=1)
            (-5, False)

        ::

            sage: Integer(125).nth_root(2, True)
            (11, False)
            sage: Integer(125).nth_root(3, True)
            (5, True)

        ::

            sage: Integer(125).nth_root(-5)
            Traceback (most recent call last):
            ...
            ValueError: n (=-5) must be positive

        ::

            sage: Integer(-25).nth_root(2)
            Traceback (most recent call last):
            ...
            ValueError: cannot take even root of negative number

        ::

            sage: a=9
            sage: a.nth_root(3)
            Traceback (most recent call last):
            ...
            ValueError: 9 is not a 3rd power

            sage: a.nth_root(22)
            Traceback (most recent call last):
            ...
            ValueError: 9 is not a 22nd power

            sage: ZZ(2^20).nth_root(21)
            Traceback (most recent call last):
            ...
            ValueError: 1048576 is not a 21st power

            sage: ZZ(2^20).nth_root(21, truncate_mode=1)
            (1, False)

        """
        if n < 1:
            raise ValueError, "n (=%s) must be positive" % n
        if (mpz_sgn(self.value) < 0) and not (n & 1):
            raise ValueError, "cannot take even root of negative number"
        cdef Integer x
        cdef bint is_exact
        x = PY_NEW(Integer)
        sig_on()
        is_exact = mpz_root(x.value, self.value, n)
        sig_off()

        if truncate_mode:
            return x, is_exact
        else:
            if is_exact:
                return x
            else:
                raise ValueError, "%s is not a %s power"%(self,integer_ring.ZZ(n).ordinal_str())

    cpdef size_t _exact_log_log2_iter(self,Integer m):
        """
        This is only for internal use only.  You should expect it to crash
        and burn for negative or other malformed input.  In particular, if
        the base `2 \leq m < 4` the log2 approximation of m is 1 and certain
        input causes endless loops.  Along these lines, it is clear that
        this function is most useful for m with a relatively large number
        of bits.

        For ``small`` values (which I'll leave quite ambiguous), this function
        is a fast path for exact log computations.  Any integer division with
        such input tends to dominate the runtime.  Thus we avoid division
        entirely in this function.

        AUTHOR::

        - Joel B. Mohler (2009-04-10)

        EXAMPLES::

            sage: Integer(125)._exact_log_log2_iter(4)
            3
            sage: Integer(5^150)._exact_log_log2_iter(5)
            150
        """
        cdef size_t n_log2
        cdef size_t m_log2
        cdef size_t l_min
        cdef size_t l_max
        cdef size_t l
        cdef Integer result
        cdef mpz_t accum
        cdef mpz_t temp_exp

        if mpz_cmp_si(m.value,4) < 0:
            raise ValueError, "This is undefined or possibly non-convergent with this algorithm."

        n_log2=mpz_sizeinbase(self.value,2)-1
        m_log2=mpz_sizeinbase(m.value,2)-1
        l_min=n_log2/(m_log2+1)
        l_max=n_log2/m_log2
        if l_min != l_max:
            sig_on()
            mpz_init(accum)
            mpz_init(temp_exp)
            mpz_set_ui(accum,1)
            l = 0
            while l_min != l_max:
                # print "self=...",m,l_min,l_max
                if l_min + 1 == l_max:
                    mpz_pow_ui(temp_exp,m.value,l_min+1-l)
                    # This might over-shoot and make accum > self, but
                    # we'll know that it's only over by a factor of m^1.
                    mpz_mul(accum,accum,temp_exp)
                    if mpz_cmp(self.value,accum) >= 0:
                        l_min += 1
                    break
                mpz_pow_ui(temp_exp,m.value,l_min-l)
                mpz_mul(accum,accum,temp_exp)
                l = l_min

                # Let x=n_log2-(mpz_sizeinbase(accum,2)-1) and y=m_log2.
                # Now, with x>0 and y>0, we have the following observation.
                # If floor((x-1)/(y+1))=0, then x-1<y+1 which implies that
                # x/y<1+2/y.
                # So long as y>=2, this means that floor(x/y)<=1.  This shows
                # that this iteration is forced to converge for input m >= 4.
                # If m=3, we can find input so that floor((x-1)/(y+1))=0 and
                # floor(x/y)=2 which results in non-convergence.

                # We need the additional '-1' in the l_min computation
                # because mpz_sizeinbase(accum,2)-1 is smaller than the
                # true log_2(accum)
                l_min=l+(n_log2-(mpz_sizeinbase(accum,2)-1)-1)/(m_log2+1)
                l_max=l+(n_log2-(mpz_sizeinbase(accum,2)-1))/m_log2
            mpz_clear(temp_exp)
            mpz_clear(accum)
            sig_off()
        return l_min

    cpdef size_t _exact_log_mpfi_log(self,m):
        """
        This is only for internal use only.  You should expect it to crash
        and burn for negative or other malformed input.

        I avoid using this function until the input is large.  The overhead
        associated with computing the floating point log entirely dominates
        the runtime for small values.  Note that this is most definitely not
        an artifact of format conversion.  Tricks with log2 approximations
        and using exact integer arithmetic are much better for small input.

        AUTHOR::

        - Joel B. Mohler (2009-04-10)

        EXAMPLES::

            sage: Integer(125)._exact_log_mpfi_log(3)
            4
            sage: Integer(5^150)._exact_log_mpfi_log(5)
            150
        """
        cdef int i
        cdef list pow_2_things
        cdef int pow_2
        cdef size_t upper,lower,middle

        import real_mpfi
        R=real_mpfi.RIF

        rif_self = R(self)

        sig_on()
        rif_m = R(m)
        rif_log = rif_self.log()/rif_m.log()
        # upper is *greater* than the answer
        try:
            upper = rif_log.upper().ceiling()
        except Exception:
            # ceiling is probably Infinity
            # I'm not sure what to do now
            upper = 0
        lower = rif_log.lower().floor()
        # since the log function is monotonic increasing, lower
        # and upper bracket our desired answer

        # if upper - lower == 1: "we are done"
        if upper - lower == 2:
            # You could test it by checking rif_m**(lower+1), but I think
            # that's a waste of time since it won't be conclusive.
            # We must test with exact integer arithmetic which takes all
            # the bits of self into account.
            sig_off()
            if self >= m**(lower+1):
                return lower + 1
            else:
                return lower
        elif upper - lower > 2:
            # this case would only happen in cases with extremely large 'self'
            rif_m = R(m)
            min_power = rif_m**lower
            middle = upper-lower
            pow_2 = 0
            while middle != 0:
                middle >>= 1
                pow_2 += 1
            # if middle was an exact power of 2, adjust down
            if (1 << (pow_2-1)) == upper-lower:
                pow_2 -= 1
            #print upper, lower, pow_2
            pow_2_things = [rif_m]*pow_2
            for i from 1<=i<pow_2:
                pow_2_things[i] = pow_2_things[i-1]**2
            for i from pow_2>i>=0:
                middle = lower + int(2)**i
                #print "Upper:  %i;  Lower:  %i;  Middle:  %i" % (upper,lower, middle)
                exp = min_power*pow_2_things[i]
                if exp > rif_self:
                    upper = middle
                elif exp < rif_self:
                    lower = middle
                    min_power = exp
                else:
                    sig_off()
                    if m**middle <= self:
                        return middle
                    else:
                        return lower
        sig_off()

        if upper == 0:
            raise ValueError, "The input for exact_log is too large and support is not implemented."

        return lower

    def exact_log(self, m):
        r"""
        Returns the largest integer `k` such that `m^k \leq \text{self}`,
        i.e., the floor of `\log_m(\text{self})`.

        This is guaranteed to return the correct answer even when the usual
        log function doesn't have sufficient precision.

        INPUT:

        -  ``m`` - integer >= 2

        AUTHORS:

        - David Harvey (2006-09-15)
        - Joel B. Mohler (2009-04-08) -- rewrote this to handle small cases
               and/or easy cases up to 100x faster..

        EXAMPLES::

            sage: Integer(125).exact_log(5)
            3
            sage: Integer(124).exact_log(5)
            2
            sage: Integer(126).exact_log(5)
            3
            sage: Integer(3).exact_log(5)
            0
            sage: Integer(1).exact_log(5)
            0
            sage: Integer(178^1700).exact_log(178)
            1700
            sage: Integer(178^1700-1).exact_log(178)
            1699
            sage: Integer(178^1700+1).exact_log(178)
            1700
            sage: # we need to exercise the large base code path too
            sage: Integer(1780^1700-1).exact_log(1780)
            1699

            sage: # The following are very very fast.
            sage: # Note that for base m a perfect power of 2, we get the exact log by counting bits.
            sage: n=2983579823750185701375109835; m=32
            sage: n.exact_log(m)
            18
            sage: # The next is a favorite of mine.  The log2 approximate is exact and immediately provable.
            sage: n=90153710570912709517902579010793251709257901270941709247901209742124;m=213509721309572
            sage: n.exact_log(m)
            4

        ::

            sage: x = 3^100000
            sage: RR(log(RR(x), 3))
            100000.000000000
            sage: RR(log(RR(x + 100000), 3))
            100000.000000000

        ::

            sage: x.exact_log(3)
            100000
            sage: (x+1).exact_log(3)
            100000
            sage: (x-1).exact_log(3)
            99999

        ::

            sage: x.exact_log(2.5)
            Traceback (most recent call last):
            ...
            TypeError: Attempt to coerce non-integral RealNumber to Integer
        """
        cdef Integer _m
        cdef Integer result
        cdef size_t n_log2
        cdef size_t m_log2
        cdef size_t guess # this will contain the final answer
        cdef bint guess_filled = 0  # this variable is only used in one branch below
        cdef mpz_t z
        if PY_TYPE_CHECK(m,Integer):
            _m=<Integer>m
        else:
            _m=<Integer>Integer(m)

        if mpz_sgn(self.value) <= 0 or mpz_sgn(_m.value) <= 0:
            raise ValueError, "both self and m must be positive"
        if mpz_cmp_si(_m.value,2) < 0:
            raise ValueError, "m must be at least 2"

        n_log2=mpz_sizeinbase(self.value,2)-1
        m_log2=mpz_sizeinbase(_m.value,2)-1
        if mpz_divisible_2exp_p(_m.value,m_log2):
            # Here, m is a power of 2 and the correct answer is found
            # by a log 2 approximation.
            guess = n_log2/m_log2  # truncating division
        elif n_log2/(m_log2+1) == n_log2/m_log2:
            # In this case, we have an upper bound and lower bound which
            # give the same answer, thus, the correct answer.
            guess = n_log2/m_log2
        elif m_log2 < 8:  # i.e. m<256
            # if the base m is at most 256, we can use mpz_sizeinbase
            # to get the following guess which is either the exact
            # log, or 1+ the exact log
            guess = mpz_sizeinbase(self.value, mpz_get_si(_m.value)) - 1

            # we've already excluded the case when m is an exact power of 2

            if n_log2/m_log2 > 8000:
                # If we have a very large number of digits, it can be a nice
                # shortcut to test the guess using interval arithmetic.
                # (suggested by David Harvey and Carl Witty)
                # "for randomly distributed integers, the chance of this
                # interval-based comparison failing is absurdly low"
                import real_mpfi
                approx_compare = real_mpfi.RIF(m)**guess
                if self > approx_compare:
                    guess_filled = 1
                elif self < approx_compare:
                    guess_filled = 1
                    guess =  guess - 1
            if not guess_filled:
                # At this point, either
                #  1)  self is close enough to a perfect power of m that we
                #      need an exact comparison, or
                #  2)  the numbers are small enough that converting to the
                #      interval field is more work than the exact comparison.
                compare = _m**guess
                if self < compare:
                    guess = guess - 1
        elif n_log2 < 5000:
            # for input with small exact log, it's very fast to work in exact
            # integer arithmetic starting from log2 approximations
            guess = self._exact_log_log2_iter(_m)
        else:
            # finally, we are out of easy cases this subroutine uses interval
            # arithmetic to guess and check the exact log.
            guess = self._exact_log_mpfi_log(_m)

        result = PY_NEW(Integer)
        mpz_set_ui(result.value,guess)
        return result

    def log(self, m=None, prec=None):
        r"""
        Returns symbolic log by default, unless the logarithm is exact (for
        an integer base). When precision is given, the RealField
        approximation to that bit precision is used.

        This function is provided primarily so that Sage integers may be
        treated in the same manner as real numbers when convenient. Direct
        use of exact_log is probably best for arithmetic log computation.

        INPUT:

        -  ``m`` - default: natural log base e

        -  ``prec`` - integer (default: None): if None, returns
           symbolic, else to given bits of precision as in RealField

        EXAMPLES::

            sage: Integer(124).log(5)
            log(124)/log(5)
            sage: Integer(124).log(5,100)
            2.9950093311241087454822446806
            sage: Integer(125).log(5)
            3
            sage: Integer(125).log(5,prec=53)
            3.00000000000000
            sage: log(Integer(125))
            log(125)

        For extremely large numbers, this works::

            sage: x = 3^100000
            sage: log(x,3)
            100000

        With the new Pynac symbolic backend, log(x) also
        works in a reasonable amount of time for this x::

            sage: x = 3^100000
            sage: log(x)
            log(1334971414230...5522000001)

        But approximations are probably more useful in this
        case, and work to as high a precision as we desire::

            sage: x.log(3,53) # default precision for RealField
            100000.000000000
            sage: (x+1).log(3,53)
            100000.000000000
            sage: (x+1).log(3,1000)
            100000.000000000000000000000000000000000000000000000000000000000000000000000000000000000000000000000000000000000000000000000000000000000000000000000000000000000000000000000000000000000000000000000000000000000000000000000000000000000000000000000000000000000000000000000000000000000000000000000000000000

        We can use non-integer bases, with default e::

            sage: x.log(2.5,prec=53)
            119897.784671579

        We also get logarithms of negative integers, via the
        symbolic ring, using the branch from `-pi` to `pi`::

            sage: log(-1)
            I*pi

        The logarithm of zero is done likewise::

            sage: log(0)
            -Infinity
        """
        if mpz_sgn(self.value) <= 0:
            from sage.symbolic.all import SR
            return SR(self).log()
        if m <= 0 and m != None:
            raise ValueError, "m must be positive"
        if prec:
            from sage.rings.real_mpfr import RealField
            if m is None:
                return RealField(prec)(self).log()
            return RealField(prec)(self).log(m)
        if type(m)==Integer and type(self)==Integer and m**(self.exact_log(m))==self:
            return self.exact_log(m)

        from sage.symbolic.all import SR
        from sage.functions.log import function_log
        if m is None:
            return function_log(self,dont_call_method_on_arg=True)
        return function_log(self,dont_call_method_on_arg=True)/\
                function_log(m,dont_call_method_on_arg=True)

    def exp(self, prec=None):
        r"""
        Returns the exponential function of self as a real number.

        This function is provided only so that Sage integers may be treated
        in the same manner as real numbers when convenient.

        INPUT:


        -  ``prec`` - integer (default: None): if None, returns
           symbolic, else to given bits of precision as in RealField


        EXAMPLES::

            sage: Integer(8).exp()
            e^8
            sage: Integer(8).exp(prec=100)
            2980.9579870417282747435920995
            sage: exp(Integer(8))
            e^8

        For even fairly large numbers, this may not be useful.

        ::

            sage: y=Integer(145^145)
            sage: y.exp()
            e^25024207011349079210459585279553675697932183658421565260323592409432707306554163224876110094014450895759296242775250476115682350821522931225499163750010280453185147546962559031653355159703678703793369785727108337766011928747055351280379806937944746847277089168867282654496776717056860661614337004721164703369140625
            sage: y.exp(prec=53) # default RealField precision
            +infinity
        """
        from sage.functions.all import exp
        res = exp(self, dont_call_method_on_arg=True)
        if prec:
            return res.n(prec=prec)
        return res

    def prime_to_m_part(self, m):
        """
        Returns the prime-to-m part of self, i.e., the largest divisor of
        self that is coprime to m.

        INPUT:

        -  ``m`` - Integer

        OUTPUT: Integer

        EXAMPLES::

            sage: z = 43434
            sage: z.prime_to_m_part(20)
            21717
        """
        late_import()
        return sage.rings.arith.prime_to_m_part(self, m)

    def prime_divisors(self):
        """
        The prime divisors of self, sorted in increasing order. If n is
        negative, we do *not* include -1 among the prime divisors, since
        -1 is not a prime number.

        EXAMPLES::

            sage: a = 1; a.prime_divisors()
            []
            sage: a = 100; a.prime_divisors()
            [2, 5]
            sage: a = -100; a.prime_divisors()
            [2, 5]
            sage: a = 2004; a.prime_divisors()
            [2, 3, 167]
        """
        late_import()
        return sage.rings.arith.prime_divisors(self)

    prime_factors = prime_divisors

    def divisors(self):
        """
        Returns a list of all positive integer divisors of the integer
        self.

        EXAMPLES::

            sage: a = -3; a.divisors()
            [1, 3]
            sage: a = 6; a.divisors()
            [1, 2, 3, 6]
            sage: a = 28; a.divisors()
            [1, 2, 4, 7, 14, 28]
            sage: a = 2^5; a.divisors()
            [1, 2, 4, 8, 16, 32]
            sage: a = 100; a.divisors()
            [1, 2, 4, 5, 10, 20, 25, 50, 100]
            sage: a = 1; a.divisors()
            [1]
            sage: a = 0; a.divisors()
            Traceback (most recent call last):
            ...
            ValueError: n must be nonzero
            sage: a = 2^3 * 3^2 * 17; a.divisors()
            [1, 2, 3, 4, 6, 8, 9, 12, 17, 18, 24, 34, 36, 51, 68, 72, 102, 136, 153, 204, 306, 408, 612, 1224]
            sage: a = odd_part(factorial(31))
            sage: v = a.divisors(); len(v)
            172800
            sage: prod(e+1 for p,e in factor(a))
            172800
            sage: all([t.divides(a) for t in v])
            True

        .. note::

           If one first computes all the divisors and then sorts it,
           the sorting step can easily dominate the runtime. Note,
           however, that (non-negative) multiplication on the left
           preserves relative order. One can leverage this fact to
           keep the list in order as one computes it using a process
           similar to that of the merge sort when adding new elements.
        """
        cdef list all, prev, sorted
        cdef long tip, top
        cdef long i, j, e, ee
        cdef Integer apn, p, pn, z, all_tip

        if not self:
            raise ValueError, "n must be nonzero"
        f = self.factor()

        # All of the declarations below are for optimizing the word-sized
        # case.  Operations are performed in c as far as possible without
        # overflow before moving to python objects.
        cdef long long p_c, pn_c, apn_c
        cdef long all_len, sorted_len, prev_len
        cdef long long* ptr
        cdef long long* empty_c
        cdef long long* swap_tmp
        cdef long long* all_c
        cdef long long* sorted_c
        cdef long long* prev_c

        cdef long divisor_count = 1
        for p,e in f: divisor_count *= (1+e)
        ptr = <long long*>sage_malloc(sizeof(long long) * 3 * divisor_count)
        if ptr == NULL:
            raise MemoryError
        all_c = ptr
        sorted_c = ptr + divisor_count
        prev_c = ptr + (2*divisor_count)

        # These are used to keep track of whether or not we are able to
        # perform the operations in machine words. A factor of two safety
        # margin is added to cover any floating-point rounding issues.
        cdef bint fits_c = True
        cdef double cur_max = 1
        cdef double fits_max = 2.0**(sizeof(long long)*8-2)

        sorted_c[0] = 1
        sorted_len = 1

        for p, e in f:

            cur_max *= (<double>p)**e
            if fits_c and cur_max > fits_max:
                sorted = []
                for i from 0 <= i < sorted_len:
                    z = <Integer>PY_NEW(Integer)
                    mpz_set_longlong(z.value, sorted_c[i])
                    sorted.append(z)
                sage_free(ptr)
                fits_c = False

            # The two cases below are essentially the same algorithm, one
            # operating on Integers in Python lists, the other on long longs.
            if fits_c:

                pn_c = p_c = p

                swap_tmp = sorted_c
                sorted_c = prev_c
                prev_c = swap_tmp
                prev_len = sorted_len
                sorted_len = 0

                tip = 0
                prev_c[prev_len] = prev_c[prev_len-1] * pn_c
                for i from 0 <= i < prev_len:
                    apn_c = prev_c[i] * pn_c
                    while prev_c[tip] < apn_c:
                        sorted_c[sorted_len] = prev_c[tip]
                        sorted_len += 1
                        tip += 1
                    sorted_c[sorted_len] = apn_c
                    sorted_len += 1

                for ee in range(1, e):

                    swap_tmp = all_c
                    all_c = sorted_c
                    sorted_c = swap_tmp
                    all_len = sorted_len
                    sorted_len = 0

                    pn_c *= p_c
                    tip = 0
                    all_c[all_len] = prev_c[prev_len-1] * pn_c
                    for i from 0 <= i < prev_len:
                        apn_c = prev_c[i] * pn_c
                        while all_c[tip] < apn_c:
                            sorted_c[sorted_len] = all_c[tip]
                            sorted_len += 1
                            tip += 1
                        sorted_c[sorted_len] = apn_c
                        sorted_len += 1

            else:
                prev = sorted
                pn = <Integer>PY_NEW(Integer)
                mpz_set_ui(pn.value, 1)
                for ee in range(e):
                    all = sorted
                    sorted = []
                    tip = 0
                    top = len(all)
                    mpz_mul(pn.value, pn.value, p.value) # pn *= p
                    for a in prev:
                        # apn = a*pn
                        apn = <Integer>PY_NEW(Integer)
                        mpz_mul(apn.value, (<Integer>a).value, pn.value)
                        while tip < top:
                            all_tip = <Integer>all[tip]
                            if mpz_cmp(all_tip.value, apn.value) > 0:
                                break
                            sorted.append(all_tip)
                            tip += 1
                        sorted.append(apn)

        if fits_c:
            # all the data is in sorted_c
            sorted = []
            for i from 0 <= i < sorted_len:
                z = <Integer>PY_NEW(Integer)
                mpz_set_longlong(z.value, sorted_c[i])
                sorted.append(z)
            sage_free(ptr)

        return sorted


    def __pos__(self):
        """
        EXAMPLES::

            sage: z=43434
            sage: z.__pos__()
            43434
        """
        return self

    def __abs__(self):
        """
        Computes `|self|`

        EXAMPLES::

            sage: z = -1
            sage: abs(z)
            1
            sage: abs(z) == abs(1)
            True
        """
        cdef Integer x = PY_NEW(Integer)
        mpz_abs(x.value, self.value)
        return x

    def sign(self):
        """
        Returns the sign of this integer, which is -1, 0, or 1
        depending on whether this number is negative, zero, or positive
        respectively.

        OUTPUT: Integer

        EXAMPLES::

            sage: 500.sign()
            1
            sage: 0.sign()
            0
            sage: (-10^43).sign()
            -1
        """
        return smallInteger(mpz_sgn(self.value))

    def __mod__(x, y):
        r"""
         Returns x modulo y.

         EXAMPLES::

             sage: z = 43
             sage: z % 2
             1
             sage: z % 0
             Traceback (most recent call last):
             ...
             ZeroDivisionError: Integer modulo by zero
             sage: -5 % 7
             2
             sage: -5 % -7
             -5
             sage: 5 % -7
             -2

        TESTS::

            sage: signs = [(11,5), (11,-5), (-11,5), (-11,-5)]
            sage: control = [int(a) % int(b) for a, b in signs]
            sage: [a % b for a,b in signs] == control
            True
            sage: [a % int(b) for a,b in signs] == control
            True
            sage: [int(a) % b for a,b in signs] == control
            True

        This example caused trouble in trac #6083::

            sage: a = next_prime(2**31)
            sage: b = Integers(a)(100)
            sage: a % b
            59
         """
        cdef Integer z = PY_NEW(Integer)
        cdef long yy, res

        # first case: Integer % Integer
        if PY_TYPE(x) is PY_TYPE(y):
            if not mpz_sgn((<Integer>y).value):
                raise ZeroDivisionError, "Integer modulo by zero"
            if mpz_size((<Integer>x).value) > 100000:
                sig_on()
                mpz_fdiv_r(z.value, (<Integer>x).value, (<Integer>y).value)
                sig_off()
            else:
                mpz_fdiv_r(z.value, (<Integer>x).value, (<Integer>y).value)
            return z

        # next: Integer % python int
        elif PyInt_CheckExact(y):
            yy = PyInt_AS_LONG(y)
            if yy > 0:
                mpz_fdiv_r_ui(z.value, (<Integer>x).value, yy)
            elif yy == 0:
                raise ZeroDivisionError, "Integer modulo by zero"
            else:
                res = mpz_fdiv_r_ui(z.value, (<Integer>x).value, -yy)
                if res:
                    mpz_sub_ui(z.value, z.value, -yy)
            return z

        # all other cases
        else:
            try:
                # we explicitly try coercing both to ZZ here to
                # avoid infinite loops in some cases (such as
                # Integers and Integers(n)), see trac #6083
                x = integer(x)
                y = integer(y)
                return x % y
            except ValueError:
                return bin_op(x, y, operator.mod)

    def quo_rem(Integer self, other):
        """
        Returns the quotient and the remainder of self divided by other.
        Note that the remainder returned is always either zero or of the
        same sign as other.

        INPUT:

        -  ``other`` - the divisor

        OUTPUT:

        -  ``q`` - the quotient of self/other

        -  ``r`` - the remainder of self/other

        EXAMPLES::

            sage: z = Integer(231)
            sage: z.quo_rem(2)
            (115, 1)
            sage: z.quo_rem(-2)
            (-116, -1)
            sage: z.quo_rem(0)
            Traceback (most recent call last):
            ...
            ZeroDivisionError: Integer division by zero

            sage: a = ZZ.random_element(10**50)
            sage: b = ZZ.random_element(10**15)
            sage: q, r = a.quo_rem(b)
            sage: q*b + r == a
            True

            sage: 3.quo_rem(ZZ['x'].0)
            (0, 3)

        TESTS:

        The divisor can be rational as well, although the remainder
        will always be zero (trac #7965)::

            sage: 5.quo_rem(QQ(2))
            (5/2, 0)
            sage: 5.quo_rem(2/3)
            (15/2, 0)

        """
        cdef Integer q = PY_NEW(Integer)
        cdef Integer r = PY_NEW(Integer)
        cdef long d, res

        if PyInt_CheckExact(other):
            d = PyInt_AS_LONG(other)
            if d > 0:
                mpz_fdiv_qr_ui(q.value, r.value, self.value, d)
            elif d == 0:
                raise ZeroDivisionError, "Integer division by zero"
            else:
                res = mpz_fdiv_qr_ui(q.value, r.value, self.value, -d)
                mpz_neg(q.value, q.value)
                if res:
                    mpz_sub_ui(q.value, q.value, 1)
                    mpz_sub_ui(r.value, r.value, -d)

        elif PY_TYPE_CHECK_EXACT(other, Integer):
            if mpz_sgn((<Integer>other).value) == 0:
                raise ZeroDivisionError, "Integer division by zero"
            if mpz_size((<Integer>x).value) > 100000:
                sig_on()
                mpz_fdiv_qr(q.value, r.value, self.value, (<Integer>other).value)
                sig_off()
            else:
                mpz_fdiv_qr(q.value, r.value, self.value, (<Integer>other).value)

        else:
            left, right = canonical_coercion(self, other)
            return left.quo_rem(right)

        return q, r

    def powermod(self, exp, mod):
        """
        Compute self\*\*exp modulo mod.

        EXAMPLES::

            sage: z = 2
            sage: z.powermod(31,31)
            2
            sage: z.powermod(0,31)
            1
            sage: z.powermod(-31,31) == 2^-31 % 31
            True

        As expected, the following is invalid::

            sage: z.powermod(31,0)
            Traceback (most recent call last):
            ...
            ZeroDivisionError: cannot raise to a power modulo 0
        """
        cdef Integer x, _exp, _mod
        _exp = Integer(exp); _mod = Integer(mod)
        if mpz_cmp_si(_mod.value,0) == 0:
            raise ZeroDivisionError, "cannot raise to a power modulo 0"

        x = PY_NEW(Integer)

        sig_on()
        mpz_powm(x.value, self.value, _exp.value, _mod.value)
        sig_off()

        return x

    def rational_reconstruction(self, Integer m):
        """
        Return the rational reconstruction of this integer modulo m, i.e.,
        the unique (if it exists) rational number that reduces to self
        modulo m and whose numerator and denominator is bounded by
        sqrt(m/2).

        EXAMPLES::

            sage: (3/7)%100
            29
            sage: (29).rational_reconstruction(100)
            3/7

        TEST:

        Check that ticket #9345 is fixed::

            sage: ZZ(1).rational_reconstruction(0)
            Traceback (most recent call last):
            ...
            ZeroDivisionError: The modulus cannot be zero
            sage: m = ZZ.random_element(-10^6,10^6)
            sage: m.rational_reconstruction(0)
            Traceback (most recent call last):
            ...
            ZeroDivisionError: The modulus cannot be zero
        """
        import rational
        return rational.pyrex_rational_reconstruction(self, m)

    def powermodm_ui(self, exp, mod):
        r"""
        Computes self\*\*exp modulo mod, where exp is an unsigned long
        integer.

        EXAMPLES::

            sage: z = 32
            sage: z.powermodm_ui(2, 4)
            0
            sage: z.powermodm_ui(2, 14)
            2
            sage: z.powermodm_ui(2^32-2, 14)
            2
            sage: z.powermodm_ui(2^32-1, 14)
            Traceback (most recent call last):                              # 32-bit
            ...                                                             # 32-bit
            OverflowError: exp (=4294967295) must be <= 4294967294          # 32-bit
            8              # 64-bit
            sage: z.powermodm_ui(2^65, 14)
            Traceback (most recent call last):
            ...
            OverflowError: exp (=36893488147419103232) must be <= 4294967294  # 32-bit
            OverflowError: exp (=36893488147419103232) must be <= 18446744073709551614     # 64-bit
        """
        if exp < 0:
            raise ValueError, "exp (=%s) must be nonnegative"%exp
        elif exp > MAX_UNSIGNED_LONG:
            raise OverflowError, "exp (=%s) must be <= %s"%(exp, MAX_UNSIGNED_LONG)
        cdef Integer x, _mod
        _mod = Integer(mod)
        x = PY_NEW(Integer)

        sig_on()
        mpz_powm_ui(x.value, self.value, exp, _mod.value)
        sig_off()

        return x

    def __int__(self):
        """
        Return the Python int (or long) corresponding to this Sage
        integer.

        EXAMPLES::

            sage: n = 920938; n
            920938
            sage: int(n)
            920938
            sage: type(n.__int__())
            <type 'int'>
            sage: n = 99028390823409823904823098490238409823490820938; n
            99028390823409823904823098490238409823490820938
            sage: type(n.__int__())
            <type 'long'>
        """
        # TODO -- this crashes on sage.math, since it is evidently written incorrectly.
        return mpz_get_pyintlong(self.value)
        #return int(mpz_get_pylong(self.value))

    def __long__(self):
        """
        Return long integer corresponding to this Sage integer.

        EXAMPLES::

            sage: n = 9023408290348092849023849820934820938490234290; n
            9023408290348092849023849820934820938490234290
            sage: long(n)
            9023408290348092849023849820934820938490234290L
            sage: n = 920938; n
            920938
            sage: long(n)
            920938L
            sage: n.__long__()
            920938L
        """
        return mpz_get_pylong(self.value)

    def __float__(self):
        """
        Return double precision floating point representation of this
        integer.

        EXAMPLES::

            sage: n = Integer(17); float(n)
            17.0
            sage: n = Integer(902834098234908209348209834092834098); float(n)
            9.028340982349081e+35
            sage: n = Integer(-57); float(n)
            -57.0
            sage: n.__float__()
            -57.0
            sage: type(n.__float__())
            <type 'float'>
        """
        return mpz_get_d(self.value)

    def _rpy_(self):
        """
        Returns int(self) so that rpy can convert self into an object it
        knows how to work with.

        EXAMPLES::

            sage: n = 100
            sage: n._rpy_()
            100
            sage: type(n._rpy_())
            <type 'int'>
        """
        return self.__int__()

    def __hash__(self):
        """
        Return the hash of this integer.

        This agrees with the Python hash of the corresponding Python int or
        long.

        EXAMPLES::

            sage: n = -920384; n.__hash__()
            -920384
            sage: hash(int(n))
            -920384
            sage: n = -920390823904823094890238490238484; n.__hash__()
            -873977844            # 32-bit
            6874330978542788722   # 64-bit
            sage: hash(long(n))
            -873977844            # 32-bit
            6874330978542788722   # 64-bit

        TESTS::

            sage: hash(0)
            0
            sage: hash(-1)
            -2
            sage: n = 2^31 + 2^63 + 2^95 + 2^127 + 2^128*(2^32-2)
            sage: hash(n) == hash(long(n))
            True
            sage: hash(n-1) == hash(long(n-1))
            True
            sage: hash(-n) == hash(long(-n))
            True
            sage: hash(1-n) == hash(long(1-n))
            True
            sage: n = 2^63 + 2^127 + 2^191 + 2^255 + 2^256*(2^64-2)
            sage: hash(n) == hash(long(n))
            True
            sage: hash(n-1) == hash(long(n-1))
            True
            sage: hash(-n) == hash(long(-n))
            True
            sage: hash(1-n) == hash(long(1-n))
            True

        These tests come from Trac #4957:

            sage: n = 2^31 + 2^13
            sage: hash(n)
            -2147475456               # 32-bit
            2147491840                # 64-bit
            sage: hash(n) == hash(int(n))
            True
            sage: n = 2^63 + 2^13
            sage: hash(n)
            -2147475456               # 32-bit
            -9223372036854767616      # 64-bit
            sage: hash(n) == hash(int(n))
            True
        """
        return mpz_pythonhash(self.value)

    cdef hash_c(self):
        """
        A C version of the __hash__ function.
        """
        return mpz_pythonhash(self.value)

    def trial_division(self, long bound=LONG_MAX, long start=2):
        """
        Return smallest prime divisor of self up to bound, beginning
        checking at start, or abs(self) if no such divisor is found.

        INPUT:

            - ``bound`` -- a positive integer that fits in a C signed long
            - ``start`` -- a positive integer that fits in a C signed long

        OUTPUT:

            - a positive integer

        EXAMPLES::

            sage: n = next_prime(10^6)*next_prime(10^7); n.trial_division()
            1000003
            sage: (-n).trial_division()
            1000003
            sage: n.trial_division(bound=100)
            10000049000057
            sage: n.trial_division(bound=-10)
            Traceback (most recent call last):
            ...
            ValueError: bound must be positive
            sage: n.trial_division(bound=0)
            Traceback (most recent call last):
            ...
            ValueError: bound must be positive
            sage: ZZ(0).trial_division()
            Traceback (most recent call last):
            ...
            ValueError: self must be nonzero

            sage: n = next_prime(10^5) * next_prime(10^40); n.trial_division()
            100003
            sage: n.trial_division(bound=10^4)
            1000030000000000000000000000000000000012100363
            sage: (-n).trial_division(bound=10^4)
            1000030000000000000000000000000000000012100363
            sage: (-n).trial_division()
            100003
            sage: n = 2 * next_prime(10^40); n.trial_division()
            2
            sage: n = 3 * next_prime(10^40); n.trial_division()
            3
            sage: n = 5 * next_prime(10^40); n.trial_division()
            5
            sage: n = 2 * next_prime(10^4); n.trial_division()
            2
            sage: n = 3 * next_prime(10^4); n.trial_division()
            3
            sage: n = 5 * next_prime(10^4); n.trial_division()
            5

        You can specify a starting point::

            sage: n = 3*5*101*103
            sage: n.trial_division(start=50)
            101
        """
        if bound <= 0:
            raise ValueError, "bound must be positive"
        if mpz_sgn(self.value) == 0:
            raise ValueError, "self must be nonzero"
        cdef unsigned long n, m=7, i=1, limit, dif[8]
        if start > 7:
            # We need to find i.
            m = start % 30
            if 0 <= m <= 1:
                i = 0; m = start + (1-m)
            elif 1 < m <= 7:
                i = 1; m = start + (7-m)
            elif 7 < m <= 11:
                i = 2; m = start + (11-m)
            elif 11 < m <= 13:
                i = 3; m = start + (13-m)
            elif 13 < m <= 17:
                i = 4; m = start + (17-m)
            elif 17 < m <= 19:
                i = 5; m = start + (19-m)
            elif 19 < m <= 23:
                i = 6; m = start + (23-m)
            elif 23 < m <= 29:
                i = 7; m = start + (29-m)
        dif[0]=6;dif[1]=4;dif[2]=2;dif[3]=4;dif[4]=2;dif[5]=4;dif[6]=6;dif[7]=2
        cdef Integer x = PY_NEW(Integer)
        if mpz_fits_ulong_p(self.value):
            n = mpz_get_ui(self.value)   # ignores the sign automatically
            if n == 1: return one
            if start <= 2 and n%2==0:
                mpz_set_ui(x.value,2); return x
            if start <= 3 and n%3==0:
                mpz_set_ui(x.value,3); return x
            if start <= 5 and n%5==0:
                mpz_set_ui(x.value,5); return x
            limit = <unsigned long> sqrt_double(<double> n)
            if bound < limit: limit = bound
            # Algorithm: only trial divide by numbers that
            # are congruent to 1,7,11,13,17,19,23,29 mod 30=2*3*5.
            while m <= limit:
                if n%m == 0:
                    mpz_set_ui(x.value, m); return x
                m += dif[i%8]
                i += 1
            mpz_abs(x.value, self.value)
            return x
        else:
            # self is big -- it doesn't fit in unsigned long.
            if start <= 2 and mpz_even_p(self.value):
                mpz_set_ui(x.value,2); return x
            if start <= 3 and mpz_divisible_ui_p(self.value,3):
                mpz_set_ui(x.value,3); return x
            if start <= 5 and mpz_divisible_ui_p(self.value,5):
                mpz_set_ui(x.value,5); return x

            # x.value = floor(sqrt(self.value))
            sig_on()
            mpz_abs(x.value, self.value)
            mpz_sqrt(x.value, x.value)
            if mpz_cmp_si(x.value, bound) < 0:
                limit = mpz_get_ui(x.value)
            else:
                limit = bound
            while m <= limit:
                if  mpz_divisible_ui_p(self.value, m):
                    mpz_set_ui(x.value, m)
                    sig_off()
                    return x
                m += dif[i%8]
                i += 1
            mpz_abs(x.value, self.value)
            sig_off()
            return x

    def factor(self, algorithm='pari', proof=None, limit=None, int_=False,
                     verbose=0):
        """
        Return the prime factorization of this integer as a
        formal Factorization object.

        INPUT:

        -  ``algorithm`` - string

           - ``'pari'`` - (default) use the PARI library

           - ``'kash'`` - use the KASH computer algebra system (requires
             the optional kash package)

           - ``'magma'`` - use the MAGMA computer algebra system (requires
             an installation of MAGMA)

           - ``'qsieve'`` - use Bill Hart's quadratic sieve code;
             WARNING: this may not work as expected, see qsieve? for
             more information

           - ``'ecm'`` - use ECM-GMP, an implementation of Hendrik
<<<<<<< HEAD
             Lenstra's elliptic curve method; WARNING: the factors
             returned may not be prime, see ecm.factor? for more
             information

        -  ``proof`` - bool (default: True) whether or not to
           prove primality of each factor (only applicable for PARI).
=======
             Lenstra's elliptic curve method.

        - ``proof`` - bool (default: True) whether or not to prove
           primality of each factor (only applicable for ``'pari'``
           and ``'ecm'``).
>>>>>>> 8029bc64

        -  ``limit`` - int or None (default: None) if limit is
           given it must fit in a signed int, and the factorization is done
           using trial division and primes up to limit.

        OUTPUT:

        -  a Factorization object containing the prime factors and
           their multiplicities

        EXAMPLES::

            sage: n = 2^100 - 1; n.factor()
            3 * 5^3 * 11 * 31 * 41 * 101 * 251 * 601 * 1801 * 4051 * 8101 * 268501

        This factorization can be converted into a list of pairs `(p,
        e)`, where `p` is prime and `e` is a positive integer.  Each
        pair can also be accessed directly by its index (ordered by
        increasing size of the prime)::

            sage: f = 60.factor()
            sage: list(f)
            [(2, 2), (3, 1), (5, 1)]
            sage: f[2]
            (5, 1)

        Similarly, the factorization can be converted to a dictionary
        so the exponent can be extracted for each prime::

            sage: f = (3^6).factor()
            sage: dict(f)
            {3: 6}
            sage: dict(f)[3]
            6

        We use proof=False, which doesn't prove correctness of the primes
        that appear in the factorization::

            sage: n = 920384092842390423848290348203948092384082349082
            sage: n.factor(proof=False)
            2 * 11 * 1531 * 4402903 * 10023679 * 619162955472170540533894518173
            sage: n.factor(proof=True)
            2 * 11 * 1531 * 4402903 * 10023679 * 619162955472170540533894518173

        We factor using trial division only::

            sage: n.factor(limit=1000)
            2 * 11 * 41835640583745019265831379463815822381094652231

        We factor using a quadratic sieve algorithm::

            sage: p = next_prime(10^20)
            sage: q = next_prime(10^21)
            sage: n = p*q
            sage: n.factor(algorithm='qsieve')
            doctest:... RuntimeWarning: the factorization returned
            by qsieve may be incomplete (the factors may not be prime)
            or even wrong; see qsieve? for details
            100000000000000000039 * 1000000000000000000117

        We factor using the elliptic curve method::

            sage: p = next_prime(10^15)
            sage: q = next_prime(10^21)
            sage: n = p*q
            sage: n.factor(algorithm='ecm')
<<<<<<< HEAD
            doctest:... RuntimeWarning: the factors returned by ecm
            are not guaranteed to be prime; see ecm.factor? for details
=======
>>>>>>> 8029bc64
            1000000000000037 * 1000000000000000000117

        TESTS::

            sage: n.factor(algorithm='foobar')
            Traceback (most recent call last):
            ...
            ValueError: Algorithm is not known
        """
        from sage.structure.factorization import Factorization
        from sage.structure.factorization_integer import IntegerFactorization

        cdef Integer n, p, unit
        cdef int i
        cdef n_factor_t f

        if mpz_sgn(self.value) == 0:
            raise ArithmeticError, "Prime factorization of 0 not defined."

        if mpz_sgn(self.value) > 0:
            n    = self
            unit = one
        else:
            n    = PY_NEW(Integer)
            unit = PY_NEW(Integer)
            mpz_neg(n.value, self.value)
            mpz_set_si(unit.value, -1)

        if mpz_cmpabs_ui(n.value, 1) == 0:
            return IntegerFactorization([], unit=unit, unsafe=True,
                                            sort=False, simplify=False)

        if limit is not None:
            from sage.rings.factorint import factor_trial_division
            return factor_trial_division(self, limit)

        if mpz_fits_slong_p(n.value):
            if proof is None:
                from sage.structure.proof.proof import get_flag
                proof = get_flag(proof, "arithmetic")
            n_factor_init(&f)
            n_factor(&f, mpz_get_ui(n.value), proof)
            F = [(Integer(f.p[i]), int(f.exp[i])) for i from 0 <= i < f.num]
            F.sort()
            return IntegerFactorization(F, unit=unit, unsafe=True,
                                           sort=False, simplify=False)

        if mpz_sizeinbase(n.value, 2) < 40:
            from sage.rings.factorint import factor_trial_division
            return factor_trial_division(self)

        if algorithm == 'pari':
            from sage.rings.factorint import factor_using_pari
            F = factor_using_pari(n, int_=int_, debug_level=verbose, proof=proof)
            F.sort()
            return IntegerFactorization(F, unit=unit, unsafe=True,
                                           sort=False, simplify=False)
        elif algorithm in ['kash', 'magma']:
            if algorithm == 'kash':
                from sage.interfaces.all import kash as I
            else:
                from sage.interfaces.all import magma as I
            str_res = I.eval('Factorization(%s)'%n)
            # The result looks like "[ <n1, p1>, <p2, e2>, ... ]
            str_res = str_res.replace(']', '').replace('[', '').replace('>', '').replace('<', '').split(',')
            res = [int(s.strip()) for s in str_res]
            exp_type = int if int_ else Integer
            F = [(Integer(p), exp_type(e)) for p,e in zip(res[0::2], res[1::2])]
            return Factorization(F, unit)
        elif algorithm == 'qsieve':
            message = "the factorization returned by qsieve may be incomplete (the factors may not be prime) or even wrong; see qsieve? for details"
            from warnings import warn
            warn(message, RuntimeWarning, stacklevel=5)
            from sage.interfaces.qsieve import qsieve
            res = [(p, 1) for p in qsieve(n)[0]]
            F = IntegerFactorization(res, unit)
            return F
        elif algorithm == 'ecm':
<<<<<<< HEAD
            message = "the factors returned by ecm are not guaranteed to be prime; see ecm.factor? for details"
            from warnings import warn
            warn(message, RuntimeWarning, stacklevel=2)
            from sage.interfaces.ecm import ecm
            res = [(p, 1) for p in ecm.factor(n)]
=======
            from sage.interfaces.ecm import ecm
            res = [(p, 1) for p in ecm.factor(n, proof=proof)]
>>>>>>> 8029bc64
            F = IntegerFactorization(res, unit)
            return F
        else:
            raise ValueError, "Algorithm is not known"

    def support(self):
        """
        Return a sorted list of the primes dividing this integer.

        OUTPUT: The sorted list of primes appearing in the factorization of
        this rational with positive exponent.

        EXAMPLES::

            sage: factorial(10).support()
            [2, 3, 5, 7]
            sage: (-999).support()
            [3, 37]

        Trying to find the support of 0 gives an arithmetic error::

            sage: 0.support()
            Traceback (most recent call last):
            ...
            ArithmeticError: Support of 0 not defined.
        """
        if self.is_zero():
            raise ArithmeticError, "Support of 0 not defined."
        return sage.rings.arith.prime_factors(self)

    def coprime_integers(self, m):
        """
        Return the positive integers `< m` that are coprime to
        self.

        EXAMPLES::

            sage: n = 8
            sage: n.coprime_integers(8)
            [1, 3, 5, 7]
            sage: n.coprime_integers(11)
            [1, 3, 5, 7, 9]
            sage: n = 5; n.coprime_integers(10)
            [1, 2, 3, 4, 6, 7, 8, 9]
            sage: n.coprime_integers(5)
            [1, 2, 3, 4]
            sage: n = 99; n.coprime_integers(99)
            [1, 2, 4, 5, 7, 8, 10, 13, 14, 16, 17, 19, 20, 23, 25, 26, 28, 29, 31, 32, 34, 35, 37, 38, 40, 41, 43, 46, 47, 49, 50, 52, 53, 56, 58, 59, 61, 62, 64, 65, 67, 68, 70, 71, 73, 74, 76, 79, 80, 82, 83, 85, 86, 89, 91, 92, 94, 95, 97, 98]

        AUTHORS:

        - Naqi Jaffery (2006-01-24): examples

        ALGORITHM: Naive - compute lots of GCD's. If this isn't good enough
        for you, please code something better and submit a patch.
        """
        # TODO -- make VASTLY faster
        v = []
        for n in range(1,m):
            if self.gcd(n) == 1:
                v.append(Integer(n))
        return v

    def divides(self, n):
        """
        Return True if self divides n.

        EXAMPLES::

            sage: Z = IntegerRing()
            sage: Z(5).divides(Z(10))
            True
            sage: Z(0).divides(Z(5))
            False
            sage: Z(10).divides(Z(5))
            False
        """
        cdef bint t
        cdef Integer _n
        _n = Integer(n)
        if mpz_sgn(self.value) == 0:
            return mpz_sgn(_n.value) == 0
        sig_on()
        t = mpz_divisible_p(_n.value, self.value)
        sig_off()
        return t

    cpdef RingElement _valuation(Integer self, Integer p):
        r"""
        Return the p-adic valuation of self.

        We do not require that p be prime, but it must be at least 2. For
        more documentation see ``valuation``

        AUTHORS:

        - David Roe (3/31/07)
        """
        if mpz_sgn(self.value) == 0:
            return sage.rings.infinity.infinity
        if mpz_cmp_ui(p.value, 2) < 0:
            raise ValueError, "You can only compute the valuation with respect to a integer larger than 1."

        cdef Integer v = PY_NEW(Integer)
        cdef mpz_t u
        mpz_init(u)
        sig_on()
        mpz_set_ui(v.value, mpz_remove(u, self.value, p.value))
        sig_off()
        mpz_clear(u)
        return v

    cdef object _val_unit(Integer self, Integer p):
        r"""
        Returns a pair: the p-adic valuation of self, and the p-adic unit
        of self.

        We do not require the p be prime, but it must be at least 2. For
        more documentation see ``val_unit``

        AUTHORS:

        - David Roe (2007-03-31)
        """
        cdef Integer v, u
        if mpz_cmp_ui(p.value, 2) < 0:
            raise ValueError, "You can only compute the valuation with respect to a integer larger than 1."
        if self == 0:
            u = one
            return (sage.rings.infinity.infinity, u)
        v = PY_NEW(Integer)
        u = PY_NEW(Integer)
        sig_on()
        mpz_set_ui(v.value, mpz_remove(u.value, self.value, p.value))
        sig_off()
        return (v, u)

    def valuation(self, p):
        """
        Return the p-adic valuation of self.

        INPUT:

        -  ``p`` - an integer at least 2.

        EXAMPLE::

            sage: n = 60
            sage: n.valuation(2)
            2
            sage: n.valuation(3)
            1
            sage: n.valuation(7)
            0
            sage: n.valuation(1)
            Traceback (most recent call last):
            ...
            ValueError: You can only compute the valuation with respect to a integer larger than 1.

        We do not require that p is a prime::

            sage: (2^11).valuation(4)
            5
        """
        return self._valuation(Integer(p))

    # Alias for valuation
    ord = valuation

    def val_unit(self, p):
        r"""
        Returns a pair: the p-adic valuation of self, and the p-adic unit
        of self.

        INPUT:

        -  ``p`` - an integer at least 2.

        OUTPUT:

        -  ``v_p(self)`` - the p-adic valuation of ``self``

        -  ``u_p(self)`` - ``self`` / `p^{v_p(\mathrm{self})}`

        EXAMPLE::

            sage: n = 60
            sage: n.val_unit(2)
            (2, 15)
            sage: n.val_unit(3)
            (1, 20)
            sage: n.val_unit(7)
            (0, 60)
            sage: (2^11).val_unit(4)
            (5, 2)
            sage: 0.val_unit(2)
            (+Infinity, 1)
        """
        return self._val_unit(Integer(p))

    def odd_part(self):
        r"""
        The odd part of the integer `n`. This is `n / 2^v`,
        where `v = \mathrm{valuation}(n,2)`.

        IMPLEMENTATION:

        Currently returns 0 when self is 0.  This behaviour is fairly arbitrary,
        and in Sage 4.6 this special case was not handled at all, eventually
        propagating a TypeError.  The caller should not rely on the behaviour
        in case self is 0.

        EXAMPLES::

            sage: odd_part(5)
            5
            sage: odd_part(4)
            1
            sage: odd_part(factorial(31))
            122529844256906551386796875
        """
        cdef Integer odd
        cdef unsigned long bits

        if mpz_cmpabs_ui(self.value, 1) <= 0:
            return self

        odd  = PY_NEW(Integer)
        bits = mpz_scan1(self.value, 0)
        mpz_tdiv_q_2exp(odd.value, self.value, bits)
        return odd

    cdef Integer _divide_knowing_divisible_by(Integer self, Integer right):
        r"""
        Returns the integer self / right when self is divisible by right.

        If self is not divisible by right, the return value is undefined,
        and may not even be close to self/right. For more documentation see
        ``divide_knowing_divisible_by``

        AUTHORS:

        - David Roe (2007-03-31)
        """
        if mpz_cmp_ui(right.value, 0) == 0:
            raise ZeroDivisionError
        cdef Integer x
        x = PY_NEW(Integer)
        if mpz_size(self.value) + mpz_size((<Integer>right).value) > 100000:
            # Only use the signal handler (to enable ctrl-c out) when the
            # quotient might take a while to compute
            sig_on()
            mpz_divexact(x.value, self.value, right.value)
            sig_off()
        else:
            mpz_divexact(x.value, self.value, right.value)
        return x

    def divide_knowing_divisible_by(self, right):
        r"""
        Returns the integer self / right when self is divisible by right.

        If self is not divisible by right, the return value is undefined,
        and may not even be close to self/right for multi-word integers.

        EXAMPLES::

            sage: a = 8; b = 4
            sage: a.divide_knowing_divisible_by(b)
            2
            sage: (100000).divide_knowing_divisible_by(25)
            4000
            sage: (100000).divide_knowing_divisible_by(26) # close (random)
            3846

        However, often it's way off.

        ::

            sage: a = 2^70; a
            1180591620717411303424
            sage: a // 11  # floor divide
            107326510974310118493
            sage: a.divide_knowing_divisible_by(11) # way off and possibly random
            43215361478743422388970455040
        """
        return self._divide_knowing_divisible_by(right)

    def _lcm(self, Integer n):
        """
        Returns the least common multiple of self and `n`.

        EXAMPLES::

            sage: n = 60
            sage: n._lcm(150)
            300
        """
        cdef Integer z = PY_NEW(Integer)
        sig_on()
        mpz_lcm(z.value, self.value, n.value)
        sig_off()
        return z

    def denominator(self):
        """
        Return the denominator of this integer, which of course is
        always 1.

        EXAMPLES::

            sage: x = 5
            sage: x.denominator()
            1
            sage: x = 0
            sage: x.denominator()
            1
        """
        return one

    def numerator(self):
        """
        Return the numerator of this integer.

        EXAMPLES::

            sage: x = 5
            sage: x.numerator()
            5

        ::

            sage: x = 0
            sage: x.numerator()
            0
        """
        return self

    def factorial(self):
        r"""
        Return the factorial `n! = 1 \cdot 2 \cdot 3 \cdots n`.

        If the input does not fit in an ``unsigned long int`` a symbolic
        expression is returned.

        EXAMPLES::

            sage: for n in srange(7):
            ...    print n, n.factorial()
            0 1
            1 1
            2 2
            3 6
            4 24
            5 120
            6 720
            sage: 234234209384023842034.factorial()
            factorial(234234209384023842034)
        """
        if mpz_sgn(self.value) < 0:
            raise ValueError, "factorial -- self = (%s) must be nonnegative"%self

        if not mpz_fits_uint_p(self.value):
            from sage.functions.all import factorial
            return factorial(self, hold=True)

        cdef Integer z = PY_NEW(Integer)

        sig_on()
        mpz_fac_ui(z.value, mpz_get_ui(self.value))
        sig_off()

        return z

    @cython.cdivision(True)
    def multifactorial(self, int k):
        r"""
        Computes the k-th factorial `n!^{(k)}` of self. For k=1
        this is the standard factorial, and for k greater than one it is
        the product of every k-th terms down from self to k. The recursive
        definition is used to extend this function to the negative
        integers.

        EXAMPLES::

            sage: 5.multifactorial(1)
            120
            sage: 5.multifactorial(2)
            15
            sage: 23.multifactorial(2)
            316234143225
            sage: prod([1..23, step=2])
            316234143225
            sage: (-29).multifactorial(7)
            1/2640
        """
        if k <= 0:
            raise ValueError, "multifactorial only defined for positive values of k"

        if not mpz_fits_sint_p(self.value):
            raise ValueError, "multifactorial not implemented for n >= 2^32.\nThis is probably OK, since the answer would have billions of digits."

        cdef int n = mpz_get_si(self.value)

        # base case
        if 0 < n < k:
            return one

        # easy to calculate
        elif n % k == 0:
            factorial = Integer(n/k).factorial()
            if k == 2:
                return factorial << (n/k)
            else:
                return factorial * Integer(k)**(n/k)

        # negative base case
        elif -k < n < 0:
            return one / (self+k)

        # reflection case
        elif n < -k:
            if (n/k) % 2:
                sign = -one
            else:
                sign = one
            return sign / Integer(-k-n).multifactorial(k)

        # compute the actual product, optimizing the number of large
        # multiplications
        cdef int i,j

        # we need (at most) log_2(#factors) concurrent sub-products
        cdef int prod_count = <int>ceil_c(log_c(n/k+1)/log_c(2))
        cdef mpz_t* sub_prods = <mpz_t*>sage_malloc(prod_count * sizeof(mpz_t))
        if sub_prods == NULL:
            raise MemoryError
        for i from 0 <= i < prod_count:
            mpz_init(sub_prods[i])

        sig_on()

        cdef residue = n % k
        cdef int tip = 0
        for i from 1 <= i <= n//k:
            mpz_set_ui(sub_prods[tip], k*i + residue)
            # for the i-th terms we use the bits of i to calculate how many
            # times we need to multiply "up" the stack of sub-products
            for j from 0 <= j < 32:
                if i & (1 << j):
                    break
                tip -= 1
                mpz_mul(sub_prods[tip], sub_prods[tip], sub_prods[tip+1])
            tip += 1
        cdef int last = tip-1
        for tip from last > tip >= 0:
            mpz_mul(sub_prods[tip], sub_prods[tip], sub_prods[tip+1])

        sig_off()

        cdef Integer z = PY_NEW(Integer)
        mpz_swap(z.value, sub_prods[0])

        for i from 0 <= i < prod_count:
            mpz_clear(sub_prods[i])
        sage_free(sub_prods)

        return z

    def gamma(self):
        r"""
        The gamma function on integers is the factorial function (shifted by
        one) on positive integers, and `\pm \infty` on non-positive integers.

        EXAMPLES::

            sage: gamma(5)
            24
            sage: gamma(0)
            Infinity
            sage: gamma(-1)
            Infinity
            sage: gamma(-2^150)
            Infinity
        """
        if mpz_sgn(self.value) > 0:
            return (self-one).factorial()
        else:
            from sage.rings.infinity import unsigned_infinity
            return unsigned_infinity

    def floor(self):
        """
        Return the floor of self, which is just self since self is an
        integer.

        EXAMPLES::

            sage: n = 6
            sage: n.floor()
            6
        """
        return self

    def ceil(self):
        """
        Return the ceiling of self, which is self since self is an
        integer.

        EXAMPLES::

            sage: n = 6
            sage: n.ceil()
            6
        """
        return self

    def real(self):
        """
        Returns the real part of self, which is self.

        EXAMPLES::

            sage: Integer(-4).real()
            -4
        """
        return self

    def imag(self):
        """
        Returns the imaginary part of self, which is zero.

        EXAMPLES::

            sage: Integer(9).imag()
            0
        """
        return zero

    def is_one(self):
        r"""
        Returns ``True`` if the integer is `1`, otherwise ``False``.

        EXAMPLES::

            sage: Integer(1).is_one()
            True
            sage: Integer(0).is_one()
            False
        """
        return mpz_cmp_si(self.value, 1) == 0

    def __nonzero__(self):
        r"""
        Returns ``True`` if the integer is not `0`, otherwise ``False``.

        EXAMPLES::

            sage: Integer(1).is_zero()
            False
            sage: Integer(0).is_zero()
            True
        """
        return mpz_sgn(self.value) != 0

    def is_integral(self):
        """
        Return ``True`` since integers are integral, i.e.,
        satisfy a monic polynomial with integer coefficients.

        EXAMPLES::

            sage: Integer(3).is_integral()
            True
        """
        return True

    def is_unit(self):
        r"""
        Returns ``true`` if this integer is a unit, i.e., 1 or `-1`.

        EXAMPLES::

            sage: for n in srange(-2,3):
            ...    print n, n.is_unit()
            -2 False
            -1 True
            0 False
            1 True
            2 False
        """
        return mpz_cmpabs_ui(self.value, 1) == 0

    def is_square(self):
        r"""
        Returns ``True`` if self is a perfect square.

        EXAMPLES::

            sage: Integer(4).is_square()
            True
            sage: Integer(41).is_square()
            False
        """
        return mpz_perfect_square_p(self.value)

    is_power = deprecated_function_alias(12116, is_perfect_power)

    def perfect_power(self):
        r"""
        Returns ``(a, b)``, where this integer is `a^b` and `b` is maximal.

        If called on `-1`, `0` or `1`, `b` will be `1`, since there is no
        maximal value of `b`.

        .. seealso::

            - :meth:`is_perfect_power`: testing whether an integer is a perfect
              power is usually faster than finding `a` and `b`.
            - :meth:`is_prime_power`: checks whether the base is prime.
            - :meth:`is_power_of`: if you know the base already, this method is
              the fastest option.

        EXAMPLES::

            sage: 144.perfect_power()
            (12, 2)
            sage: 1.perfect_power()
            (1, 1)
            sage: 0.perfect_power()
            (0, 1)
            sage: (-1).perfect_power()
            (-1, 1)
            sage: (-8).perfect_power()
            (-2, 3)
            sage: (-4).perfect_power()
            (-4, 1)
            sage: (101^29).perfect_power()
            (101, 29)
            sage: (-243).perfect_power()
            (-3, 5)
            sage: (-64).perfect_power()
            (-4, 3)
        """
        parians = self._pari_().ispower()
        return Integer(parians[1]), Integer(parians[0])

    def global_height(self, prec=None):
        r"""
        Returns the absolute logarithmic height of this rational integer.

        INPUT:

        - ``prec`` (int) -- desired floating point precision (default:
          default RealField precision).

        OUTPUT:

        (real) The absolute logarithmic height of this rational integer.

        ALGORITHM:

        The height of the integer `n` is `\log |n|`.

        EXAMPLES::

            sage: ZZ(5).global_height()
            1.60943791243410
            sage: ZZ(-2).global_height(prec=100)
            0.69314718055994530941723212146
            sage: exp(_)
            2.0000000000000000000000000000
        """
        from sage.rings.real_mpfr import RealField
        if prec is None:
            R = RealField()
        else:
            R = RealField(prec)
        if self.is_zero():
            return R.zero_element()
        return R(self).abs().log()

    cdef bint _is_power_of(Integer self, Integer n):
        r"""
        Returns a non-zero int if there is an integer b with
        `\mathtt{self} = n^b`.

        For more documentation see ``is_power_of``.

        AUTHORS:

        - David Roe (2007-03-31)
        """
        cdef int a
        cdef unsigned long b, c
        cdef mpz_t u, sabs, nabs
        a = mpz_cmp_ui(n.value, 2)
        if a <= 0: # n <= 2
            if a == 0: # n == 2
                if mpz_popcount(self.value) == 1: #number of bits set in self == 1
                    return 1
                else:
                    return 0
            a = mpz_cmp_si(n.value, -2)
            if a >= 0: # -2 <= n < 2:
                a = mpz_get_si(n.value)
                if a == 1: # n == 1
                    if mpz_cmp_ui(self.value, 1) == 0: # Only 1 is a power of 1
                        return 1
                    else:
                        return 0
                elif a == 0: # n == 0
                    if mpz_cmp_ui(self.value, 0) == 0 or mpz_cmp_ui(self.value, 1) == 0: # 0^0 = 1, 0^x = 0
                        return 1
                    else:
                        return 0
                elif a == -1: # n == -1
                    if mpz_cmp_ui(self.value, 1) == 0 or mpz_cmp_si(self.value, -1) == 0: # 1 and -1 are powers of -1
                        return 1
                    else:
                        return 0
                elif a == -2: # n == -2
                    mpz_init(sabs)
                    mpz_abs(sabs, self.value)
                    if mpz_popcount(sabs) == 1: # number of bits set in |self| == 1
                        b = mpz_scan1(sabs, 0) % 2 # b == 1 if |self| is an odd power of 2, 0 if |self| is an even power
                        mpz_clear(sabs)
                        if (b == 1 and mpz_cmp_ui(self.value, 0) < 0) or (b == 0 and mpz_cmp_ui(self.value, 0) > 0):
                            # An odd power of -2 is negative, an even power must be positive.
                            return 1
                        else: # number of bits set in |self| is not 1, so self cannot be a power of -2
                            return 0
                    else: # |self| is not a power of 2, so self cannot be a power of -2
                        return 0
            else: # n < -2
                mpz_init(nabs)
                mpz_neg(nabs, n.value)
                if mpz_popcount(nabs) == 1: # |n| = 2^k for k >= 2.  We special case this for speed
                    mpz_init(sabs)
                    mpz_abs(sabs, self.value)
                    if mpz_popcount(sabs) == 1: # |self| = 2^L for some L >= 0.
                        b = mpz_scan1(sabs, 0) # the bit that self is set at
                        c = mpz_scan1(nabs, 0) # the bit that n is set at
                        # Having obtained b and c, we're done with nabs and sabs (on this branch anyway)
                        mpz_clear(nabs)
                        mpz_clear(sabs)
                        if b % c == 0: # Now we know that |self| is a power of |n|
                            b = (b // c) % 2 # Whether b // c is even or odd determines whether (-2^c)^(b // c) is positive or negative
                            a = mpz_cmp_ui(self.value, 0)
                            if b == 0 and a > 0 or b == 1 and a < 0:
                                # These two cases are that b // c is even and self positive, or b // c is odd and self negative
                                return 1
                            else: # The sign of self is wrong
                                return 0
                        else: # Since |self| is not a power of |n|, self cannot be a power of n
                            return 0
                    else: # self is not a power of 2, and thus cannot be a power of n, which is a power of 2.
                        mpz_clear(nabs)
                        mpz_clear(sabs)
                        return 0
                else: # |n| is not a power of 2, so we use mpz_remove
                    mpz_init(u)
                    sig_on()
                    b = mpz_remove(u, self.value, nabs)
                    sig_off()
                    # Having obtained b and u, we're done with nabs
                    mpz_clear(nabs)
                    if mpz_cmp_ui(u, 1) == 0: # self is a power of |n|
                        mpz_clear(u)
                        if b % 2 == 0: # an even power of |n|, and since self > 0, this means that self is a power of n
                            return 1
                        else:
                            return 0
                    elif mpz_cmp_si(u, -1) == 0: # -self is a power of |n|
                        mpz_clear(u)
                        if b % 2 == 1: # an odd power of |n|, and thus self is a power of n
                            return 1
                        else:
                            return 0
                    else: # |self| is not a power of |n|, so self cannot be a power of n
                        mpz_clear(u)
                        return 0
        elif mpz_popcount(n.value) == 1: # n > 2 and in fact n = 2^k for k >= 2
            if mpz_popcount(self.value) == 1: # since n is a power of 2, so must self be.
                if mpz_scan1(self.value, 0) % mpz_scan1(n.value, 0) == 0: # log_2(self) is divisible by log_2(n)
                    return 1
                else:
                    return 0
            else: # self is not a power of 2, and thus not a power of n
                return 0
        else: # n > 2, but not a power of 2, so we use mpz_remove
            mpz_init(u)
            sig_on()
            mpz_remove(u, self.value, n.value)
            sig_off()
            a = mpz_cmp_ui(u, 1)
            mpz_clear(u)
            if a == 0:
                return 1
            else:
                return 0

    def is_power_of(Integer self, n):
        r"""
        Returns ``True`` if there is an integer b with
        `\mathtt{self} = n^b`.

        .. seealso::

            - :meth:`perfect_power`: Finds the minimal base for which this
              integer is a perfect power.
            - :meth:`is_perfect_power`: If you don't know the base but just
              want to know if this integer is a perfect power, use this
              function.
            - :meth:`is_prime_power`: Checks whether the base is prime.

        EXAMPLES::

            sage: Integer(64).is_power_of(4)
            True
            sage: Integer(64).is_power_of(16)
            False

        TESTS::

            sage: Integer(-64).is_power_of(-4)
            True
            sage: Integer(-32).is_power_of(-2)
            True
            sage: Integer(1).is_power_of(1)
            True
            sage: Integer(-1).is_power_of(-1)
            True
            sage: Integer(0).is_power_of(1)
            False
            sage: Integer(0).is_power_of(0)
            True
            sage: Integer(1).is_power_of(0)
            True
            sage: Integer(1).is_power_of(8)
            True
            sage: Integer(-8).is_power_of(2)
            False
            sage: Integer(-81).is_power_of(-3)
            False

        .. note::

           For large integers self, is_power_of() is faster than
           is_perfect_power(). The following examples gives some indication of
           how much faster.

        ::

            sage: b = lcm(range(1,10000))
            sage: b.exact_log(2)
            14446
            sage: t=cputime()
            sage: for a in range(2, 1000): k = b.is_perfect_power()
            sage: cputime(t)      # random
            0.53203299999999976
            sage: t=cputime()
            sage: for a in range(2, 1000): k = b.is_power_of(2)
            sage: cputime(t)      # random
            0.0
            sage: t=cputime()
            sage: for a in range(2, 1000): k = b.is_power_of(3)
            sage: cputime(t)      # random
            0.032002000000000308

        ::

            sage: b = lcm(range(1, 1000))
            sage: b.exact_log(2)
            1437
            sage: t=cputime()
            sage: for a in range(2, 10000): k = b.is_perfect_power() # note that we change the range from the example above
            sage: cputime(t)      # random
            0.17201100000000036
            sage: t=cputime(); TWO=int(2)
            sage: for a in range(2, 10000): k = b.is_power_of(TWO)
            sage: cputime(t)      # random
            0.0040000000000000036
            sage: t=cputime()
            sage: for a in range(2, 10000): k = b.is_power_of(3)
            sage: cputime(t)      # random
            0.040003000000000011
            sage: t=cputime()
            sage: for a in range(2, 10000): k = b.is_power_of(a)
            sage: cputime(t)      # random
            0.02800199999999986
        """
        if not PY_TYPE_CHECK(n, Integer):
            n = Integer(n)
        return self._is_power_of(n)

    def is_prime_power(self, flag=0):
        r"""
        Returns True if this integer is a prime power, and False otherwise.

        INPUT:

        - ``flag`` (for primality testing) - int. Values are:

          - ``0`` (default): use a combination of algorithms.
          - ``1``: certify primality using the Pocklington-Lehmer test.
          - ``2``: certify primality using the APRCL test.

        .. seealso::

            - :meth:`perfect_power`: Finds the minimal base for which integer
              is a perfect power.
            - :meth:`is_perfect_power`: Doesn't test whether the base is prime.
            - :meth:`is_power_of`: If you know the base already this method is
              the fastest option.

        EXAMPLES::

            sage: (-10).is_prime_power()
            False
            sage: (10).is_prime_power()
            False
            sage: (64).is_prime_power()
            True
            sage: (3^10000).is_prime_power()
            True
            sage: (10000).is_prime_power(flag=1)
            False

        We check that :trac:`4777` is fixed::

            sage: n = 150607571^14
            sage: n.is_prime_power()
            True
        """
        if self.is_zero():
            return False
        elif self.is_one():
            return True
        elif mpz_sgn(self.value) < 0:
            return False
        if self.is_prime():
            return True
        if not self.is_perfect_power():
            return False
        k, g = self._pari_().ispower()
        if k == 1:
            raise RuntimeError, "Inconsistent results between GMP and PARI"
        return g.isprime(flag=flag)

    def is_prime(self, proof=None):
        r"""
        Test whether ``self`` is prime.

        INPUT:

        - ``proof`` -- Boolean or ``None`` (default). If False, use a
          strong pseudo-primality test (see :meth:`is_pseudoprime`).
          If True, use a provable primality test.  If unset, use the
          default arithmetic proof flag.

        .. note::

           Integer primes are by definition *positive*! This is
           different than Magma, but the same as in PARI. See also the
           :meth:`is_irreducible()` method.

        EXAMPLES::

            sage: z = 2^31 - 1
            sage: z.is_prime()
            True
            sage: z = 2^31
            sage: z.is_prime()
            False
            sage: z = 7
            sage: z.is_prime()
            True
            sage: z = -7
            sage: z.is_prime()
            False
            sage: z.is_irreducible()
            True

        ::

            sage: z = 10^80 + 129
            sage: z.is_prime(proof=False)
            True
            sage: z.is_prime(proof=True)
            True

        When starting Sage the arithmetic proof flag is True. We can change
        it to False as follows::

            sage: proof.arithmetic()
            True
            sage: n = 10^100 + 267
            sage: timeit("n.is_prime()") # random
            5 loops, best of 3: 163 ms per loop
            sage: proof.arithmetic(False)
            sage: proof.arithmetic()
            False
            sage: timeit("n.is_prime()") # random
            1000 loops, best of 3: 573 us per loop

        IMPLEMENTATION: Calls the PARI ``isprime`` function.
        """
        from sage.structure.proof.proof import get_flag
        proof = get_flag(proof, "arithmetic")
        if proof:
            return bool(self._pari_().isprime())
        else:
            return bool(self._pari_().ispseudoprime())

    def is_irreducible(self):
        r"""
        Returns ``True`` if self is irreducible, i.e. +/-
        prime

        EXAMPLES::

            sage: z = 2^31 - 1
            sage: z.is_irreducible()
            True
            sage: z = 2^31
            sage: z.is_irreducible()
            False
            sage: z = 7
            sage: z.is_irreducible()
            True
            sage: z = -7
            sage: z.is_irreducible()
            True
        """
        n = self if self >= 0 else -self
        return bool(n._pari_().isprime())

    def is_pseudoprime(self):
        r"""
        Test whether self is a pseudoprime

        This uses PARI's Baillie-PSW probabilistic primality
        test. Currently, there are no known pseudoprimes for
        Baille-PSW that are not actually prime. However it is
        conjectured that there are infinitely many.

        EXAMPLES::

            sage: z = 2^31 - 1
            sage: z.is_pseudoprime()
            True
            sage: z = 2^31
            sage: z.is_pseudoprime()
            False
        """
        return bool(self._pari_().ispseudoprime())

    def is_perfect_power(self):
        r"""
        Returns ``True`` if ``self`` is a perfect power, ie if there exist integers
        `a` and `b`, `b > 1` with ``self`` `= a^b`.

        .. seealso::

            - :meth:`perfect_power`: Finds the minimal base for which this
              integer is a perfect power.
            - :meth:`is_power_of`: If you know the base already this method is
              the fastest option.
            - :meth:`is_prime_power`: Checks whether the base is prime.

        EXAMPLES::

            sage: Integer(-27).is_perfect_power()
            True
            sage: Integer(12).is_perfect_power()
            False

            sage: z = 8
            sage: z.is_perfect_power()
            True
            sage: 144.is_perfect_power()
            True
            sage: 10.is_perfect_power()
            False
            sage: (-8).is_perfect_power()
            True
            sage: (-4).is_perfect_power()
            False

            sage: (4).is_power()
            doctest:...: DeprecationWarning: is_power is deprecated. Please use is_perfect_power instead.
            See http://trac.sagemath.org/12116 for details.
            True

        TESTS:

        This is a test to make sure we work around a bug in GMP, see
        :trac:`4612`.

        ::

            sage: [ -a for a in srange(100) if not (-a^3).is_perfect_power() ]
            []
        """
        cdef mpz_t tmp
        cdef int res
        if mpz_sgn(self.value) < 0:
            if mpz_cmp_si(self.value, -1) == 0:
                return True
            mpz_init(tmp)
            mpz_neg(tmp, self.value)
            while mpz_perfect_square_p(tmp):
                mpz_sqrt(tmp, tmp)
            res = mpz_perfect_power_p(tmp)
            mpz_clear(tmp)
            if res:
                return True
            else:
                return False
        return mpz_perfect_power_p(self.value)

    def is_norm(self, K, element=False, proof=True):
        r"""
        See ``QQ(self).is_norm()``.

        EXAMPLES::

            sage: K = NumberField(x^2 - 2, 'beta')
            sage: n = 4
            sage: n.is_norm(K)
            True
            sage: 5.is_norm(K)
            False
            sage: 7.is_norm(QQ)
            True
            sage: n.is_norm(K, element=True)
            (True, -4*beta + 6)
            sage: n.is_norm(K, element=True)[1].norm()
            4
            sage: n = 5
            sage: n.is_norm(K, element=True)
            (False, None)
            sage: n = 7
            sage: n.is_norm(QQ, element=True)
            (True, 7)

        """
        from sage.rings.rational_field import QQ
        return QQ(self).is_norm(K, element=element, proof=proof)

    def _bnfisnorm(self, K, proof=True, extra_primes=0):
        r"""
        See ``QQ(self)._bnfisnorm()``.

        EXAMPLES::

            sage: 3._bnfisnorm(QuadraticField(-1, 'i'))
            (1, 3)
            sage: 7._bnfisnorm(CyclotomicField(7))
            (-zeta7 + 1, 1)            # 64-bit
            (-zeta7^5 + zeta7^4, 1)    # 32-bit
        """
        from sage.rings.rational_field import QQ
        return QQ(self)._bnfisnorm(K, proof=proof, extra_primes=extra_primes)


    def jacobi(self, b):
        r"""
        Calculate the Jacobi symbol `\left(\frac{self}{b}\right)`.

        EXAMPLES::

            sage: z = -1
            sage: z.jacobi(17)
            1
            sage: z.jacobi(19)
            -1
            sage: z.jacobi(17*19)
            -1
            sage: (2).jacobi(17)
            1
            sage: (3).jacobi(19)
            -1
            sage: (6).jacobi(17*19)
            -1
            sage: (6).jacobi(33)
            0
            sage: a = 3; b = 7
            sage: a.jacobi(b) == -b.jacobi(a)
            True
        """
        cdef long tmp
        if PY_TYPE_CHECK(b, int):
            tmp = b
            if (tmp & 1) == 0:
                raise ValueError, "Jacobi symbol not defined for even b."
            return mpz_kronecker_si(self.value, tmp)
        if not PY_TYPE_CHECK(b, Integer):
            b = Integer(b)
        if mpz_even_p((<Integer>b).value):
            raise ValueError, "Jacobi symbol not defined for even b."
        return mpz_jacobi(self.value, (<Integer>b).value)

    def kronecker(self, b):
        r"""
        Calculate the Kronecker symbol `\left(\frac{self}{b}\right)`
        with the Kronecker extension `(self/2)=(2/self)` when `self` is odd,
        or `(self/2)=0` when `self` is even.

        EXAMPLES::

            sage: z = 5
            sage: z.kronecker(41)
            1
            sage: z.kronecker(43)
            -1
            sage: z.kronecker(8)
            -1
            sage: z.kronecker(15)
            0
            sage: a = 2; b = 5
            sage: a.kronecker(b) == b.kronecker(a)
            True
        """
        if PY_TYPE_CHECK(b, int):
            return mpz_kronecker_si(self.value, b)
        if not PY_TYPE_CHECK(b, Integer):
            b = Integer(b)
        return mpz_kronecker(self.value, (<Integer>b).value)

    def radical(self, *args, **kwds):
        r"""
        Return the product of the prime divisors of self. Computing
        the radical of zero gives an error.

        EXAMPLES::

            sage: Integer(10).radical()
            10
            sage: Integer(20).radical()
            10
            sage: Integer(-100).radical()
            10
            sage: Integer(0).radical()
            Traceback (most recent call last):
            ...
            ArithmeticError: Radical of 0 not defined.
        """
        if self.is_zero():
            raise ArithmeticError, "Radical of 0 not defined."
        return self.factor(*args, **kwds).radical_value()

    def squarefree_part(self, long bound=-1):
        r"""
        Return the square free part of `x` (=self), i.e., the unique integer
        `z` that `x = z y^2`, with `y^2` a perfect square and `z` square-free.

        Use ``self.radical()`` for the product of the primes that divide self.

        If self is 0, just returns 0.

        EXAMPLES::

            sage: squarefree_part(100)
            1
            sage: squarefree_part(12)
            3
            sage: squarefree_part(17*37*37)
            17
            sage: squarefree_part(-17*32)
            -34
            sage: squarefree_part(1)
            1
            sage: squarefree_part(-1)
            -1
            sage: squarefree_part(-2)
            -2
            sage: squarefree_part(-4)
            -1

        ::

            sage: a = 8 * 5^6 * 101^2
            sage: a.squarefree_part(bound=2).factor()
            2 * 5^6 * 101^2
            sage: a.squarefree_part(bound=5).factor()
            2 * 101^2
            sage: a.squarefree_part(bound=1000)
            2
            sage: a.squarefree_part(bound=2**14)
            2
            sage: a = 7^3 * next_prime(2^100)^2 * next_prime(2^200)
            sage: a / a.squarefree_part(bound=1000)
            49
        """
        cdef Integer z
        cdef long even_part, p, p2
        cdef char switch_p
        if mpz_sgn(self.value) == 0:
            return self
        if 0 <= bound < 2:
            return self
        elif 2 <= bound <= 10000:
            z = PY_NEW(Integer)
            even_part = mpz_scan1(self.value, 0)
            mpz_fdiv_q_2exp(z.value, self.value, even_part ^ (even_part&1))
            sig_on()
            if bound >= 3:
                while mpz_divisible_ui_p(z.value, 9):
                    mpz_divexact_ui(z.value, z.value, 9)
            if bound >= 5:
                while mpz_divisible_ui_p(z.value, 25):
                    mpz_divexact_ui(z.value, z.value, 25)
            for p from 7 <= p <= bound by 2:
                switch_p = p % 30
                if switch_p in [1, 7, 11, 13, 17, 19, 23, 29]:
                    p2 = p*p
                    while mpz_divisible_ui_p(z.value, p2):
                        mpz_divexact_ui(z.value, z.value, p2)
            sig_off()
            return z
        else:
            if bound == -1:
                F = self.factor()
            else:
                from sage.rings.factorint import factor_trial_division
                F = factor_trial_division(self,bound)
            n = one
            for pp, e in F:
                if e % 2 != 0:
                    n = n * pp
            return n * F.unit()

    def next_probable_prime(self):
        """
        Returns the next probable prime after self, as determined by PARI.

        EXAMPLES::

            sage: (-37).next_probable_prime()
            2
            sage: (100).next_probable_prime()
            101
            sage: (2^512).next_probable_prime()
            13407807929942597099574024998205846127479365820592393377723561443721764030073546976801874298166903427690031858186486050853753882811946569946433649006084171
            sage: 0.next_probable_prime()
            2
            sage: 126.next_probable_prime()
            127
            sage: 144168.next_probable_prime()
            144169
        """
        return Integer( self._pari_().nextprime(True) )

    def next_prime(self, proof=None):
        r"""
        Returns the next prime after self.

        INPUT:

        -  ``proof`` - bool or None (default: None, see
           proof.arithmetic or sage.structure.proof) Note that the global Sage
           default is proof=True

        EXAMPLES::

            sage: Integer(100).next_prime()
            101

        Use Proof = False, which is way faster::

            sage: b = (2^1024).next_prime(proof=False)

        ::

            sage: Integer(0).next_prime()
            2
            sage: Integer(1001).next_prime()
            1009
        """
        if mpz_cmp(self.value, PARI_PSEUDOPRIME_LIMIT) < 0:
            return Integer( self._pari_().nextprime(True) )
        if proof is None:
            from sage.structure.proof.proof import get_flag
            proof = get_flag(proof, "arithmetic")
        if not proof:
            return Integer( self._pari_().nextprime(True) )
        n = self
        if n % 2 == 0:
            n += 1
        else:
            n += 2
        while not n.is_prime():  # PARI's isprime() is provably correct
            n += 2
        return integer_ring.ZZ(n)

    def additive_order(self):
        """
        Return the additive order of self.

        EXAMPLES::

            sage: ZZ(0).additive_order()
            1
            sage: ZZ(1).additive_order()
            +Infinity
        """
        import sage.rings.infinity
        if self.is_zero():
            return one
        else:
            return sage.rings.infinity.infinity

    def multiplicative_order(self):
        r"""
        Return the multiplicative order of self.

        EXAMPLES::

            sage: ZZ(1).multiplicative_order()
            1
            sage: ZZ(-1).multiplicative_order()
            2
            sage: ZZ(0).multiplicative_order()
            +Infinity
            sage: ZZ(2).multiplicative_order()
            +Infinity
        """
        import sage.rings.infinity
        if  mpz_cmp_si(self.value, 1) == 0:
                return one
        elif mpz_cmp_si(self.value, -1) == 0:
                return Integer(2)
        else:
                return sage.rings.infinity.infinity

    def is_squarefree(self):
        """
        Returns True if this integer is not divisible by the square of any
        prime and False otherwise.

        EXAMPLES::

            sage: Integer(100).is_squarefree()
            False
            sage: Integer(102).is_squarefree()
            True
            sage: Integer(0).is_squarefree()
            False
        """
        return self._pari_().issquarefree()

    def _pari_(self):
        """
        Returns the PARI version of this integer.

        EXAMPLES::

            sage: n = 9390823
            sage: m = n._pari_(); m
            9390823
            sage: type(m)
            <type 'sage.libs.pari.gen.gen'>

        TESTS::

            sage: n = 10^10000000
            sage: m = n._pari_() ## crash from trac 875
            sage: m % 1234567
            1041334
        """
        return self._pari_c()

    cdef _pari_c(self):
        return pari.new_gen_from_mpz_t(self.value)

    def _interface_init_(self, I=None):
        """
        Return canonical string to coerce this integer to any other math
        software, i.e., just the string representation of this integer in
        base 10.

        EXAMPLES::

            sage: n = 9390823
            sage: n._interface_init_()
            '9390823'
        """
        return str(self)

    property __array_interface__:
        def __get__(self):
            """
            Used for NumPy conversion.

            EXAMPLES::

                sage: import numpy
                sage: numpy.array([1, 2, 3])
                array([1, 2, 3])
                sage: numpy.array([1, 2, 3]).dtype
                dtype('int32')                         # 32-bit
                dtype('int64')                         # 64-bit

                sage: numpy.array(2**40).dtype
                dtype('int64')
                sage: numpy.array(2**400).dtype
                dtype('O')

                sage: numpy.array([1,2,3,0.1]).dtype
                dtype('float64')
            """
            if mpz_fits_slong_p(self.value):
                return numpy_long_interface
            elif sizeof(long) == 4 and mpz_sizeinbase(self.value, 2) <= 63:
                return numpy_int64_interface
            else:
                return numpy_object_interface

    def _magma_init_(self, magma):
        """
        Return string that evaluates in Magma to this element.

        For small integers we just use base 10.  For large integers we use
        base 16, but use Magma's StringToInteger command, which (for no
        good reason) is much faster than 0x[string literal].  We only use
        base 16 for integers with at least 10000 binary digits, since e.g.,
        for a large list of small integers the overhead of calling
        StringToInteger can be a killer.

        EXAMPLES:
            sage: (117)._magma_init_(magma)           # optional - magma
            '117'

        Large integers use hex:
            sage: m = 3^(2^20)                        # optional - magma
            sage: s = m._magma_init_(magma)           # optional - magma
            sage: 'StringToInteger' in s              # optional - magma
            True
            sage: magma(m).sage() == m                # optional - magma
            True
        """
        if self.ndigits(2) > 10000:
            return 'StringToInteger("%s",16)'%self.str(16)
        else:
            return str(self)

    def _sage_input_(self, sib, coerced):
        r"""
        Produce an expression which will reproduce this value when
        evaluated.

        EXAMPLES::

            sage: sage_input(1, verify=True)
            # Verified
            1
            sage: sage_input(1, preparse=False)
            ZZ(1)
            sage: sage_input(-12435, verify=True)
            # Verified
            -12435
            sage: sage_input(0, verify=True)
            # Verified
            0
            sage: sage_input(-3^70, verify=True)
            # Verified
            -2503155504993241601315571986085849
            sage: sage_input(-37, preparse=False)
            -ZZ(37)
            sage: sage_input(-37 * polygen(ZZ), preparse=False)
            R = ZZ['x']
            x = R.gen()
            -37*x
            sage: from sage.misc.sage_input import SageInputBuilder
            sage: (-314159)._sage_input_(SageInputBuilder(preparse=False), False)
            {unop:- {call: {atomic:ZZ}({atomic:314159})}}
            sage: (314159)._sage_input_(SageInputBuilder(preparse=False), True)
            {atomic:314159}
        """
        if coerced or sib.preparse():
            return sib.int(self)
        else:
            if self < 0:
                return -sib.name('ZZ')(sib.int(-self))
            else:
                return sib.name('ZZ')(sib.int(self))

    def sqrtrem(self):
        r"""
        Return (s, r) where s is the integer square root of self and
        r is the remainder such that `\text{self} = s^2 + r`.
        Raises ``ValueError`` if self is negative.

        EXAMPLES::

            sage: 25.sqrtrem()
            (5, 0)
            sage: 27.sqrtrem()
            (5, 2)
            sage: 0.sqrtrem()
            (0, 0)

        ::

            sage: Integer(-102).sqrtrem()
            Traceback (most recent call last):
            ...
            ValueError: square root of negative integer not defined.

        """
        if mpz_sgn(self.value) < 0:
            raise ValueError, "square root of negative integer not defined."
        cdef Integer s = PY_NEW(Integer)
        cdef Integer r  = PY_NEW(Integer)
        mpz_sqrtrem(s.value, r.value, self.value)
        return s, r

    def isqrt(self):
        r"""
        Returns the integer floor of the square root of self, or raises an
        ``ValueError`` if self is negative.

        EXAMPLE::

            sage: a = Integer(5)
            sage: a.isqrt()
            2

        ::

            sage: Integer(-102).isqrt()
            Traceback (most recent call last):
            ...
            ValueError: square root of negative integer not defined.
        """
        if mpz_sgn(self.value) < 0:
            raise ValueError, "square root of negative integer not defined."

        cdef Integer x = PY_NEW(Integer)

        sig_on()
        mpz_sqrt(x.value, self.value)
        sig_off()

        return x

    def sqrt_approx(self, prec=None, all=False):
        """
        EXAMPLES::

            sage: 5.sqrt_approx(prec=200)
            doctest:...: DeprecationWarning: This function is deprecated.  Use sqrt with a given number of bits of precision instead.
            See http://trac.sagemath.org/10107 for details.
            2.2360679774997896964091736687312762354406183596115257242709
            sage: 5.sqrt_approx()
            2.23606797749979
            sage: 4.sqrt_approx()
            2
        """
        from sage.misc.superseded import deprecation
        deprecation(10107, "This function is deprecated.  Use sqrt with a given number of bits of precision instead.")
        try:
            return self.sqrt(extend=False,all=all)
        except ValueError:
            pass
        if prec is None:
            prec = max(53, 2*(mpz_sizeinbase(self.value, 2)+2))
        return self.sqrt(prec=prec, all=all)

    def sqrt(self, prec=None, extend=True, all=False):
        """
        The square root function.

        INPUT:

        -  ``prec`` - integer (default: None): if None, returns
           an exact square root; otherwise returns a numerical square root if
           necessary, to the given bits of precision.

        -  ``extend`` - bool (default: True); if True, return a
           square root in an extension ring, if necessary. Otherwise, raise a
           ValueError if the square is not in the base ring. Ignored if prec
           is not None.

        -  ``all`` - bool (default: False); if True, return all
           square roots of self, instead of just one.

        EXAMPLES::

            sage: Integer(144).sqrt()
            12
            sage: sqrt(Integer(144))
            12
            sage: Integer(102).sqrt()
            sqrt(102)

        ::

            sage: n = 2
            sage: n.sqrt(all=True)
            [sqrt(2), -sqrt(2)]
            sage: n.sqrt(prec=10)
            1.4
            sage: n.sqrt(prec=100)
            1.4142135623730950488016887242
            sage: n.sqrt(prec=100,all=True)
            [1.4142135623730950488016887242, -1.4142135623730950488016887242]
            sage: n.sqrt(extend=False)
            Traceback (most recent call last):
            ...
            ValueError: square root of 2 not an integer
            sage: Integer(144).sqrt(all=True)
            [12, -12]
            sage: Integer(0).sqrt(all=True)
            [0]
            sage: type(Integer(5).sqrt())
            <type 'sage.symbolic.expression.Expression'>
            sage: type(Integer(5).sqrt(prec=53))
            <type 'sage.rings.real_mpfr.RealNumber'>
            sage: type(Integer(-5).sqrt(prec=53))
            <type 'sage.rings.complex_number.ComplexNumber'>

        TESTS:

        Check that :trac:`9466` is fixed::

            sage: 3.sqrt(extend=False, all=True)
            []
        """
        if mpz_sgn(self.value) == 0:
            return [self] if all else self

        if mpz_sgn(self.value) < 0:
            if not extend:
                raise ValueError, "square root of negative number not an integer"
            from sage.functions.other import _do_sqrt
            return _do_sqrt(self, prec=prec, all=all)

        cdef int non_square
        cdef Integer z = PY_NEW(Integer)
        cdef mpz_t tmp
        sig_on()
        mpz_init(tmp)
        mpz_sqrtrem(z.value, tmp, self.value)
        non_square = mpz_sgn(tmp) != 0
        mpz_clear(tmp)
        sig_off()

        if non_square:
            if not extend:
                if not all:
                   raise ValueError, "square root of %s not an integer"%self
                else:
                    return []
            from sage.functions.other import _do_sqrt
            return _do_sqrt(self, prec=prec, all=all)

        if prec:
            from sage.functions.other import _do_sqrt
            return _do_sqrt(self, prec=prec, all=all)

        if all:
           return [z, -z]
        return z

    @coerce_binop
    def xgcd(self, Integer n):
        r"""
        Return the extended gcd of this element and ``n``.

        INPUT:

        - ``n`` -- an integer

        OUTPUT:

        A triple ``(g, s, t)`` such that ``g`` is the non-negative gcd of
        ``self`` and ``n``, and ``s`` and ``t`` are cofactors satisfying the
        Bezout identity

        .. MATH::

            g = s \cdot \mathrm{self} + t \cdot n.

        .. NOTE::

            There is no guarantee that the cofactors will be minimal. If you
            need the cofactors to be minimal use :meth:`_xgcd`. Also, using
            :meth:`_xgcd` directly might be faster in some cases, see
            :trac:`13628`.

        EXAMPLES::

            sage: 6.xgcd(4)
            (2, 1, -1)

        """
        return self._xgcd(n)

    def _xgcd(self, Integer n, bint minimal=0):
        r"""
        Return the exteded gcd of ``self`` and ``n``.

        INPUT:

        - ``n`` -- an integer
        - ``minimal`` -- a boolean (default: ``False``), whether to compute
          minimal cofactors (see below)

        OUTPUT:

        A triple ``(g, s, t)`` such that ``g`` is the non-negative gcd of
        ``self`` and ``n``, and ``s`` and ``t`` are cofactors satisfying the
        Bezout identity

        .. MATH::

            g = s \cdot \mathrm{self} + t \cdot n.

        .. NOTE::

            If ``minimal`` is ``False``, then there is no guarantee that the
            returned cofactors will be minimal in any sense; the only guarantee
            is that the Bezout identity will be satisfied (see examples below).

            If ``minimal`` is ``True``, the cofactors will satisfy the following
            conditions. If either ``self`` or ``n`` are zero, the trivial
            solution is returned. If both ``self`` and ``n`` are nonzero, the
            function returns the unique solution such that `0 \leq s < |n|/g`
            (which then must also satisfy
            `0 \leq |t| \leq |\mbox{\rm self}|/g`).

        EXAMPLES::

            sage: 5._xgcd(7)
            (1, 3, -2)
            sage: 5*3 + 7*-2
            1
            sage: g,s,t = 58526524056._xgcd(101294172798)
            sage: g
            22544886
            sage: 58526524056 * s + 101294172798 * t
            22544886

        Try ``minimal`` option with various edge cases::

            sage: 5._xgcd(0, minimal=True)
            (5, 1, 0)
            sage: (-5)._xgcd(0, minimal=True)
            (5, -1, 0)
            sage: 0._xgcd(5, minimal=True)
            (5, 0, 1)
            sage: 0._xgcd(-5, minimal=True)
            (5, 0, -1)
            sage: 0._xgcd(0, minimal=True)
            (0, 1, 0)

        Output may differ with and without the ``minimal`` option::

            sage: 2._xgcd(-2)
            (2, 1, 0)
            sage: 2._xgcd(-2, minimal=True)
            (2, 0, -1)

        Exhaustive tests, checking minimality conditions::

            sage: for a in srange(-20, 20):
            ....:   for b in srange(-20, 20):
            ....:     if a == 0 or b == 0: continue
            ....:     g, s, t = a._xgcd(b)
            ....:     assert g > 0
            ....:     assert a % g == 0 and b % g == 0
            ....:     assert a*s + b*t == g
            ....:     g, s, t = a._xgcd(b, minimal=True)
            ....:     assert g > 0
            ....:     assert a % g == 0 and b % g == 0
            ....:     assert a*s + b*t == g
            ....:     assert s >= 0 and s < abs(b)/g
            ....:     assert abs(t) <= abs(a)/g

        AUTHORS:

        - David Harvey (2007-12-26): added minimality option
        """
        cdef Integer g = PY_NEW(Integer)
        cdef Integer s = PY_NEW(Integer)
        cdef Integer t = PY_NEW(Integer)

        sig_on()
        mpz_gcdext(g.value, s.value, t.value, self.value, n.value)
        sig_off()

        # Note: the GMP documentation for mpz_gcdext (or mpn_gcdext for that
        # matter) makes absolutely no claims about any minimality conditions
        # satisfied by the returned cofactors. They guarantee a non-negative
        # gcd, but that's it. So we have to do some work ourselves.

        if not minimal:
            return g, s, t

        # handle degenerate cases n == 0 and self == 0

        if not mpz_sgn(n.value):
            mpz_set_ui(t.value, 0)
            mpz_abs(g.value, self.value)
            mpz_set_si(s.value, 1 if mpz_sgn(self.value) >= 0 else -1)
            return g, s, t

        if not mpz_sgn(self.value):
            mpz_set_ui(s.value, 0)
            mpz_abs(g.value, n.value)
            mpz_set_si(t.value, 1 if mpz_sgn(n.value) >= 0 else -1)
            return g, s, t

        # both n and self are nonzero, so we need to do a division and
        # make the appropriate adjustment

        cdef mpz_t u1, u2
        mpz_init(u1)
        mpz_init(u2)
        mpz_divexact(u1, n.value, g.value)
        mpz_divexact(u2, self.value, g.value)
        if mpz_sgn(u1) > 0:
            mpz_fdiv_qr(u1, s.value, s.value, u1)
        else:
            mpz_cdiv_qr(u1, s.value, s.value, u1)
        mpz_addmul(t.value, u1, u2)
        mpz_clear(u2)
        mpz_clear(u1)

        return g, s, t

    cpdef _shift_helper(Integer self, y, int sign):
        """
        Function used to compute left and right shifts of integers.
        Shifts self y bits to the left if sign is 1, and to the right
        if sign is -1.

        WARNING: This function does no error checking. In particular,
        it assumes that sign is either 1 or -1,

        EXAMPLES::

            sage: n = 1234
            sage: factor(n)
            2 * 617
            sage: n._shift_helper(1, 1)
            2468
            sage: n._shift_helper(1, -1)
            617
            sage: n._shift_helper(100, 1)
            1564280840681635081446931755433984
            sage: n._shift_helper(100, -1)
            0
            sage: n._shift_helper(-100, 1)
            0
            sage: n._shift_helper(-100, -1)
            1564280840681635081446931755433984
        """
        cdef long n

        if PyInt_CheckExact(y):
            # For a Python int, we can just use the Python/C API.
            n = PyInt_AS_LONG(y)
        else:
            # If it's not already an Integer, try to convert it.
            if not PY_TYPE_CHECK(y, Integer):
                try:
                    y = Integer(y)
                except TypeError:
                    raise TypeError, "unsupported operands for %s: %s, %s"%(("<<" if sign == 1 else ">>"), self, y)
                except ValueError:
                    return bin_op(self, y, operator.lshift if sign == 1 else operator.rshift)

            # If y wasn't a Python int, it's now an Integer, so set n
            # accordingly.
            if mpz_fits_slong_p((<Integer>y).value):
                n = mpz_get_si((<Integer>y).value)
            elif sign * mpz_sgn((<Integer>y).value) < 0:
                # Doesn't fit in a long so shifting to the right by
                # this much will be 0.
                return PY_NEW(Integer)
            else:
                # Doesn't fit in a long so shifting to the left by
                # this much will raise appropriate overflow error
                n = y

        # Decide which way we're shifting
        n *= sign

        # Now finally call into MPIR to do the shifting.
        cdef Integer z = PY_NEW(Integer)
        if n < 0:
            mpz_fdiv_q_2exp(z.value, self.value, -n)
        else:
            mpz_mul_2exp(z.value, self.value, n)
        return z

    def __lshift__(x, y):
        """
        Shift x to the left by y bits.

        EXAMPLES::

            sage: 32 << 2
            128
            sage: 32 << int(2)
            128
            sage: int(32) << 2
            128
            sage: 1 << 2.5
            Traceback (most recent call last):
            ...
            TypeError: unsupported operands for <<: 1, 2.5000...

            sage: 32 << (4/2)
            128

        A negative shift to the left is treated as a right shift::

            sage: 128 << -2
            32
            sage: 128 << (-2^100)
            0
        """
        # note that x need not be self -- int(3) << ZZ(2) will
        # dispatch this function
        if not PY_TYPE_CHECK(x, Integer):
            return x << int(y)
        return (<Integer>x)._shift_helper(y, 1)

    def __rshift__(x, y):
        """
        Shift x to the right by y bits.

        EXAMPLES::

            sage: 32 >> 2
            8
            sage: 32 >> int(2)
            8
            sage: int(32) >> 2
            8
            sage: 1 >> 2.5
            Traceback (most recent call last):
            ...
            TypeError: unsupported operands for >>: 1, 2.5000...
            sage: 10^5 >> 10^100
            0

        A negative shift to the right is treated as a left shift::

            sage: 8 >> -2
            32
        """
        # note that x need not be self -- int(3) >> ZZ(2) will
        # dispatch this function
        if not PY_TYPE_CHECK(x, Integer):
            return x >> int(y)
        return (<Integer>x)._shift_helper(y, -1)

    cdef _and(Integer self, Integer other):
        cdef Integer x = PY_NEW(Integer)
        mpz_and(x.value, self.value, other.value)
        return x

    def __and__(x, y):
        """
        Return the bitwise and two integers.

        EXAMPLES::

            sage: n = Integer(6);  m = Integer(2)
            sage: n & m
            2
            sage: n.__and__(m)
            2
        """
        if PY_TYPE_CHECK(x, Integer) and PY_TYPE_CHECK(y, Integer):
            return (<Integer>x)._and(y)
        return bin_op(x, y, operator.and_)

    cdef _or(Integer self, Integer other):
        cdef Integer x = PY_NEW(Integer)
        mpz_ior(x.value, self.value, other.value)
        return x

    def __or__(x, y):
        """
        Return the bitwise or of the integers x and y.

        EXAMPLES::

            sage: n = 8; m = 4
            sage: n.__or__(m)
            12
        """
        if PY_TYPE_CHECK(x, Integer) and PY_TYPE_CHECK(y, Integer):
            return (<Integer>x)._or(y)
        return bin_op(x, y, operator.or_)

    def __invert__(self):
        """
        Return the multiplicative inverse of self, as a rational number.

        EXAMPLE::

            sage: n = 10
            sage: 1/n
            1/10
            sage: n.__invert__()
            1/10
        """
        return one / self

    def inverse_of_unit(self):
        """
        Return inverse of self if self is a unit in the integers, i.e.,
        self is -1 or 1. Otherwise, raise a ZeroDivisionError.

        EXAMPLES::

            sage: (1).inverse_of_unit()
            1
            sage: (-1).inverse_of_unit()
            -1
            sage: 5.inverse_of_unit()
            Traceback (most recent call last):
            ...
            ZeroDivisionError: Inverse does not exist.
            sage: 0.inverse_of_unit()
            Traceback (most recent call last):
            ...
            ZeroDivisionError: Inverse does not exist.
        """
        if mpz_cmpabs_ui(self.value, 1) == 0:
            return self
        else:
            raise ZeroDivisionError, "Inverse does not exist."

    def inverse_mod(self, n):
        """
        Returns the inverse of self modulo `n`, if this inverse exists.
        Otherwise, raises a ``ZeroDivisionError`` exception.

        INPUT:

        -  ``self`` - Integer

        -  ``n`` - Integer, or ideal of integer ring

        OUTPUT:

        -  ``x`` - Integer such that x\*self = 1 (mod m), or
           raises ZeroDivisionError.

        IMPLEMENTATION:

        Call the mpz_invert GMP library function.

        EXAMPLES::

            sage: a = Integer(189)
            sage: a.inverse_mod(10000)
            4709
            sage: a.inverse_mod(-10000)
            4709
            sage: a.inverse_mod(1890)
            Traceback (most recent call last):
            ...
            ZeroDivisionError: Inverse does not exist.
            sage: a = Integer(19)**100000
            sage: b = a*a
            sage: c = a.inverse_mod(b)
            Traceback (most recent call last):
            ...
            ZeroDivisionError: Inverse does not exist.

        We check that #10625 is fixed::

            sage: ZZ(2).inverse_mod(ZZ.ideal(3))
            2

        We check that #9955 is fixed::

            sage: Rational(3)%Rational(-1)
            0
        """
        cdef int r
        if isinstance(n, sage.rings.ideal.Ideal_pid) and n.ring() == the_integer_ring:
            n = n.gen()
        cdef Integer m = as_Integer(n)
        cdef Integer ans = <Integer>PY_NEW(Integer)
        if mpz_cmpabs_ui(m.value, 1) == 0:
            return zero
        sig_on()
        r = mpz_invert(ans.value, self.value, m.value)
        sig_off()
        if r == 0:
            raise ZeroDivisionError, "Inverse does not exist."
        return ans

    def gcd(self, n):
        """
        Return the greatest common divisor of self and `n`.

        EXAMPLE::

            sage: gcd(-1,1)
            1
            sage: gcd(0,1)
            1
            sage: gcd(0,0)
            0
            sage: gcd(2,2^6)
            2
            sage: gcd(21,2^6)
            1
        """
        if not isinstance(n, Integer) and not isinstance(n, int):
            left, right = canonical_coercion(self, n)
            return left.gcd(right)
        cdef Integer m = as_Integer(n)
        cdef Integer g = PY_NEW(Integer)
        sig_on()
        mpz_gcd(g.value, self.value, m.value)
        sig_off()
        return g

    def crt(self, y, m, n):
        """
        Return the unique integer between `0` and `mn` that is congruent to
        the integer modulo `m` and to `y` modulo `n`. We assume that `m` and
        `n` are coprime.

        EXAMPLES::

            sage: n = 17
            sage: m = n.crt(5, 23, 11); m
            247
            sage: m%23
            17
            sage: m%11
            5
        """
        cdef object g, s, t
        cdef Integer _y, _m, _n
        _y = Integer(y); _m = Integer(m); _n = Integer(n)
        g, s, t = _m.xgcd(_n)
        if not g.is_one():
            raise ArithmeticError, "CRT requires that gcd of moduli is 1."
        # Now s*m + t*n = 1, so the answer is x + (y-x)*s*m, where x=self.
        return (self + (_y - self) * s * _m) % (_m * _n)

    def test_bit(self, long index):
        r"""
        Return the bit at ``index``.

        If the index is negative, returns 0.

        Although internally a sign-magnitude representation is used
        for integers, this method pretends to use a two's complement
        representation.  This is illustrated with a negative integer
        below.

        EXAMPLES::

            sage: w = 6
            sage: w.str(2)
            '110'
            sage: w.test_bit(2)
            1
            sage: w.test_bit(-1)
            0
            sage: x = -20
            sage: x.str(2)
            '-10100'
            sage: x.test_bit(4)
            0
            sage: x.test_bit(5)
            1
            sage: x.test_bit(6)
            1
        """
        if index < 0:
            return 0
        else:
            return mpz_tstbit(self.value, index)

    def popcount(self):
        """
        Return the number of 1 bits in the binary representation.
        If self<0, we return Infinity.

        EXAMPLES::

            sage: n = 123
            sage: n.str(2)
            '1111011'
            sage: n.popcount()
            6

            sage: n = -17
            sage: n.popcount()
            +Infinity
        """
        if self<0:
            return sage.rings.infinity.Infinity
        return int(mpz_popcount(self.value))


    def conjugate(self):
        """
        Return the complex conjugate of this integer, which is the
        integer itself.

        EXAMPLES:
            sage: n = 205
            sage: n.conjugate()
            205
        """
        return self

    def binomial(self, m, algorithm='mpir'):
        """
        Return the binomial coefficient "self choose m".

        INPUT:

            - ``m`` -- an integer

            - ``algorithm`` -- ``'mpir'`` (default) or ``'pari'``; ``'mpir'`` is
              faster for small ``m``, and ``'pari'`` tends to be faster for
              large ``m``

        OUTPUT:

            - integer

        EXAMPLES::

            sage: 10.binomial(2)
            45
            sage: 10.binomial(2, algorithm='pari')
            45
            sage: 10.binomial(-2)
            0
        """
        cdef Integer x
        if m < 0:
            return the_integer_ring.zero()
        if algorithm == 'mpir':
            x = PY_NEW(Integer)
            sig_on()
            mpz_bin_ui(x.value, self.value, m)
            sig_off()
            return x
        elif algorithm == 'pari':
            return the_integer_ring(self._pari_().binomial(m))
        else:
            raise ValueError("algorithm must be one of: 'pari', 'mpir'")


cpdef LCM_list(v):
    """
    Return the LCM of a list v of integers. Elements of v are converted
    to Sage integers if they aren't already.

    This function is used, e.g., by rings/arith.py

    INPUT:

    -  ``v`` - list or tuple

    OUTPUT: integer

    EXAMPLES::

        sage: from sage.rings.integer import LCM_list
        sage: w = LCM_list([3,9,30]); w
        90
        sage: type(w)
        <type 'sage.rings.integer.Integer'>

    The inputs are converted to Sage integers.

    ::

        sage: w = LCM_list([int(3), int(9), '30']); w
        90
        sage: type(w)
        <type 'sage.rings.integer.Integer'>
    """
    cdef int i, n = len(v)
    cdef Integer z = <Integer>PY_NEW(Integer)

    for i from 0 <= i < n:
        if not isinstance(v[i], Integer):
            if not isinstance(v, list):
                v = list(v)
            v[i] = Integer(v[i])

    if n == 0:
        return one
    elif n == 1:
        return v[0].abs()

    sig_on()
    mpz_lcm(z.value, (<Integer>v[0]).value, (<Integer>v[1]).value)
    for i from 2 <= i < n:
        mpz_lcm(z.value, z.value, (<Integer>v[i]).value)
    sig_off()

    return z

def GCD_list(v):
    r"""
    Return the GCD of a list v of integers. Elements of v are converted
    to Sage integers if they aren't already.

    This function is used, e.g., by rings/arith.py

    INPUT:

    -  ``v`` - list or tuple

    OUTPUT: integer

    EXAMPLES::

        sage: from sage.rings.integer import GCD_list
        sage: w = GCD_list([3,9,30]); w
        3
        sage: type(w)
        <type 'sage.rings.integer.Integer'>

    Check that the bug reported in trac #3118 has been fixed::

        sage: sage.rings.integer.GCD_list([2,2,3])
        1

    The inputs are converted to Sage integers.

    ::

        sage: w = GCD_list([int(3), int(9), '30']); w
        3
        sage: type(w)
        <type 'sage.rings.integer.Integer'>
    """
    cdef int i, n = len(v)
    cdef Integer z = <Integer>PY_NEW(Integer)

    for i from 0 <= i < n:
        if not isinstance(v[i], Integer):
            if not isinstance(v, list):
                v = list(v)
            v[i] = Integer(v[i])

    if n == 0:
        return one
    elif n == 1:
        return v[0].abs()

    sig_on()
    mpz_gcd(z.value, (<Integer>v[0]).value, (<Integer>v[1]).value)
    for i from 2 <= i < n:
        if mpz_cmp_ui(z.value, 1) == 0:
            break
        mpz_gcd(z.value, z.value, (<Integer>v[i]).value)
    sig_off()

    return z

def make_integer(s):
    """
    Create a Sage integer from the base-32 Python *string* s. This is
    used in unpickling integers.

    EXAMPLES::

        sage: from sage.rings.integer import make_integer
        sage: make_integer('-29')
        -73
        sage: make_integer(29)
        Traceback (most recent call last):
        ...
        TypeError: expected string or Unicode object, sage.rings.integer.Integer found
    """
    cdef Integer r = PY_NEW(Integer)
    r._reduce_set(s)
    return r

cdef class int_to_Z(Morphism):
    """
    Morphism from Python ints to Sage integers.

    EXAMPLES::

        sage: f = ZZ.coerce_map_from(int); type(f)
        <type 'sage.rings.integer.int_to_Z'>
        sage: f(5r)
        5
        sage: type(f(5r))
        <type 'sage.rings.integer.Integer'>
        sage: 1 + 2r
        3
        sage: type(1 + 2r)
        <type 'sage.rings.integer.Integer'>

    This is intented for internal use by the coercion system,
    to facilitate fast expressions mixing ints and more complex
    Python types.  Note that (as with all morphisms) the input
    is forcably coerced to the domain ``int`` if it is not
    already of the correct type which may have undesirable results::

        sage: f.domain()
        Set of Python objects of type 'int'
        sage: f(1/3)
        0
        sage: f(1.7)
        1
        sage: f("10")
        10

    A pool is used for small integers::

        sage: f(10) is f(10)
        True
        sage: f(-2) is f(-2)
        True
    """

    def __init__(self):
        """
        TESTS::

            sage: f = ZZ.coerce_map_from(int)
            sage: f.parent()
            Set of Morphisms from Set of Python objects of type 'int' to Integer Ring in Category of sets
        """
        import integer_ring
        import sage.categories.homset
        from sage.structure.parent import Set_PythonType
        Morphism.__init__(self, sage.categories.homset.Hom(Set_PythonType(int), integer_ring.ZZ))

    cpdef Element _call_(self, a):
        """
        Returns a new integer with the same value as a.

        TESTS::

            sage: f = ZZ.coerce_map_from(int)
            sage: f(100r)
            100

        Note that, for performance reasons, the type of the input is not
        verified; it is assumed to have the memory layout of a Python int::

            sage: f._call_("abc")
            3
            sage: f._call_(5)    # random, the Integer 5
            140031369085760

        In practice, this precondition is verified by the caller (typically
        the coercion system).
        """
        return smallInteger(PyInt_AS_LONG(a))

    def _repr_type(self):
        """
        TESTS::

            sage: f = ZZ.coerce_map_from(int)
            sage: print f
            Native morphism:
              From: Set of Python objects of type 'int'
              To:   Integer Ring
        """
        return "Native"

cdef class long_to_Z(Morphism):
    """
    EXAMPLES::

        sage: f = ZZ.coerce_map_from(long); f
        Native morphism:
          From: Set of Python objects of type 'long'
          To:   Integer Ring
        sage: f(1rL)
        1
        sage: f(-10000000000000000000001r)
        -10000000000000000000001
    """
    def __init__(self):
        import integer_ring
        import sage.categories.homset
        from sage.structure.parent import Set_PythonType
        Morphism.__init__(self, sage.categories.homset.Hom(Set_PythonType(long), integer_ring.ZZ))
    cpdef Element _call_(self, a):
        cdef Integer r
        r = <Integer>PY_NEW(Integer)
        mpz_set_pylong(r.value, a)
        return r
    def _repr_type(self):
        return "Native"

############### INTEGER CREATION CODE #####################

# We need a couple of internal GMP datatypes.

# This may be potentially very dangerous as it reaches
# deeply into the internal structure of GMP which may not
# be consistent across future versions of GMP.
# See extensive note in the fast_tp_new() function below.

include "sage/ext/python_rich_object.pxi"
cdef extern from "gmp.h":
    ctypedef long mp_limb_t
    ctypedef mp_limb_t* mp_ptr #"mp_ptr"

    # We allocate _mp_d directly (mpz_t is typedef of this in GMP)
    ctypedef struct __mpz_struct "__mpz_struct":
        int _mp_alloc
        int _mp_size
        mp_ptr _mp_d

    # sets the three free, alloc, and realloc function pointers to the
    # memory management functions set in GMP. Accepts NULL pointer.
    # Potentially dangerous if changed by calling
    # mp_set_memory_functions again after we initialized this module.
    void mp_get_memory_functions (void *(**alloc) (size_t), void *(**realloc)(void *, size_t, size_t), void (**free) (void *, size_t))

    # GMP's configuration of how many Bits are stuffed into a limb
    cdef int GMP_LIMB_BITS

# This variable holds the size of any Integer object in bytes.
cdef int sizeof_Integer

# We use a global Integer element to steal all the references
# from.  DO NOT INITIALIZE IT AGAIN and DO NOT REFERENCE IT!
cdef Integer global_dummy_Integer
global_dummy_Integer = Integer()

# Accessing the .value attribute of an Integer object causes Cython to
# refcount it. This is problematic, because that causes overhead and
# more importantly an infinite loop in the destructor. If you refcount
# in the destructor and the refcount reaches zero (which is true
# every time) the destructor is called.
#
# To avoid this we calculate the byte offset of the value member and
# remember it in this variable.
#
# Eventually this may be rendered obsolete by a change in Cython allowing
# non-reference counted extension types.
cdef long mpz_t_offset
mpz_t_offset_python = None


# stores the GMP alloc function
cdef void * (* mpz_alloc)(size_t)

# stores the GMP free function
cdef void (* mpz_free)(void *, size_t)

# A global  pool for performance when integers are rapidly created and destroyed.
# It operates on the following principles:
#
# - The pool starts out empty.
# - When an new integer is needed, one from the pool is returned
#   if available, otherwise a new Integer object is created
# - When an integer is collected, it will add it to the pool
#   if there is room, otherwise it will be deallocated.


cdef int integer_pool_size = 100

cdef PyObject** integer_pool
cdef int integer_pool_count = 0

# used for profiling the pool
cdef int total_alloc = 0
cdef int use_pool = 0


cdef PyObject* fast_tp_new(PyTypeObject *t, PyObject *a, PyObject *k):

    global integer_pool, integer_pool_count, total_alloc, use_pool

    cdef PyObject* new

    # for profiling pool usage
    # total_alloc += 1

    # If there is a ready integer in the pool, we will
    # decrement the counter and return that.

    if integer_pool_count > 0:

        # for profiling pool usage
        # use_pool += 1

        integer_pool_count -= 1
        new = <PyObject *> integer_pool[integer_pool_count]

    # Otherwise, we have to create one.

    else:

        # allocate enough room for the Integer, sizeof_Integer is
        # sizeof(Integer). The use of PyObject_MALLOC directly
        # assumes that Integers are not garbage collected, i.e.
        # they do not possess references to other Python
        # objects (as indicated by the Py_TPFLAGS_HAVE_GC flag).
        # See below for a more detailed description.
        new = PyObject_MALLOC( sizeof_Integer )

        # Now set every member as set in z, the global dummy Integer
        # created before this tp_new started to operate.

        memcpy(new, (<void*>global_dummy_Integer), sizeof_Integer )

        # We take the address 'new' and move mpz_t_offset bytes (chars)
        # to the address of 'value'. We treat that address as a pointer
        # to a mpz_t struct and allocate memory for the _mp_d element of
        # that struct. We allocate one limb.
        #
        # What is done here is potentially very dangerous as it reaches
        # deeply into the internal structure of GMP. Consequently things
        # may break if a new release of GMP changes some internals. To
        # emphasize this, this is what the GMP manual has to say about
        # the documentation for the struct we are using:
        #
        #  "This chapter is provided only for informational purposes and the
        #  various internals described here may change in future GMP releases.
        #  Applications expecting to be compatible with future releases should use
        #  only the documented interfaces described in previous chapters."
        #
        # If this line is used Sage is not such an application.
        #
        # The clean version of the following line is:
        #
        #  mpz_init( <mpz_t>(<char *>new + mpz_t_offset) )
        #
        # We save time both by avoiding an extra function call and
        # because the rest of the mpz struct was already initialized
        # fully using the memcpy above.

        (<__mpz_struct *>( <char *>new + mpz_t_offset) )._mp_d = <mp_ptr>mpz_alloc(GMP_LIMB_BITS >> 3)

    # This line is only needed if Python is compiled in debugging mode
    # './configure --with-pydebug' or SAGE_DEBUG=yes. If that is the
    # case a Python object has a bunch of debugging fields which are
    # initialized with this macro.

    if_Py_TRACE_REFS_then_PyObject_INIT\
        (new, (<PyObject*>global_dummy_Integer).ob_type)

    # The global_dummy_Integer may have a reference count larger than
    # one, but it is expected that newly created objects have a
    # reference count of one. This is potentially unneeded if
    # everybody plays nice, because the gobal_dummy_Integer has only
    # one reference in that case.

    # Objects from the pool have reference count zero, so this
    # needs to be set in this case.

    new.ob_refcnt = 1

    return new

cdef void fast_tp_dealloc(PyObject* o):

    # If there is room in the pool for a used integer object,
    # then put it in rather than deallocating it.

    global integer_pool, integer_pool_count

    if integer_pool_count < integer_pool_size:

        # Here we free any extra memory used by the mpz_t by
        # setting it to a single limb.
        if (<__mpz_struct *>( <char *>o + mpz_t_offset))._mp_alloc > 10:
            _mpz_realloc(<mpz_t *>( <char *>o + mpz_t_offset), 10)

        # It's cheap to zero out an integer, so do it here.
        (<__mpz_struct *>( <char *>o + mpz_t_offset))._mp_size = 0

        # And add it to the pool.
        integer_pool[integer_pool_count] = o
        integer_pool_count += 1
        return

    # Again, we move to the mpz_t and clear it. See above, why this is evil.
    # The clean version of this line would be:
    #   mpz_clear(<mpz_t>(<char *>o + mpz_t_offset))

    mpz_free((<__mpz_struct *>( <char *>o + mpz_t_offset) )._mp_d, 0)

    # Free the object. This assumes that Py_TPFLAGS_HAVE_GC is not
    # set. If it was set another free function would need to be
    # called.

    PyObject_FREE(o)

from sage.misc.allocator cimport hook_tp_functions
cdef hook_fast_tp_functions():
    """
    Initialize the fast integer creation functions.
    """
    global global_dummy_Integer, mpz_t_offset, sizeof_Integer, integer_pool

    integer_pool = <PyObject**>sage_malloc(integer_pool_size * sizeof(PyObject*))

    cdef PyObject* o
    o = <PyObject *>global_dummy_Integer

    # calculate the offset of the GMP mpz_t to avoid casting to/from
    # an Integer which includes reference counting. Reference counting
    # is bad in constructors and destructors as it potentially calls
    # the destructor.
    # Eventually this may be rendered obsolete by a change in Cython allowing
    # non-reference counted extension types.
    mpz_t_offset = <char *>(&global_dummy_Integer.value) - <char *>o
    global mpz_t_offset_python
    mpz_t_offset_python = mpz_t_offset

    # store how much memory needs to be allocated for an Integer.
    sizeof_Integer = (<RichPyTypeObject *>o.ob_type).tp_basicsize

    # get the functions to do memory management for the GMP elements
    # WARNING: if the memory management functions are changed after
    # this initialisation, we are/you are doomed.

    mp_get_memory_functions(&mpz_alloc, NULL, &mpz_free)

    # Finally replace the functions called when an Integer needs
    # to be constructed/destructed.
    hook_tp_functions(global_dummy_Integer, NULL, &fast_tp_new, NULL, &fast_tp_dealloc, False)

cdef integer(x):
    if PY_TYPE_CHECK(x, Integer):
        return x
    return Integer(x)


def free_integer_pool():
    cdef int i
    cdef PyObject *o

    global integer_pool_count, integer_pool_size

    for i from 0 <= i < integer_pool_count:
        o = integer_pool[i]
        mpz_clear(<__mpz_struct *>(<char*>o + mpz_t_offset))
        # Free the object. This assumes that Py_TPFLAGS_HAVE_GC is not
        # set. If it was set another free function would need to be
        # called.
        PyObject_FREE(o)

    integer_pool_size = 0
    integer_pool_count = 0
    sage_free(integer_pool)

# Replace default allocation and deletion with faster custom ones
hook_fast_tp_functions()

# zero and one initialization
initialized = False
cdef set_zero_one_elements():
    global the_integer_ring, initialized
    if initialized: return
    the_integer_ring._zero_element = Integer(0)
    the_integer_ring._one_element = Integer(1)
    init_mpz_globals()
    initialized = True
set_zero_one_elements()

cdef Integer zero = the_integer_ring._zero_element
cdef Integer one = the_integer_ring._one_element

# pool of small integer for fast sign computation
# Use the same defaults as Python, documented at http://docs.python.org/2/c-api/int.html#PyInt_FromLong
DEF small_pool_min = -5
DEF small_pool_max = 256
# we could use the above zero and one here
cdef list small_pool = [Integer(k) for k in range(small_pool_min, small_pool_max+1)]

cdef inline Integer smallInteger(long value):
    """
    This is the fastest way to create a (likely) small Integer.
    """
    cdef Integer z
    if small_pool_min <= value <= small_pool_max:
        return <Integer>small_pool[value - small_pool_min]
    else:
        z = PY_NEW(Integer)
        mpz_set_si(z.value, value)
        return z<|MERGE_RESOLUTION|>--- conflicted
+++ resolved
@@ -177,12 +177,6 @@
 from sage.libs.flint.ulong_extras cimport *
 
 import sage.rings.infinity
-<<<<<<< HEAD
-
-import sage.libs.pari.pari_instance
-cdef PariInstance pari = sage.libs.pari.pari_instance.pari
-=======
->>>>>>> 8029bc64
 
 import sage.libs.pari.pari_instance
 cdef PariInstance pari = sage.libs.pari.pari_instance.pari
@@ -3392,20 +3386,11 @@
              more information
 
            - ``'ecm'`` - use ECM-GMP, an implementation of Hendrik
-<<<<<<< HEAD
-             Lenstra's elliptic curve method; WARNING: the factors
-             returned may not be prime, see ecm.factor? for more
-             information
-
-        -  ``proof`` - bool (default: True) whether or not to
-           prove primality of each factor (only applicable for PARI).
-=======
              Lenstra's elliptic curve method.
 
         - ``proof`` - bool (default: True) whether or not to prove
            primality of each factor (only applicable for ``'pari'``
            and ``'ecm'``).
->>>>>>> 8029bc64
 
         -  ``limit`` - int or None (default: None) if limit is
            given it must fit in a signed int, and the factorization is done
@@ -3472,11 +3457,6 @@
             sage: q = next_prime(10^21)
             sage: n = p*q
             sage: n.factor(algorithm='ecm')
-<<<<<<< HEAD
-            doctest:... RuntimeWarning: the factors returned by ecm
-            are not guaranteed to be prime; see ecm.factor? for details
-=======
->>>>>>> 8029bc64
             1000000000000037 * 1000000000000000000117
 
         TESTS::
@@ -3555,16 +3535,8 @@
             F = IntegerFactorization(res, unit)
             return F
         elif algorithm == 'ecm':
-<<<<<<< HEAD
-            message = "the factors returned by ecm are not guaranteed to be prime; see ecm.factor? for details"
-            from warnings import warn
-            warn(message, RuntimeWarning, stacklevel=2)
-            from sage.interfaces.ecm import ecm
-            res = [(p, 1) for p in ecm.factor(n)]
-=======
             from sage.interfaces.ecm import ecm
             res = [(p, 1) for p in ecm.factor(n, proof=proof)]
->>>>>>> 8029bc64
             F = IntegerFactorization(res, unit)
             return F
         else:
