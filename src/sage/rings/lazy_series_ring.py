--- conflicted
+++ resolved
@@ -1632,7 +1632,6 @@
             sage: L = LazySymmetricFunctions(s)
             sage: TestSuite(L).run(skip=['_test_elements', '_test_associativity', '_test_distributivity', '_test_zero'])
 
-<<<<<<< HEAD
         Check that :trac:`34470` is fixed::
 
             sage: s = SymmetricFunctions(QQ).s()
@@ -1640,7 +1639,6 @@
             sage: L in PrincipalIdealDomains
             False
 
-=======
         Check that a basis which is not graded is not enough::
 
             sage: ht = SymmetricFunctions(ZZ).ht()
@@ -1648,7 +1646,6 @@
             Traceback (most recent call last):
             ...
             ValueError: basis should be in GradedAlgebrasWithBasis
->>>>>>> 1df62c84
         """
         base_ring = basis.base_ring()
         self._minimal_valuation = 0
