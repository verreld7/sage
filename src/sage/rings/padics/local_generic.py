"""
Local Generic

Superclass for `p`-adic and power series rings.

AUTHORS:

- David Roe
"""
from __future__ import absolute_import

#*****************************************************************************
#       Copyright (C) 2007-2013 David Roe <roed.math@gmail.com>
#                               William Stein <wstein@gmail.com>
#
#  Distributed under the terms of the GNU General Public License (GPL)
#  as published by the Free Software Foundation; either version 2 of
#  the License, or (at your option) any later version.
#
#                  http://www.gnu.org/licenses/
#*****************************************************************************

from copy import copy
from sage.rings.ring import CommutativeRing
from sage.categories.complete_discrete_valuation import CompleteDiscreteValuationRings, CompleteDiscreteValuationFields
from sage.structure.category_object import check_default_category
from sage.structure.parent import Parent
from sage.rings.integer import Integer
from sage.rings.integer_ring import ZZ
from sage.rings.infinity import Infinity

class LocalGeneric(CommutativeRing):
    def __init__(self, base, prec, names, element_class, category=None):
        """
        Initializes self.

        EXAMPLES::

            sage: R = Zp(5) #indirect doctest
            sage: R.precision_cap()
            20

        In :trac:`14084`, the category framework has been implemented for p-adic rings::

            sage: TestSuite(R).run()
            sage: K = Qp(7)
            sage: TestSuite(K).run()

        TESTS::

            sage: R = Zp(5, 5, 'fixed-mod')
            sage: R._repr_option('element_is_atomic')
            False
        """
        self._prec = prec
        self.Element = element_class
        default_category = getattr(self, '_default_category', None)
        if self.is_field():
            category = CompleteDiscreteValuationFields()
        else:
            category = CompleteDiscreteValuationRings()
        category = category.Metric().Complete()
        if default_category is not None:
            category = check_default_category(default_category, category)
        Parent.__init__(self, base, names=(names,), normalize=False, category=category)

    def is_capped_relative(self):
        """
        Returns whether this `p`-adic ring bounds precision in a capped
        relative fashion.

        The relative precision of an element is the power of `p`
        modulo which the unit part of that element is defined.  In a
        capped relative ring, the relative precision of elements are
        bounded by a constant depending on the ring.

        EXAMPLES::

            sage: R = ZpCA(5, 15)
            sage: R.is_capped_relative()
            False
            sage: R(5^7)
            5^7 + O(5^15)
            sage: S = Zp(5, 15)
            sage: S.is_capped_relative()
            True
            sage: S(5^7)
            5^7 + O(5^22)
        """
        return False

    def is_capped_absolute(self):
        """
        Returns whether this `p`-adic ring bounds precision in a
        capped absolute fashion.

        The absolute precision of an element is the power of `p`
        modulo which that element is defined.  In a capped absolute
        ring, the absolute precision of elements are bounded by a
        constant depending on the ring.

        EXAMPLES::

            sage: R = ZpCA(5, 15)
            sage: R.is_capped_absolute()
            True
            sage: R(5^7)
            5^7 + O(5^15)
            sage: S = Zp(5, 15)
            sage: S.is_capped_absolute()
            False
            sage: S(5^7)
            5^7 + O(5^22)
        """
        return False

    def is_fixed_mod(self):
        """
        Returns whether this `p`-adic ring bounds precision in a fixed
        modulus fashion.

        The absolute precision of an element is the power of `p`
        modulo which that element is defined.  In a fixed modulus
        ring, the absolute precision of every element is defined to be
        the precision cap of the parent.  This means that some
        operations, such as division by `p`, don't return a well defined
        answer.

        EXAMPLES::

            sage: R = ZpFM(5,15)
            sage: R.is_fixed_mod()
            True
            sage: R(5^7,absprec=9)
            5^7 + O(5^15)
            sage: S = ZpCA(5, 15)
            sage: S.is_fixed_mod()
            False
            sage: S(5^7,absprec=9)
            5^7 + O(5^9)
        """
        return False

    def is_floating_point(self):
        """
        Returns whether this `p`-adic ring bounds precision in a floating
        point fashion.

        The relative precision of an element is the power of `p`
        modulo which the unit part of that element is defined.  In a
        floating point ring, elements do not store precision, but arithmetic
        operations truncate to a relative precision depending on the ring.

        EXAMPLES::

            sage: R = ZpCR(5, 15)
            sage: R.is_floating_point()
            False
            sage: R(5^7)
            5^7 + O(5^22)
            sage: S = ZpFP(5, 15)
            sage: S.is_floating_point()
            True
            sage: S(5^7)
            5^7
        """
        return False

    def is_lattice_prec(self):
        """
        Returns whether this `p`-adic ring bounds precision using
        a lattice model.

        In lattice precision, relationships between elements
        are stored in a precision object of the parent, which
        allows for optimal precision tracking at the cost of
        increased memory usage and runtime.

        EXAMPLES::

            sage: R = ZpCR(5, 15)
            sage: R.is_lattice_prec()
            False
            sage: x = R(25, 8)
            sage: x - x
            O(5^8)
            sage: S = ZpLC(5, 15)
            doctest:...: FutureWarning: This class/method/function is marked as experimental. It, its functionality or its interface might change without a formal deprecation.
            See http://trac.sagemath.org/23505 for details.
            sage: S.is_lattice_prec()
            True
            sage: x = S(25, 8)
            sage: x - x
            O(5^30)
        """
        return False

    def is_lazy(self):
        """
        Returns whether this `p`-adic ring bounds precision in a lazy
        fashion.

        In a lazy ring, elements have mechanisms for computing
        themselves to greater precision.

        EXAMPLES::

            sage: R = Zp(5)
            sage: R.is_lazy()
            False
        """
        return False

    def _latex_(self):
        r"""
        Latex.

        EXAMPLES::

            sage: latex(Zq(27,names='a')) #indirect doctest
            \mathbf{Z}_{3^{3}}
        """
        return self._repr_(do_latex = True)

    def change(self, **kwds):
        r"""
        Return a new ring with changed attributes.

        INPUT:

        The following arguments are applied to every ring in the tower:

        - ``type`` -- string, the precision type
        - ``p`` -- the prime of the ground ring.  Defining polynomials
                   will be converted to the new base rings.
        - ``print_mode`` -- string
        - ``print_pos`` -- bool
        - ``print_sep`` -- string
        - ``print_alphabet`` -- dict
        - ``show_prec`` -- bool
        - ``check`` -- bool
        - ``label`` -- string (only for lattice precision)

        The following arguments are only applied to the top ring in the tower:

        - ``var_name`` -- string
        - ``res_name`` -- string
        - ``unram_name`` -- string
        - ``ram_name`` -- string
        - ``names`` -- string
        - ``modulus`` -- polynomial

        The following arguments have special behavior:

        - ``prec`` -- integer.  If the precision is increased on an extension ring,
                       the precision on the base is increased as necessary (respecting ramification).
                       If the precision is decreased, the precision of the base is unchanged.

        - ``field`` -- bool.  If ``True``, switch to a tower of fields via the fraction field.
                        If False, switch to a tower of rings of integers.

        - ``q`` -- prime power.  Replace the initial unramified extension of `\QQ_p` or `\ZZ_p`
                    with an unramified extension of residue cardinality `q`.
                    If the initial extension is ramified, add in an unramified extension.

        - ``base`` -- ring or field. Use a specific base ring instead of recursively
                       calling :meth:`change` down the tower.

        See the :mod:`constructors <sage.rings.padics.factory>` for more details on the
        meaning of these arguments.

        EXAMPLES:

        We can use this method to change the precision::

            sage: Zp(5).change(prec=40)
            5-adic Ring with capped relative precision 40

        or the precision type::

            sage: Zp(5).change(type="capped-abs")
            5-adic Ring with capped absolute precision 20

        or even the prime::

            sage: ZpCA(3).change(p=17)
            17-adic Ring with capped absolute precision 20

        You can switch between the ring of integers and its fraction field::

            sage: ZpCA(3).change(field=True)
            3-adic Field with capped relative precision 20

        You can also change print modes::

            sage: R = Zp(5).change(prec=5, print_mode='digits')
            sage: repr(~R(17))
            '...13403'

        Changing print mode to 'digits' works for Eisenstein extensions::

            sage: S.<x> = ZZ[]
            sage: W.<w> = Zp(3).extension(x^4 + 9*x^2 + 3*x - 3)
            sage: W.print_mode()
            'series'
            sage: W.change(print_mode='digits').print_mode()
            'digits'

        You can change extensions::

            sage: K.<a> = QqFP(125, prec=4)
            sage: K.change(q=64)
            Unramified Extension in a defined by x^6 + x^4 + x^3 + x + 1 with floating precision 4 over 2-adic Field
            sage: R.<x> = QQ[]
            sage: K.change(modulus = x^2 - x + 2, print_pos=False)
            Unramified Extension in a defined by x^2 - x + 2 with floating precision 4 over 5-adic Field

        and variable names::

            sage: K.change(names='b')
            Unramified Extension in b defined by x^3 + 3*x + 3 with floating precision 4 over 5-adic Field

        and precision::

            sage: Kup = K.change(prec=8); Kup
            Unramified Extension in a defined by x^3 + 3*x + 3 with floating precision 8 over 5-adic Field
            sage: Kup.base_ring()
            5-adic Field with floating precision 8

        If you decrease the precision, the precision of the base stays the same::

            sage: Kdown = K.change(prec=2); Kdown
            Unramified Extension in a defined by x^3 + 3*x + 3 with floating precision 2 over 5-adic Field
            sage: Kdown.precision_cap()
            2
            sage: Kdown.base_ring()
            5-adic Field with floating precision 4

        Changing the prime works for extensions::

            sage: x = polygen(ZZ)
            sage: R.<a> = Zp(5).extension(x^2 + 2)
            sage: S = R.change(p=7)
            sage: S.defining_polynomial(exact=True)
            x^2 + 2
            sage: A.<y> = Zp(5)[]
            sage: R.<a> = Zp(5).extension(y^2 + 2)
            sage: S = R.change(p=7)
            sage: S.defining_polynomial(exact=True)
            y^2 + 2

        ::

            sage: R.<a> = Zq(5^3)
            sage: S = R.change(prec=50)
            sage: S.defining_polynomial(exact=True)
            x^3 + 3*x + 3

        Changing label for lattice precision (the precision lattice is not copied)::

            sage: R = ZpLC(37, (8,11))
            sage: S = R.change(label = "change"); S
            37-adic Ring with lattice-cap precision (label: change)
            sage: S.change(label = "new")
            37-adic Ring with lattice-cap precision (label: new)
        """
        # We support both print_* and * for *=mode, pos, sep, alphabet
        for atr in ('print_mode', 'print_pos', 'print_sep', 'print_alphabet'):
            if atr in kwds:
                kwds[atr[6:]] = kwds.pop(atr)
        def get_unramified_modulus(q, res_name):
            from sage.rings.finite_rings.finite_field_constructor import FiniteField as GF
            return GF(q, res_name).modulus().change_ring(ZZ)
        n = None
        q = None
        from .padic_base_generic import pAdicBaseGeneric
        if 'q' in kwds and isinstance(self.base_ring(), pAdicBaseGeneric):
            q = kwds.pop('q')
            if not isinstance(q, Integer):
                raise TypeError("q must be an integer")
            p, n = q.is_prime_power(get_data=True)
            if n == 0:
                raise ValueError("q must be a prime power")
            if 'p' in kwds and kwds['p'] != p:
                raise ValueError("q does not match p")
            kwds['p'] = p
        functor, ring = self.construction()
        functor = copy(functor)
        if 'mode' in kwds and 'show_prec' not in kwds:
            new_type = kwds.get('type', self._prec_type())
            cur_type = self._prec_type()
            cur_mode = self._printer._print_mode()
            cur_show_prec = self._printer._show_prec()
            from .factory import _default_show_prec
            if cur_show_prec == _default_show_prec(cur_type, cur_mode):
                kwds['show_prec'] = _default_show_prec(new_type, kwds['mode'])
            else:
                raise RuntimeError
        p = kwds.get('p', functor.p if hasattr(functor, 'p') else self.prime())
        curpstr = str(self.prime())
        functor_dict = getattr(functor, "extras", getattr(functor, "kwds", None))
        # If we are switching to 'digits', or changing p, need to ensure a large enough alphabet.
        if 'alphabet' not in kwds and (kwds.get('mode') == 'digits' or
           (functor_dict['print_mode'].get('mode') == 'digits' and p > getattr(functor, "p", p))):
            from .padic_printing import _printer_defaults
            kwds['alphabet'] = _printer_defaults.alphabet()[:p]
        # For fraction fields of fixed-mod rings, we need to explicitly set show_prec = False
        if 'field' in kwds and 'type' not in kwds:
            if self._prec_type() == 'capped-abs':
                kwds['type'] = 'capped-rel'
            elif self._prec_type() == 'fixed-mod':
                kwds['type'] = 'floating-point'
                kwds['show_prec'] = False # This can be removed once printing of fixed mod elements is changed.

        # There are two kinds of functors possible:
        # CompletionFunctor and AlgebraicExtensionFunctor
        # We distinguish them by the presence of ``prec``,
        if hasattr(functor, "prec"):
            functor.extras = copy(functor.extras)
            functor.extras['print_mode'] = copy(functor.extras['print_mode'])
            if 'type' in kwds and kwds['type'] not in functor._dvr_types:
                raise ValueError("completion type must be one of %s"%(", ".join(functor._dvr_types[1:])))
            if 'field' in kwds:
                field = kwds.pop('field')
                if field:
                    ring = ring.fraction_field()
                elif ring.is_field():
                    ring = ring.ring_of_integers()
            for atr in ('p', 'prec', 'type'):
                if atr in kwds:
                    setattr(functor, atr, kwds.pop(atr))
            if q is not None:
                if 'names' in kwds:
                    names = kwds.pop('names')
                elif 'unram_name' in kwds:
                    names = kwds.pop('unram_name')
                else:
                    raise TypeError("You must specify the name of the generator")
                res_name = kwds.pop('res_name', names + '0')
                modulus = kwds.pop('modulus', get_unramified_modulus(q, res_name))
                implementation = kwds.pop('implementation', 'FLINT')
            # We have to change the way p prints in the default case
            if 'names' in kwds:
                functor.extras['names'] = kwds.pop('names')
            elif functor.extras['names'][0] == curpstr:
                functor.extras['names'] = (str(p),)
            # labels for lattice precision
            if 'label' in kwds:
                functor.extras['label'] = kwds.pop('label')
            elif 'label' in functor.extras and functor.type not in ['lattice-cap','lattice-float']:
                del functor.extras['label']
            for atr in ('ram_name', 'var_name'):
                if atr in kwds:
                    functor.extras['print_mode'][atr] = kwds.pop(atr)
                elif functor.extras['print_mode'].get(atr) == curpstr:
                    functor.extras['print_mode'][atr] = str(p)
            if 'check' in kwds:
                functor.extras['check'] = kwds.pop('check')
            for atr in ('mode', 'pos', 'unram_name', 'max_ram_terms', 'max_unram_terms', 'max_terse_terms', 'sep', 'alphabet', 'show_prec'):
                if atr in kwds:
                    functor.extras['print_mode'][atr] = kwds.pop(atr)
            if kwds:
                raise ValueError("Extra arguments received: %s"%(", ".join(kwds.keys())))
            if q is not None:
                # Create an unramified extension
                base = functor(ring)
                from .factory import ExtensionFactory
                modulus = modulus.change_ring(base)
                return ExtensionFactory(base=base, premodulus=modulus, names=names, res_name=res_name, unram=True, implementation=implementation)
        else:
            functor.kwds = copy(functor.kwds)
            functor.kwds['print_mode'] = copy(functor.kwds['print_mode'])
            if 'prec' in kwds:
                # This will need to be modified once lattice precision supports extensions
                prec = kwds.pop('prec')
                baseprec = (prec - 1) // self.e() + 1
                if baseprec > self.base_ring().precision_cap():
                    kwds['prec'] = baseprec
                functor.kwds['prec'] = prec
            from sage.rings.padics.padic_base_generic import pAdicBaseGeneric
            if 'names' in kwds:
                functor.names = [kwds.pop('names')]
            modulus = None
            if 'modulus' in kwds:
                modulus = kwds.pop('modulus')
                if n is not None and modulus.degree() != n:
                    raise ValueError("modulus must have degree matching q")
            elif q is not None and self.f() != 1:
                # If q is specified, replace the modulus with one from q.
                modulus = get_unramified_modulus(q, functor.kwds.get('res_name', functor.names[0] + '0'))
            for atr in ('var_name', 'res_name', 'unram_name', 'ram_name'):
                if atr in kwds:
                    functor.kwds[atr] = kwds.pop(atr)
            if 'check' in kwds:
                functor.kwds['check'] = kwds['check']
            for atr in ('mode', 'pos', 'max_ram_terms', 'max_unram_terms', 'max_terse_terms', 'sep', 'alphabet', 'show_prec'):
                if atr in kwds:
                    functor.kwds['print_mode'][atr] = kwds[atr]
            if 'base' in kwds:
                ring = kwds['base']
            else:
                if q is not None and self.f() == 1:
                    kwds['q'] = q
                ring = ring.change(**kwds)
            if modulus is None:
                if len(functor.polys) != 1:
                    raise RuntimeError("Unexpected number of defining polynomials")
                modulus = functor.polys[0]
            if isinstance(modulus.base_ring(), pAdicBaseGeneric):
                modulus.change_ring(ring)
            functor.polys = [modulus]
        return functor(ring)

    def precision_cap(self):
        r"""
        Returns the precision cap for this ring.

        EXAMPLES::

            sage: R = Zp(3, 10,'fixed-mod'); R.precision_cap()
            10
            sage: R = Zp(3, 10,'capped-rel'); R.precision_cap()
            10
            sage: R = Zp(3, 10,'capped-abs'); R.precision_cap()
            10

        .. NOTE::

            This will have different meanings depending on the type of
            local ring.  For fixed modulus rings, all elements are
            considered modulo ``self.prime()^self.precision_cap()``.
            For rings with an absolute cap (i.e. the class
            ``pAdicRingCappedAbsolute``), each element has a precision
            that is tracked and is bounded above by
            ``self.precision_cap()``.  Rings with relative caps
            (e.g. the class ``pAdicRingCappedRelative``) are the same
            except that the precision is the precision of the unit
            part of each element.
        """
        return self._prec

    def _precision_cap(self):
        r"""
        Returns the precision cap for this ring, in the format
        used by the factory methods to create the ring.

        For most `p`-adic types, this is the same as :meth:`precision_cap`,
        but there is a difference for lattice precision.

        EXAMPLES::

            sage: Zp(17,34)._precision_cap()
            34
        """
        return self._prec

    def is_exact(self):
        r"""
        Returns whether this p-adic ring is exact, i.e. False.

        INPUT:
            self -- a p-adic ring

        OUTPUT:
            boolean -- whether self is exact, i.e. False.

        EXAMPLES::

            #sage: R = Zp(5, 3, 'lazy'); R.is_exact()
            #False
            sage: R = Zp(5, 3, 'fixed-mod'); R.is_exact()
            False
        """
        return False

    def residue_characteristic(self):
        r"""
        Returns the characteristic of ``self``'s residue field.

        INPUT:

        - ``self`` -- a p-adic ring.

        OUTPUT:

        - integer -- the characteristic of the residue field.

        EXAMPLES::

            sage: R = Zp(3, 5, 'capped-rel'); R.residue_characteristic()
            3
        """
        return self.residue_class_field().characteristic()

    def defining_polynomial(self, var = 'x'):
        r"""
        Returns the defining polynomial of this local ring, i.e. just ``x``.

        INPUT:

        - ``self`` -- a local ring
        - ``var`` -- string (default: ``'x'``) the name of the variable

        OUTPUT:

        - polynomial -- the defining polynomial of this ring as an extension over its ground ring

        EXAMPLES::

            sage: R = Zp(3, 3, 'fixed-mod'); R.defining_polynomial('foo')
            (1 + O(3^3))*foo + (O(3^3))
        """
        from sage.rings.polynomial.polynomial_ring_constructor import PolynomialRing
        return PolynomialRing(self, var).gen()

    def ground_ring(self):
        r"""
        Returns ``self``.

        Will be overridden by extensions.

        INPUT:

        - ``self`` -- a local ring

        OUTPUT:

        - the ground ring of ``self``, i.e., itself

        EXAMPLES::

            sage: R = Zp(3, 5, 'fixed-mod')
            sage: S = Zp(3, 4, 'fixed-mod')
            sage: R.ground_ring() is R
            True
            sage: S.ground_ring() is R
            False
        """
        return self

    def ground_ring_of_tower(self):
        r"""
        Returns ``self``.

        Will be overridden by extensions.

        INPUT:

        - ``self`` -- a `p`-adic ring

        OUTPUT:

        - the ground ring of the tower for ``self``, i.e., itself

        EXAMPLES::

            sage: R = Zp(5)
            sage: R.ground_ring_of_tower()
            5-adic Ring with capped relative precision 20
        """
        return self

    def degree(self):
        r"""
        Returns the degree of ``self`` over the ground ring, i.e. 1.

        INPUT:

        - ``self`` -- a local ring

        OUTPUT:

        - integer -- the degree of this ring, i.e., 1

        EXAMPLES::

            sage: R = Zp(3, 10, 'capped-rel'); R.degree()
            1
        """
        return Integer(1)

    def ramification_index(self, K = None):
        r"""
        Returns the ramification index over the ground ring: 1 unless overridden.

        INPUT:

        - ``self`` -- a local ring

        OUTPUT:

        - integer -- the ramification index of this ring: 1 unless overridden.

        EXAMPLES::

            sage: R = Zp(3, 5, 'capped-rel'); R.ramification_index()
            1
        """
        if K is None or K is self:
            return Integer(1)
        else:
            raise ValueError("K should be a subring of self")

    def e(self, K = None):
        r"""
        Returns the ramification index over the ground ring: 1 unless overridden.

        INPUT:

        - ``self`` -- a local ring
        - ``K`` -- a subring of ``self`` (default ``None``)

        OUTPUT:

        - integer -- the ramification index of this ring: 1 unless overridden.

        EXAMPLES::

            sage: R = Zp(3, 5, 'capped-rel'); R.e()
            1
        """
        return self.ramification_index(K)

    def inertia_degree(self, K=None):
        r"""
        Returns the inertia degree over ``K`` (defaults to the ground ring): 1 unless overridden.

        INPUT:

        - ``self`` -- a local ring
        - ``K`` -- a subring of ``self`` (default None)

        OUTPUT:

        - integer -- the inertia degree of this ring: 1 unless overridden.

        EXAMPLES::

            sage: R = Zp(3, 5, 'capped-rel'); R.inertia_degree()
            1
        """
        return Integer(1)

    def residue_class_degree(self, K=None):
        r"""
        Returns the inertia degree over the ground ring: 1 unless overridden.

        INPUT:

        - ``self`` -- a local ring
        - ``K`` -- a subring (default ``None``)

        OUTPUT:

        - integer -- the inertia degree of this ring: 1 unless overridden.

        EXAMPLES::

            sage: R = Zp(3, 5, 'capped-rel'); R.residue_class_degree()
            1
        """
        return self.inertia_degree(K)

    def f(self, K=None):
        r"""
        Returns the inertia degree over the ground ring: 1 unless overridden.

        INPUT:

        - ``self`` -- a local ring
        - ``K`` -- a subring (default ``None``)

        OUTPUT:

        - integer -- the inertia degree of this ring: 1 unless overridden.

        EXAMPLES::

            sage: R = Zp(3, 5, 'capped-rel'); R.f()
            1
        """
        return self.inertia_degree(K)

    def inertia_subring(self):
        r"""
        Returns the inertia subring, i.e. ``self``.

        INPUT:

        - ``self`` -- a local ring

        OUTPUT:

        - the inertia subring of self, i.e., itself

        EXAMPLES::

            sage: R = Zp(5)
            sage: R.inertia_subring()
            5-adic Ring with capped relative precision 20
        """
        return self

    def maximal_unramified_subextension(self):
        r"""
        Returns the maximal unramified subextension.

        INPUT:

        - ``self`` -- a local ring

        OUTPUT:

        - the maximal unramified subextension of ``self``

        EXAMPLES::

            sage: R = Zp(5)
            sage: R.maximal_unramified_subextension()
            5-adic Ring with capped relative precision 20
        """
        return self.inertia_subring()

#    def get_extension(self):
#        r"""
#        Returns the trivial extension of self.
#        """
#        raise NotImplementedError

    def uniformiser(self):
        """
        Returns a uniformiser for ``self``, ie a generator for the unique maximal ideal.

        EXAMPLES::

            sage: R = Zp(5)
            sage: R.uniformiser()
            5 + O(5^21)
            sage: A = Zp(7,10)
            sage: S.<x> = A[]
            sage: B.<t> = A.ext(x^2+7)
            sage: B.uniformiser()
            t + O(t^21)
        """
        return self.uniformizer()

    def uniformiser_pow(self, n):
        """
        Returns the `n`th power of the uniformiser of ``self`` (as an element of ``self``).

        EXAMPLES::

            sage: R = Zp(5)
            sage: R.uniformiser_pow(5)
            5^5 + O(5^25)
        """
        return self.uniformizer_pow(n)

    def is_finite(self):
        r"""
        Returns whether this ring is finite, i.e. ``False``.

        INPUT:

        - ``self`` -- a `p`-adic ring

        OUTPUT:

        - boolean -- whether self is finite, i.e., ``False``

        EXAMPLES::

            sage: R = Zp(3, 10,'fixed-mod'); R.is_finite()
            False
        """
        return False

    def ext(self, *args, **kwds):
        """
        Constructs an extension of self.  See ``extension`` for more details.

        EXAMPLES::

            sage: A = Zp(7,10)
            sage: S.<x> = A[]
            sage: B.<t> = A.ext(x^2+7)
            sage: B.uniformiser()
            t + O(t^21)
        """
        return self.extension(*args, **kwds)

    def _test_add_bigoh(self, **options):
        r"""
        Perform tests on ``add_bigoh``.

        EXAMPLES::

            sage: K = Qp(3)
            sage: K._test_add_bigoh()

        """
        tester = self._tester(**options)
        for x in tester.some_elements():
            tester.assertEqual(x.add_bigoh(x.precision_absolute()), x)
            from sage.rings.all import infinity
            tester.assertEqual(x.add_bigoh(infinity), x)
            tester.assertEqual(x.add_bigoh(x.precision_absolute()+1), x)

            y = x.add_bigoh(0)
            tester.assertIs(y.parent(), self)
            if self.is_capped_absolute():
                tester.assertEqual(y.precision_absolute(), 0)
                tester.assertEqual(y, self.zero())
            elif self.is_capped_relative() or self.is_lattice_prec():
                tester.assertLessEqual(y.precision_absolute(), 0)
            elif self.is_fixed_mod() or self.is_floating_point():
                tester.assertGreaterEqual((x-y).valuation(), 0)
            else:
                raise NotImplementedError

            # if absprec < 0, then the result is in the fraction field (see #13591)
            y = x.add_bigoh(-1)
            tester.assertIs(y.parent(), self.fraction_field())
            if not self.is_floating_point() and not self.is_fixed_mod():
                tester.assertLessEqual(y.precision_absolute(), -1)

            # make sure that we handle very large values correctly
            if self._prec_type() != 'lattice-float':   # in the lattice-float model, there is no cap
                absprec = Integer(2)**1000
                tester.assertEqual(x.add_bigoh(absprec), x)

    def _test_residue(self, **options):
        r"""
        Perform some tests on the residue field of this ring.

        EXAMPLES::

            sage: R = Zp(2)
            sage: R._test_residue()

        """
        tester = self._tester(**options)
        tester.assertEqual(self.residue_field().characteristic(), self.residue_characteristic())

        for x in tester.some_elements():
            errors = []
            if x.precision_absolute() <= 0:
                from .precision_error import PrecisionError
                errors.append(PrecisionError)
            if x.valuation() < 0:
                errors.append(ValueError)
            if errors:
                with tester.assertRaises(tuple(errors)):
                    x.residue()
                continue
            y = x.residue()
            # residue() is in `Z/pZ` which is not identical to the residue field `F_p`
            tester.assertEqual(y.parent().cardinality(), self.residue_field().cardinality())
            z = self(y)
            tester.assertGreater((x-z).valuation(), 0)

        for x in self.residue_field().some_elements():
            y = self(x)
            if x.is_zero():
                tester.assertGreater(y.valuation(), 0)
            else:
                tester.assertEqual(y.valuation(), 0)
            z = y.residue()
            tester.assertEqual(x, z)

<<<<<<< HEAD
=======
    def _matrix_flatten_precision(self, M):
        """
        Rescale rows and columns of ``M`` so that the minimal
        absolute precision of each row and column is equal to
        the cap.

        This method is useful for increasing the numerical
        stability. It is called by :meth:`_matrix_smith_form`
        and :meth:`_matrix_determinant` 

        Only for internal use.

        OUTPUT:

        The lists of valuations by which rows and columns,
        respectively, have been shifted.

        EXAMPLES::

            sage: K = Qp(2, print_mode='digits', prec=10)
            sage: M = matrix(K, 2, 2, [K(1,5),K(2,7),K(3,3),K(5,8)])
            sage: M
            [   ...00001  ...0000010]
            [     ...011 ...00000101]
            sage: K._matrix_flatten_precision(M)
            ([5, 7], [0, -2])
            sage: M
            [   ...0000100000    ...0000010000]
            [   ...0110000000 ...0000010100000]
        """
        parent = M.base_ring()
        cap = parent.precision_cap()
        n = M.nrows(); m = M.ncols()
        shift_rows = n * [ ZZ(0) ]
        shift_cols = m * [ ZZ(0) ]
        for i in range(n):
            prec = min(M[i,j].precision_absolute() for j in range(m))
            if prec is Infinity or prec == cap: continue
            shift_rows[i] = s = cap - prec
            for j in range(m):
                M[i,j] <<= s
        for j in range(m):
            prec = min(M[i,j].precision_absolute() for i in range(n))
            if prec is Infinity or prec == cap: continue
            shift_cols[j] = s = cap - prec
            for i in range(n):
                M[i,j] <<= s
        return shift_rows, shift_cols


>>>>>>> 309a7012
    def _matrix_smith_form(self, M, transformation, integral, exact):
        r"""
        Return the Smith normal form of the matrix `M`.

        This method gets called by
        :meth:`sage.matrix.matrix2.Matrix.smith_form` to compute the Smith
        normal form over local rings and fields.

        The entries of the Smith normal form are normalized such that non-zero
        entries of the diagonal are powers of the distinguished uniformizer.

        INPUT:

        - ``M`` -- a matrix over this ring

        - ``transformation`` -- a boolean; whether the transformation matrices
<<<<<<< HEAD
        are returned

        - ``integral`` -- a subring of the base ring or ``True``; the entries
        of the transformation matrices are in this ring.  If ``True``, the
        entries are in the ring of integers of the base ring.

        - ``exact`` -- boolean.  If ``True``, the diagonal smith form will
          be exact, or raise a ``PrecisionError`` if this is not posssible.
=======
          are returned

        - ``integral`` -- a subring of the base ring or ``True``; the entries
          of the transformation matrices are in this ring.  If ``True``, the
          entries are in the ring of integers of the base ring.

        - ``exact`` -- boolean.  If ``True``, the diagonal smith form will
          be exact, or raise a ``PrecisionError`` if this is not possible.
>>>>>>> 309a7012
          If ``False``, the diagonal entries will be inexact, but the
          transformation matrices will be exact.

        EXAMPLES::

            sage: A = Zp(5, prec=10, print_mode="digits")
            sage: M = matrix(A, 2, 2, [2, 7, 1, 6])

            sage: S, L, R = M.smith_form()  # indirect doctest
            sage: S
            [ ...1     0]
            [    0 ...10]
            sage: L
            [...222222223          ...]
            [...444444444         ...2]
            sage: R
            [...0000000001 ...2222222214]
            [            0 ...0000000001]

        If not needed, it is possible to avoid the computation of
        the transformations matrices `L` and `R`::

            sage: M.smith_form(transformation=False)  # indirect doctest
            [ ...1     0]
            [    0 ...10]

        This method works for rectangular matrices as well::

            sage: M = matrix(A, 3, 2, [2, 7, 1, 6, 3, 8])
            sage: S, L, R = M.smith_form()  # indirect doctest
            sage: S
            [ ...1     0]
            [    0 ...10]
            [    0     0]
            sage: L
            [...222222223          ...          ...]
            [...444444444         ...2          ...]
            [...444444443         ...1         ...1]
            sage: R
            [...0000000001 ...2222222214]
            [            0 ...0000000001]

        If some of the elementary divisors have valuation larger than the
        minimum precision of any entry in the matrix, then they are
        reported as an inexact zero::

            sage: A = ZpCA(5, prec=10)
            sage: M = matrix(A, 2, 2, [5, 5, 5, 5])
            sage: M.smith_form(transformation=False, exact=False)  # indirect doctest
            [5 + O(5^10)     O(5^10)]
            [    O(5^10)     O(5^10)]

        However, an error is raised if the precision on the entries is
        not enough to determine which column to use as a pivot at some point::

            sage: M = matrix(A, 2, 2, [A(0,5), A(5^6,10), A(0,8), A(5^7,10)]); M
            [       O(5^5) 5^6 + O(5^10)]
            [       O(5^8) 5^7 + O(5^10)]
            sage: M.smith_form(transformation=False, exact=False)  # indirect doctest
            Traceback (most recent call last):
            ...
            PrecisionError: not enough precision to compute Smith normal form

        TESTS::

            sage: A = ZpCR(5, prec=10)
            sage: M = zero_matrix(A, 2)
            sage: M.smith_form(transformation=False)  # indirect doctest
            [0 0]
            [0 0]

            sage: M = matrix(2, 2, [ A(0,10), 0, 0, 0] )
            sage: M.smith_form(transformation=False)  # indirect doctest
            Traceback (most recent call last):
            ...
            PrecisionError: some elementary divisors indistinguishable from zero (try exact=False)
            sage: M.smith_form(transformation=False, exact=False)  # indirect doctest
            [O(5^10) O(5^10)]
            [O(5^10) O(5^10)]
        """
        from sage.rings.all import infinity
<<<<<<< HEAD
        from sage.matrix.constructor import matrix
=======
>>>>>>> 309a7012
        from .precision_error import PrecisionError
        from copy import copy
        n = M.nrows()
        m = M.ncols()
        if m > n:
            ## It's easier below if we can always deal with precision on left.
            if transformation:
                d, u, v = self._matrix_smith_form(M.transpose(), True, integral, exact)
                return d.transpose(), v.transpose(), u.transpose()
            else:
                return self._matrix_smith_form(M.transpose(), False, integral, exact).transpose()
        smith = M.parent()(0)
        S = copy(M)
        Z = self.integer_ring()
        if integral is None or integral is self or integral is (not self.is_field()):
            integral = not self.is_field()
            R = self
        elif integral is True or integral is Z:
            # This is a field, but we want the integral smith form
            # The diagonal matrix may not be integral, but the transformations should be
            R = Z
            integral = True
        elif integral is False or integral is self.fraction_field():
            # This is a ring, but we want the field smith form
            # The diagonal matrix should be over this ring, but the transformations should not
            R = self.fraction_field()
            integral = False
        else:
            raise NotImplementedError("Smith normal form over this subring")
        ## the difference between ball_prec and inexact_ring is just for lattice precision.
        ball_prec = R._prec_type() in ['capped-rel','capped-abs']
        inexact_ring = R._prec_type() not in ['fixed-mod','floating-point']
<<<<<<< HEAD
        precM = min(x.precision_absolute() for x in M.list())

=======

        if not integral:
            shift_rows, shift_cols = self._matrix_flatten_precision(S)

        precS = min(x.precision_absolute() for x in S.list())
>>>>>>> 309a7012
        if transformation:
            from sage.matrix.special import identity_matrix
            left = identity_matrix(R,n)
            right = identity_matrix(R,m)

<<<<<<< HEAD
        if ball_prec and precM is infinity: # capped-rel and M = 0 exactly
=======
        if ball_prec and precS is infinity: # capped-rel and M = 0 exactly
>>>>>>> 309a7012
            return (smith, left, right) if transformation else smith

        val = -infinity
        for piv in range(m): # m <= n
            curval = infinity
            pivi = pivj = piv
            # allzero tracks whether every possible pivot is zero.
            # if so, we can stop.  allzero is also used in detecting some
            # precision problems: if we can't determine what pivot has
            # the smallest valuation, or if exact=True and some elementary
            # divisor is zero modulo the working precision
            allzero = True
            # allexact is tracked because there is one case where we can correctly
            # deduce the exact smith form even with some elementary divisors zero:
            # if the bottom right block consists entirely of exact zeros.
            allexact = True
            for i in range(piv,n):
                for j in range(piv,m):
                    Sij = S[i,j]
                    v = Sij.valuation()
                    allzero = allzero and Sij.is_zero()
                    if exact: # we only care in this case
                        allexact = allexact and Sij.precision_absolute() is infinity
                    if v < curval:
                        pivi = i; pivj = j
                        curval = v
                        if v == val: break
                else: continue
                break
            val = curval

<<<<<<< HEAD
            if inexact_ring and not allzero and val >= precM:
                if ball_prec:
                    raise PrecisionError("not enough precision to compute Smith normal form")
                precM = min([ S[i,j].precision_absolute() for i in range(piv,n) for j in range(piv,m) ])
                if val >= precM:
=======
            if inexact_ring and not allzero and val >= precS:
                if ball_prec:
                    raise PrecisionError("not enough precision to compute Smith normal form")
                precS = min([ S[i,j].precision_absolute() for i in range(piv,n) for j in range(piv,m) ])
                if val >= precS:
>>>>>>> 309a7012
                    raise PrecisionError("not enough precision to compute Smith normal form")

            if allzero:
                if exact:
                    if allexact:
                        # We need to finish checking allexact since we broke out of the loop early
                        for i in range(i,n):
                            for j in range(piv,m):
                                allexact = allexact and S[i,j].precision_absolute() is infinity
                                if not allexact: break
                            else: continue
                            break
                    if not allexact:
                        raise PrecisionError("some elementary divisors indistinguishable from zero (try exact=False)")
                break

            # We swap the lowest valuation pivot into position
            S.swap_rows(pivi,piv)
            S.swap_columns(pivj,piv)
            if transformation:
                left.swap_rows(pivi,piv)
                right.swap_columns(pivj,piv)

            # ... and clear out this row and column.  Note that we
            # will deal with precision later, thus the call to lift_to_precision
            smith[piv,piv] = self(1) << val
            inv = (S[piv,piv] >> val).inverse_of_unit()
            if ball_prec:
                inv = inv.lift_to_precision()
            for i in range(piv+1,n):
                scalar = -inv * Z(S[i,piv] >> val)
                if ball_prec:
                    scalar = scalar.lift_to_precision()
                S.add_multiple_of_row(i,piv,scalar,piv+1)
                if transformation:
                    left.add_multiple_of_row(i,piv,scalar)
            if transformation:
                left.rescale_row(piv,inv)
                for j in range(piv+1,m):
                    scalar = -inv * Z(S[piv,j] >> val)
                    if ball_prec:
                        scalar = scalar.lift_to_precision()
                    right.add_multiple_of_column(j,piv,scalar)
        else:
            # We use piv as an upper bound on a range below, and need to set it correctly
            # in the case that we didn't break out of the loop
            piv = m
        # We update the precision on left
        # The bigoh measures the effect of multiplying by row operations
        # on the left in order to clear out the digits in the smith form
<<<<<<< HEAD
        # with valuation at least precM
=======
        # with valuation at least precS
>>>>>>> 309a7012
        if ball_prec and exact and transformation:
            for j in range(n):
                delta = min(left[i,j].valuation() - smith[i,i].valuation() for i in range(piv))
                if delta is not infinity:
                    for i in range(n):
<<<<<<< HEAD
                        left[i,j] = left[i,j].add_bigoh(precM + delta)
        ## Otherwise, we update the precision on smith
        if ball_prec and not exact:
            smith = smith.apply_map(lambda x: x.add_bigoh(precM))
=======
                        left[i,j] = left[i,j].add_bigoh(precS + delta)
        ## Otherwise, we update the precision on smith
        if ball_prec and not exact:
            smith = smith.apply_map(lambda x: x.add_bigoh(precS))
>>>>>>> 309a7012
        ## We now have to adjust the elementary divisors (and precision) in the non-integral case
        if not integral:
            for i in range(piv):
                v = smith[i,i].valuation()
                if transformation:
                    for j in range(n):
<<<<<<< HEAD
                        left[i,j] = left[i,j] >> v
=======
                        left[i,j] >>= v
>>>>>>> 309a7012
                if exact:
                    smith[i,i] = self(1)
                else:
                    for j in range(n):
                        smith[i,j] = smith[i,j] >> v
<<<<<<< HEAD
=======
            if transformation:
                for i in range(n):
                    for j in range(n):
                        left[i,j] <<= shift_rows[j]
                for i in range(m):
                    for j in range(m):
                        right[i,j] <<= shift_cols[i]
>>>>>>> 309a7012
        if transformation:
            return smith, left, right
        else:
            return smith

    def _test_matrix_smith(self, **options):
        r"""
        Test that :meth:`_matrix_smith_form` works correctly.

        EXAMPLES::

            sage: ZpCA(5, 15)._test_matrix_smith()

        """
        tester = self._tester(**options)
        tester.assertEqual(self.residue_field().characteristic(), self.residue_characteristic())

        from itertools import chain
        from sage.all import MatrixSpace
        from .precision_error import PrecisionError
        matrices = chain(*[MatrixSpace(self, n, m).some_elements() for n in (1,3,7) for m in (1,4,7)])
        for M in tester.some_elements(matrices):
            bases = [self]
            if self is not self.integer_ring():
                bases.append(self.integer_ring())
            for base in bases:
                try:
                    S,U,V = M.smith_form(integral=base)
                except PrecisionError:
                    continue

                if self.is_exact() or self._prec_type() not in ['fixed-mod','floating-point']:
                    tester.assertEqual(U*M*V, S)

                tester.assertEqual(U.nrows(), U.ncols())
                tester.assertEqual(U.base_ring(), base)

                tester.assertEqual(V.nrows(), V.ncols())
                tester.assertEqual(V.base_ring(), base)

                for d in S.diagonal():
                    if not d.is_zero():
                        tester.assertTrue(d.unit_part().is_one())

                for (d,dd) in zip(S.diagonal(), S.diagonal()[1:]):
<<<<<<< HEAD
                    tester.assertTrue(d.divides(dd))
=======
                    tester.assertTrue(d.divides(dd))

    def _matrix_determinant(self, M):
        r"""
        Return the determinant of the matrix `M`.

        This method gets called by
        :meth:`sage.matrix.matrix2.Matrix.determinant`.

        INPUT:

        - ``M`` -- a matrix over this ring

        ALGORITHM:

        We flatten the absolute precision in order to increase
        the numerical stability.

        We row-echelonize the matrix by always choosing the
        pivot of smallest valuation and allowing permutations
        of columns.

        Then we compute separately the value of the determinant
        (as the product of the diagonal entries of the row-echelon
        form) and a bound on the precision on it.

        EXAMPLES::

            sage: R = Qp(5,10)
            sage: M = matrix(R, 2, 2, [1, 6, 2, 7])
            sage: M.determinant()  # indirect doctest
            4*5 + 4*5^2 + 4*5^3 + 4*5^4 + 4*5^5 + 4*5^6 + 4*5^7 + 4*5^8 + 4*5^9 + O(5^10)

            sage: (5*M).determinant()  # indirect doctest
            4*5^3 + 4*5^4 + 4*5^5 + 4*5^6 + 4*5^7 + 4*5^8 + 4*5^9 + 4*5^10 + 4*5^11 + O(5^12)

        Sometimes, we gain precision on the determinant::

            sage: M = matrix(R, 3, 3,
            ....:             [R(16820,7), R(73642,7), R( 3281,7),
            ....:              R(67830,7), R(63768,7), R(76424,7),
            ....:              R(37790,7), R(38784,7), R(69287,7)])
            sage: M.determinant()  # indirect doctest
            4*5^5 + 4*5^6 + 3*5^7 + 2*5^8 + O(5^9)

        TESTS:

        We check the stability of our algorithm::

            sage: for dim in range(3,10):
            ....:     M = matrix(dim, dim, [ R(1) for _ in range(dim^2) ])
            ....:     print(M.determinant())
            O(5^20)
            O(5^30)
            O(5^40)
            O(5^50)
            O(5^60)
            O(5^70)
            O(5^80)

            sage: A = random_matrix(Qp(5),4)
            sage: B = random_matrix(Qp(5),4)
            sage: (A*B).det() == A.det()*B.det()
            True
            sage: A.change_ring(QQ).det() == A.det()
            True
        """
        n = M.nrows()
    
        # For 2x2 matrices, we use the formula
        if n == 2:
            return M[0,0]*M[1,1] - M[0,1]*M[1,0]
    
        R = M.base_ring()
        track_precision = R._prec_type() in ['capped-rel','capped-abs']

        S = copy(M)
        shift_rows, shift_cols = self._matrix_flatten_precision(S)
        shift = sum(shift_rows) + sum(shift_cols)
        det = R(1)

        sign = 1;
        valdet = 0; val = -Infinity
        for piv in range(n):
            curval = Infinity
            for i in range(piv,n):
                for j in range(piv,n):
                    v = S[i,j].valuation()
                    if v < curval:
                        pivi = i; pivj = j
                        curval = v
                        if v == val: break
                else: continue
                break
            val = curval
            if S[pivi,pivj] == 0:
                if track_precision:
                    return R(0, valdet + (n-piv)*val - shift)
                else:
                    return R(0)

            valdet += val
            S.swap_rows(pivi,piv)
            if pivi > piv: sign = -sign
            S.swap_columns(pivj,piv)
            if pivj > piv: sign = -sign

            det *= S[piv,piv]
            inv = ~(S[piv,piv] >> val)
            for i in range(piv+1,n):
                scalar = -inv * (S[i,piv] >> val)
                if track_precision:
                    scalar = scalar.lift_to_precision()
                S.add_multiple_of_row(i,piv,scalar)

        if track_precision:
            relprec = +Infinity
            relprec_neg = 0
            for i in range(n):
                prec = Infinity
                for j in range(n):
                    prec = min(prec, S[i,j].precision_absolute())
                prec -= S[i,i].valuation()
                if prec < relprec: relprec = prec
                if prec < 0: relprec_neg += prec
            if relprec_neg < 0: relprec = relprec_neg
            det = (sign*det).add_bigoh(valdet+relprec)
        else:
            det = sign*det
        return det >> shift
>>>>>>> 309a7012
<|MERGE_RESOLUTION|>--- conflicted
+++ resolved
@@ -968,8 +968,6 @@
             z = y.residue()
             tester.assertEqual(x, z)
 
-<<<<<<< HEAD
-=======
     def _matrix_flatten_precision(self, M):
         """
         Rescale rows and columns of ``M`` so that the minimal
@@ -1020,7 +1018,6 @@
         return shift_rows, shift_cols
 
 
->>>>>>> 309a7012
     def _matrix_smith_form(self, M, transformation, integral, exact):
         r"""
         Return the Smith normal form of the matrix `M`.
@@ -1037,16 +1034,6 @@
         - ``M`` -- a matrix over this ring
 
         - ``transformation`` -- a boolean; whether the transformation matrices
-<<<<<<< HEAD
-        are returned
-
-        - ``integral`` -- a subring of the base ring or ``True``; the entries
-        of the transformation matrices are in this ring.  If ``True``, the
-        entries are in the ring of integers of the base ring.
-
-        - ``exact`` -- boolean.  If ``True``, the diagonal smith form will
-          be exact, or raise a ``PrecisionError`` if this is not posssible.
-=======
           are returned
 
         - ``integral`` -- a subring of the base ring or ``True``; the entries
@@ -1055,7 +1042,6 @@
 
         - ``exact`` -- boolean.  If ``True``, the diagonal smith form will
           be exact, or raise a ``PrecisionError`` if this is not possible.
->>>>>>> 309a7012
           If ``False``, the diagonal entries will be inexact, but the
           transformation matrices will be exact.
 
@@ -1137,10 +1123,6 @@
             [O(5^10) O(5^10)]
         """
         from sage.rings.all import infinity
-<<<<<<< HEAD
-        from sage.matrix.constructor import matrix
-=======
->>>>>>> 309a7012
         from .precision_error import PrecisionError
         from copy import copy
         n = M.nrows()
@@ -1173,26 +1155,17 @@
         ## the difference between ball_prec and inexact_ring is just for lattice precision.
         ball_prec = R._prec_type() in ['capped-rel','capped-abs']
         inexact_ring = R._prec_type() not in ['fixed-mod','floating-point']
-<<<<<<< HEAD
-        precM = min(x.precision_absolute() for x in M.list())
-
-=======
 
         if not integral:
             shift_rows, shift_cols = self._matrix_flatten_precision(S)
 
         precS = min(x.precision_absolute() for x in S.list())
->>>>>>> 309a7012
         if transformation:
             from sage.matrix.special import identity_matrix
             left = identity_matrix(R,n)
             right = identity_matrix(R,m)
 
-<<<<<<< HEAD
-        if ball_prec and precM is infinity: # capped-rel and M = 0 exactly
-=======
         if ball_prec and precS is infinity: # capped-rel and M = 0 exactly
->>>>>>> 309a7012
             return (smith, left, right) if transformation else smith
 
         val = -infinity
@@ -1224,19 +1197,11 @@
                 break
             val = curval
 
-<<<<<<< HEAD
-            if inexact_ring and not allzero and val >= precM:
-                if ball_prec:
-                    raise PrecisionError("not enough precision to compute Smith normal form")
-                precM = min([ S[i,j].precision_absolute() for i in range(piv,n) for j in range(piv,m) ])
-                if val >= precM:
-=======
             if inexact_ring and not allzero and val >= precS:
                 if ball_prec:
                     raise PrecisionError("not enough precision to compute Smith normal form")
                 precS = min([ S[i,j].precision_absolute() for i in range(piv,n) for j in range(piv,m) ])
                 if val >= precS:
->>>>>>> 309a7012
                     raise PrecisionError("not enough precision to compute Smith normal form")
 
             if allzero:
@@ -1287,45 +1252,28 @@
         # We update the precision on left
         # The bigoh measures the effect of multiplying by row operations
         # on the left in order to clear out the digits in the smith form
-<<<<<<< HEAD
-        # with valuation at least precM
-=======
         # with valuation at least precS
->>>>>>> 309a7012
         if ball_prec and exact and transformation:
             for j in range(n):
                 delta = min(left[i,j].valuation() - smith[i,i].valuation() for i in range(piv))
                 if delta is not infinity:
                     for i in range(n):
-<<<<<<< HEAD
-                        left[i,j] = left[i,j].add_bigoh(precM + delta)
-        ## Otherwise, we update the precision on smith
-        if ball_prec and not exact:
-            smith = smith.apply_map(lambda x: x.add_bigoh(precM))
-=======
                         left[i,j] = left[i,j].add_bigoh(precS + delta)
         ## Otherwise, we update the precision on smith
         if ball_prec and not exact:
             smith = smith.apply_map(lambda x: x.add_bigoh(precS))
->>>>>>> 309a7012
         ## We now have to adjust the elementary divisors (and precision) in the non-integral case
         if not integral:
             for i in range(piv):
                 v = smith[i,i].valuation()
                 if transformation:
                     for j in range(n):
-<<<<<<< HEAD
-                        left[i,j] = left[i,j] >> v
-=======
                         left[i,j] >>= v
->>>>>>> 309a7012
                 if exact:
                     smith[i,i] = self(1)
                 else:
                     for j in range(n):
                         smith[i,j] = smith[i,j] >> v
-<<<<<<< HEAD
-=======
             if transformation:
                 for i in range(n):
                     for j in range(n):
@@ -1333,7 +1281,6 @@
                 for i in range(m):
                     for j in range(m):
                         right[i,j] <<= shift_cols[i]
->>>>>>> 309a7012
         if transformation:
             return smith, left, right
         else:
@@ -1379,9 +1326,6 @@
                         tester.assertTrue(d.unit_part().is_one())
 
                 for (d,dd) in zip(S.diagonal(), S.diagonal()[1:]):
-<<<<<<< HEAD
-                    tester.assertTrue(d.divides(dd))
-=======
                     tester.assertTrue(d.divides(dd))
 
     def _matrix_determinant(self, M):
@@ -1511,5 +1455,4 @@
             det = (sign*det).add_bigoh(valdet+relprec)
         else:
             det = sign*det
-        return det >> shift
->>>>>>> 309a7012
+        return det >> shift