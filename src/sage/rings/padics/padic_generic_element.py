"""
Elements of p-Adic Rings and Fields

AUTHOR:
    -- David Roe
    -- Genya Zaytman: documentation
    -- David Harvey: doctests
"""

#*****************************************************************************
#       Copyright (C) 2007 David Roe <roed@math.harvard.edu>
#                          William Stein <wstein@gmail.com>
#
#  Distributed under the terms of the GNU General Public License (GPL)
#
#                  http://www.gnu.org/licenses/
#*****************************************************************************

from __future__ import with_statement
import sage.rings.padics.local_generic_element
import sage.rings.rational_field

Integer = sage.rings.integer.Integer
Rational = sage.rings.rational.Rational
infinity = sage.rings.infinity.infinity
PariError = sage.libs.pari.gen.PariError
pari = sage.libs.pari.gen.pari
QQ = sage.rings.rational_field.QQ

class pAdicGenericElement(sage.rings.padics.local_generic_element.LocalGenericElement):
    def __cmp__(self, other):
        """
        First compare valuations, then compare normalized
        residue of unit part.

        EXAMPLES:
            sage: R = Zp(19, 5,'capped-rel','series'); K = Qp(19, 5, 'capped-rel', 'series')
            sage: a = R(2); a
            2 + O(19^5)
            sage: b = R(3); b
            3 + O(19^5)
            sage: a < b
            True
            sage: a = K(2); a
            2 + O(19^5)
            sage: b = K(3); b
            3 + O(19^5)
            sage: a < b
            True
        """
        m = min(self.precision_absolute(), other.precision_absolute())
        x_ordp = self.valuation()
        if x_ordp >= m :
            x_ordp = infinity
        y_ordp = other.valuation()
        if y_ordp >= m :
            y_ordp = infinity
        if x_ordp < y_ordp:
            return -1
        elif x_ordp > y_ordp:
            return 1
        else:  # equal ordp
            if x_ordp == infinity:
                return 0 # since both are zero
        p = self.parent().prime()
        a = self._unit_part().lift()
        b = other._unit_part().lift()
        prec = min(self.precision_relative(), other.precision_relative())
        ppow = p**prec
        a %= ppow
        b %= ppow
        if a < b:
            return -1
        elif a == b:
            return 0
        else:
            return 1

    def __floordiv__(self, right):
        if self.parent().is_field():
            return self.__div__(right)
        else:
            right = self.parent()(right)
            v, u = right._val_unit()
            return self.parent()(self / u).__rshift__(v)

    def __getitem__(self, n):
        r"""
        Returns the coefficient of $p^n$ in the series expansion of self, as an integer in the range $0$ to $p-1$.

        EXAMPLE:
            sage: R = Zp(7,4,'capped-rel','series'); a = R(1/3); a
            5 + 4*7 + 4*7^2 + 4*7^3 + O(7^4)
            sage: a[0]
            5 + O(7^4)
            sage: a[1]
            4 + O(7^4)
        """
        if isinstance(n, slice):
            if n.start == 0:
                raise ValueError, "due to limitations in Python 2.5, you must call the slice() function rather than using the [:] syntax in this case"
            if n.stop == sys.MAXINT:
                return self.slice(n.start, None, n.step)
            return self.slice(n.start, n.stop, n.step)
        if n < self.valuation():
            return self.parent()(0)
        if self.parent().is_field():
            return self.list()[n - self.valuation()]
        return self.list()[n]

    def __invert__(self, relprec=infinity):
        r"""
        Returns the multiplicative inverse of self.

        EXAMPLE:
            sage: R = Zp(7,4,'capped-rel','series'); a = R(3); a
            3 + O(7^4)
            sage: ~a
            5 + 4*7 + 4*7^2 + 4*7^3 + O(7^4)

        NOTES:
        The element returned is an element of the fraction field.
        """
        return self.parent().fraction_field()(self, relprec = relprec).__invert__()

    def __mod__(self, right):
        if right == 0:
            raise ZeroDivisionError
        if self.parent().is_field():
            return self.parent()(0)
        else:
            return self - (self // right) * right

    def _integer_(self):
        return Integer(self.lift())

    def _is_exact_zero(self):
        return False

    def str(self, mode=None):
        return self._repr_(mode=mode)

    def _repr_(self, mode = None, do_latex = False):
        r"""
        Prints a string representation of the element.  See set_print_mode for more details.

        EXAMPLES:
            sage: R = Zp(7,4,'capped-rel','val-unit'); a = R(364); a
            7 * 52 + O(7^5)
            sage: print a.str('terse')
            364 + O(7^5)
            sage: print a.str('series')
            3*7 + 7^3 + O(7^5)
            sage: K = Qp(7,4,'capped-rel','val-unit'); a = K(364); a
            7 * 52 + O(7^5)
            sage: print a.str('series')
            3*7 + 7^3 + O(7^5)
        """
        if self._is_exact_zero():
            return "0"
        if mode is None:
            mode = self.parent().print_mode()
        elif not ((mode == 'val-unit') or (mode == 'series') or (mode == 'terse')):
            raise TypeError, "printing mode must be one of 'val-unit', 'series' or 'terse'"
        pprint = self.parent().variable_name()
        if self._unit_part() == 0:
            if mode == 'val-unit' or mode == 'series':
                if do_latex:
                    return "O(%s^{%s})"%(pprint, self.precision_absolute())
                else:
                    return "O(%s^%s)"%(pprint, self.precision_absolute())
            elif mode == 'terse':
                if do_latex:
                    return "0 + O(%s^{%s})"%(pprint, self.precision_absolute())
                else:
                    return "0 + O(%s^%s)"%(pprint, self.precision_absolute())
        if mode == 'val-unit':
            if do_latex:
                if self.valuation() == 0:
                    return "%s + O(%s^{%s})"%(self._unit_part(), pprint, self.precision_absolute())
                if self.valuation() == 1:
                    return "%s \\cdot %s + O(%s^{%s})"%(pprint, self._unit_part(), pprint, self.precision_absolute())
                return "%s^{%s} \\cdot %s + O(%s^{%s})"%(pprint, self.valuation(), self._unit_part(), pprint, self.precision_absolute())
            else:
                if self.valuation() == 0:
                    return "%s + O(%s^%s)"%(self._unit_part(), pprint, self.precision_absolute())
                if self.valuation() == 1:
                    return "%s * %s + O(%s^%s)"%(pprint, self._unit_part(), pprint, self.precision_absolute())
                return "%s^%s * %s + O(%s^%s)"%(pprint, self.valuation(), self._unit_part(), pprint, self.precision_absolute())
        elif mode == 'terse':
            if self.valuation() < 0:
                ppow1 = str(self.prime() ** (-self.valuation()))
                if do_latex:
                    ppow2 = "%s^{%s}"%(pprint, -self.valuation())
                    if len(ppow1) < len(ppow2):
                        ppow = ppow1
                    else:
                        ppow = ppow2
                    return "%s/%s + O(%s^{%s})"%(self.unit_part().lift(), ppow, pprint, self.precision_absolute())
                else:
                    ppow2 = "%s^%s"%(p, -self.valuation())
                    if len(ppow1) < len(ppow2):
                        ppow = ppow1
                    else:
                        ppow = ppow2
                    return "%s/%s + O(%s^{%s})"%(self.unit_part().lift(), ppow, pprint, self.precision_absolute())
            else:
                if do_latex:
                    return "%s + O(%s^{%s})"%(self.lift(), pprint, self.precision_absolute())
                else:
                    return "%s + O(%s^%s)"%(self.lift(), pprint, self.precision_absolute())
        else:
            exp = self.valuation()
            p = self.parent().prime()
            v = self._unit_part().lift()
            s = ""
            while v != 0:
                var = pprint
                coeff = v % p
                if coeff != 0:
                    if exp == 0:
                        s += "%s + "%coeff
                    else:
                        if exp != 1:
                            if do_latex:
                                var += "^{%s}"%exp
                            else:
                                var += "^%s"%exp
                        if coeff != 1:
                            if do_latex:
                                s += "%s \\cdot %s + "%(coeff, var)
                            else:
                                s += "%s*%s + "%(coeff, var)
                        else:
                            s += "%s + "%var
                exp += 1
                v = (v - coeff) / p
            s += "O(%s"%(pprint)
            if self.precision_absolute() == 1:
                s += ")"
            else:
                if do_latex:
                    s += "^{%s})"%self.precision_absolute()
                else:
                    s += "^%s)"%self.precision_absolute()
            return s

    def additive_order(self, prec):
        r"""
        Returns the additive order of self, where self is considered to be zero if it is zero modulo $p^{\mbox{prec}}$.

        INPUT:
            self -- a p-adic element
            prec -- an integer
        OUTPUT:
            integer -- the additive order of self

        """
        if self.is_zero(prec):
            return Integer(1)
        else:
            return infinity

    def algdep(self, n):
        """
        Returns a polynomial of degree at most $n$ which is approximately
        satisfied by this number.  Note that the returned polynomial
        need not be irreducible, and indeed usually won't be if this number
        is a good approximation to an algebraic number of degree less than $n$.

        ALGORITHM: Uses the PARI C-library algdep command.

        INPUT:
            self -- a p-adic element
            n -- an integer
        OUTPUT:
            polynomial -- degree n polynomial aproximately satisfied by self

        EXAMPLES:
            sage: K = Qp(3,20,'capped-rel','series'); R = Zp(3,20,'capped-rel','series')
            sage: a = K(7/19); a
            1 + 2*3 + 3^2 + 3^3 + 2*3^4 + 2*3^5 + 3^8 + 2*3^9 + 3^11 + 3^12 + 2*3^15 + 2*3^16 + 3^17 + 2*3^19 + O(3^20)
            sage: a.algdep(1)
            19*x - 7
            sage: K2 = Qp(7,20,'capped-rel')
            sage: b = K2.zeta(); b.algdep(2)
            x^2 - x + 1
            sage: K2 = Qp(11,20,'capped-rel')
            sage: b = K2.zeta(); b.algdep(4)
            x^4 - x^3 + x^2 - x + 1
            sage: a = R(7/19); a
            1 + 2*3 + 3^2 + 3^3 + 2*3^4 + 2*3^5 + 3^8 + 2*3^9 + 3^11 + 3^12 + 2*3^15 + 2*3^16 + 3^17 + 2*3^19 + O(3^20)
            sage: a.algdep(1)
            19*x - 7
            sage: R2 = Zp(7,20,'capped-rel')
            sage: b = R2.zeta(); b.algdep(2)
            x^2 - x + 1
            sage: R2 = Zp(11,20,'capped-rel')
            sage: b = R2.zeta(); b.algdep(4)
            x^4 - x^3 + x^2 - x + 1
        """
        return sage.rings.arith.algdep(self, n)

    algebraic_dependency = algdep

    def exp(self):
        r"""
        Compute the p-adic exp of any element of $\Z_p$ where the
        series converges.

        EXAMPLES:
        Borrowed from log.

            sage: Z13 = Zp(13, 10, print_mode='series')
            sage: a = Z13(13 + 6*13**2 + 2*13**3 + 5*13**4 + 10*13**6 + 13**7 + 11*13**8 + 8*13**9).add_bigoh(10); a
                13 + 6*13^2 + 2*13^3 + 5*13^4 + 10*13^6 + 13^7 + 11*13^8 + 8*13^9 + O(13^10)
            sage: a.exp()
                1 + 13 + O(13^10)
            sage: Q13 = Qp(13, 10, print_mode='series')
            sage: a = Q13(13 + 6*13**2 + 2*13**3 + 5*13**4 + 10*13**6 + 13**7 + 11*13**8 + 8*13**9).add_bigoh(10); a
                13 + 6*13^2 + 2*13^3 + 5*13^4 + 10*13^6 + 13^7 + 11*13^8 + 8*13^9 + O(13^10)
            sage: a.exp()
                1 + 13 + O(13^10)

        The next few examples illustrate precision when computing $p$-adic exps.
        First we create a field with {\em default} precision 10.
            sage: R = Zp(5,10, print_mode='series')
            sage: e = R(2*5 + 2*5**2 + 4*5**3 + 3*5**4 + 5**5 + 3*5**7 + 2*5**8 + 4*5**9).add_bigoh(10); e
                2*5 + 2*5^2 + 4*5^3 + 3*5^4 + 5^5 + 3*5^7 + 2*5^8 + 4*5^9 + O(5^10)
            sage: e.exp()*R.teichmuller(4)
                4 + 2*5 + 3*5^3 + O(5^10)

            sage: K = Qp(5,10, print_mode='series')
            sage: e = K(2*5 + 2*5**2 + 4*5**3 + 3*5**4 + 5**5 + 3*5**7 + 2*5**8 + 4*5**9).add_bigoh(10); e
                2*5 + 2*5^2 + 4*5^3 + 3*5^4 + 5^5 + 3*5^7 + 2*5^8 + 4*5^9 + O(5^10)
            sage: e.exp()*K.teichmuller(4)
                4 + 2*5 + 3*5^3 + O(5^10)

        TESTS:
        Check that results are consistent over a range of precision:

            sage: max_prec = 40
            sage: p = 3
            sage: K = Zp(p, max_prec)
            sage: full_exp = (K(p)).exp()
            sage: for prec in range(2, max_prec):
            ...       ll = (K(p).add_bigoh(prec)).exp()
            ...       assert ll == full_exp
            ...       assert ll.precision_absolute() == prec
            sage: K = Qp(p, max_prec)
            sage: full_exp = (K(p)).exp()
            sage: for prec in range(2, max_prec):
            ...       ll = (K(p).add_bigoh(prec)).exp()
            ...       assert ll == full_exp
            ...       assert ll.precision_absolute() == prec

        AUTHORS:
            -- Genya Zaytman (2007-02-15)

        """

        val = self.valuation()
        p = self.parent().prime()
        if val > 1 or (val > 0 and p != 2):

            prec = self.precision_absolute()

            # I believe this works
            max_term = ((p-1)*(prec-1))//((p-1)*val - 1) + 1

            # Need extra precision to take into account powers of p
            # in the denominators of the series. (Indeed, it's a
            # not-entirely-trivial fact that if x is given mod p^n, that
            # exp(x) is well-defined mod p^n !) .
            extra_prec = max_term//(p-1)

            from sage.rings.padics.zp import Zp
            working_ring = Zp(p, prec + extra_prec, type = 'capped-abs')
            x = working_ring(self.lift())
            term = ans = working_ring(Integer(1))
            for n in range(1, max_term):
                term *=x
                term //= working_ring(Integer(n))
                ans += term
            # Note that it is the absolute precision that is respected by exp: even when p == 2?
            return self.parent()(ans).add_bigoh(prec)
        else:
            raise ValueError, "series doesn't converge"

    def exp_artin_hasse(self):
        raise NotImplementedError

    def gamma(self):
        raise NotImplementedError

    def is_square(self): #should be overridden for lazy elements
        """
        Returns whether self is a square

        INPUT:
            self -- a p-adic element
        OUTPUT:
            boolean -- whether self is a square

        EXAMPLES:
            sage: R = Zp(3,20,'capped-rel')
            sage: R(0).is_square()
            True
            sage: R(1).is_square()
            True
            sage: R(2).is_square()
            False
            sage: R(3).is_square()
            False
            sage: R(4).is_square()
            True
            sage: R(6).is_square()
            False
            sage: R(9).is_square()
            True

            sage: R2 = Zp(2,20,'capped-rel')
            sage: R2(0).is_square()
            True
            sage: R2(1).is_square()
            True
            sage: R2(2).is_square()
            False
            sage: R2(3).is_square()
            False
            sage: R2(4).is_square()
            True
            sage: R2(5).is_square()
            False
            sage: R2(6).is_square()
            False
            sage: R2(7).is_square()
            False
            sage: R2(8).is_square()
            False
            sage: R2(9).is_square()
            True

            sage: K = Qp(3,20,'capped-rel')
            sage: K(0).is_square()
            True
            sage: K(1).is_square()
            True
            sage: K(2).is_square()
            False
            sage: K(3).is_square()
            False
            sage: K(4).is_square()
            True
            sage: K(6).is_square()
            False
            sage: K(9).is_square()
            True
            sage: K(1/3).is_square()
            False
            sage: K(1/9).is_square()
            True

            sage: K2 = Qp(2,20,'capped-rel')
            sage: K2(0).is_square()
            True
            sage: K2(1).is_square()
            True
            sage: K2(2).is_square()
            False
            sage: K2(3).is_square()
            False
            sage: K2(4).is_square()
            True
            sage: K2(5).is_square()
            False
            sage: K2(6).is_square()
            False
            sage: K2(7).is_square()
            False
            sage: K2(8).is_square()
            False
            sage: K2(9).is_square()
            True
            sage: K2(1/2).is_square()
            False
            sage: K2(1/4).is_square()
            True
       """
        if self.valuation() == infinity:
            return True
        elif self.precision_relative() < 1:
            return True
        elif self.parent().prime() != 2:
            return (self.valuation() % 2 == 0) and (self.unit_part().residue(1).is_square())
        else:
            return (self.valuation() % 2 == 0) and (self.unit_part().residue(3) == 1)

    def log(self, branch = None):
        r"""
        Compute the p-adic logarithm of any unit in $\Z_p$.
        (See below for normalization.)

        The usual power series for log with values in the additive
        group of $\Z_p$ only converges for 1-units (units congruent to
        1 modulo p).  However, there is a unique extension of log to a
        homomorphism defined on all the units.  If u = a*v is a unit
        with v = 1 (mod p), then we define log(u) = log(v).  This is
        the correct extension because the units U of Z_p splits as a
        product U = V x <w>, where V is the subgroup of 1-units and w
        is a (p-1)st root of unity.  The <w> factor is torsion, so
        must go to 0 under any homomorphism to the torsion free group
        $(\Z_p, +)$.

        Notes -- What some other systems do:
           PARI:  Seems to define log the same way as we do.
           MAGMA: Gives an error when unit is not a 1-unit.

        Algorithm:
           Input: Some p-adic unit u.
           1. Check that the input p-adic number is really a unit
              (i.e., valuation 0)
           2. Let $1-x = u^{p-1}$, which is a 1-unit.
           3. Use the series expansion
              $$
                \log(1-x) = F(x) = -x - 1/2*x^2 - 1/3*x^3 - 1/4*x^4 - 1/5*x^5 - ...
              $$
              to compute the logarithm log(u**(p-1)).  Use enough
              terms so that terms added on are zero
           4. Then $$\log(u) = log(u^{p-1})/(p-1) = F(1-u^{p-1})/(p-1).$$

        EXAMPLES:
            sage: Z13 = Zp(13, 10, print_mode='series')
            sage: a = Z13(14); a
            1 + 13 + O(13^10)

        Note that the relative precision decreases when we take log: it is the absolute
        precision that is preserved.
            sage: a.log()
            13 + 6*13^2 + 2*13^3 + 5*13^4 + 10*13^6 + 13^7 + 11*13^8 + 8*13^9 + O(13^10)
            sage: Q13 = Qp(13, 10, print_mode='series')
            sage: a = Q13(14); a
            1 + 13 + O(13^10)
            sage: a.log()
            13 + 6*13^2 + 2*13^3 + 5*13^4 + 10*13^6 + 13^7 + 11*13^8 + 8*13^9 + O(13^10)

        The next few examples illustrate precision when computing $p$-adic logs.
        First we create a field with {\em default} precision 10.
            sage: R = Zp(5,10, print_mode='series')
            sage: e = R(389); e
            4 + 2*5 + 3*5^3 + O(5^10)
            sage: e.log()
            2*5 + 2*5^2 + 4*5^3 + 3*5^4 + 5^5 + 3*5^7 + 2*5^8 + 4*5^9 + O(5^10)
            sage: K = Qp(5,10, print_mode='series')
            sage: e = K(389); e
            4 + 2*5 + 3*5^3 + O(5^10)
            sage: e.log()
            2*5 + 2*5^2 + 4*5^3 + 3*5^4 + 5^5 + 3*5^7 + 2*5^8 + 4*5^9 + O(5^10)

        Check that results are consistent over a range of precision:
            sage: max_prec = 40
            sage: p = 3
            sage: K = Zp(p, max_prec)
            sage: full_log = (K(1 + p)).log()
            sage: for prec in range(2, max_prec):
            ...       ll = (K(1 + p).add_bigoh(prec)).log()
            ...       assert ll == full_log
            ...       assert ll.precision_absolute() == prec


        AUTHORS:
            -- David Harvey (2006-09-13): corrected subtle precision bug
               (need to take denominators into account! -- see trac \#53)
            -- Genya Zaytman (2007-02-14): addapted to new p-adic class

        TODO:
            -- Currently implemented as $O(N^2)$. This can be improved to
            soft-$O(N)$ using algorithm described by Dan Bernstein:
            http://cr.yp.to/lineartime/multapps-20041007.pdf

        """

        p = self.parent().prime()
        # Step 1 -- a unit?
        if self.is_unit() and self.unit_part().residue(1) == 1:
            # It's already a 1-unit, so just use the series
            # (base case of "induction")

            prec = self.precision_absolute()

            # Need extra precision to take into account powers of p
            # in the denominators of the series. (Indeed, it's a
            # not-entirely-trivial fact that if x is given mod p^n, that
            # log(x) is well-defined mod p^n !) Specifically:
            # we are only guaranteed that $x^j/j$ is zero mod $p^n$ if
            # j >= floor(log_p(j)) + n.
            extra_prec = 0
            while extra_prec < Integer(prec + extra_prec).exact_log(p):
                extra_prec += 1

            x = Integer(1) - self
            from sage.rings.padics.zp import Zp
            working_ring = Zp(p, prec + extra_prec, type = 'capped-abs')
            x = working_ring(x.lift())
            xpow = x
            ans = working_ring(Integer(0))
            for n in range(1, prec + extra_prec):
                ans -= xpow//working_ring(Integer(n))
                xpow *= x
<<<<<<< HEAD
            #Note that it is the absolute precision that is respected by log
            return self.parent()(ans).add_bigoh(prec)
        elif self.is_unit():
            z = self.unit_part()
            return (z**Integer(p-1)).log()/Integer(p-1)
=======
            # Note that it is the absolute precision that is respected by log
            return self.parent()(ans.lift()).add_bigoh(prec)
        elif self.is_unit():
            z = self.unit_part()
            return (z**Integer(p-1)).log() // Integer(p-1)
        elif not branch is None and self.parent().__contains__(branch):
            branch = self.parent()(branch)
            return self.unit_part().log() + branch*self.valuation()
>>>>>>> 1895be34
        else:
            raise ValueError, "not a unit"

    def log_artin_hasse(self):
        raise NotImplementedError

    def minimal_polynomial(self, name):
        """
        Returns a minimal polynomial of this p-adic element, i.e., x - self

        INPUT:
            self -- a p-adic element
            name -- string the name of the variable

        OUTPUT:
            polynomial -- a minimal polynomial of this p-adic element, i.e., x - self
        """
        import sage.rings.polynomial_ring
        R = sage.rings.polynomial_ring.PolynomialRing(self.parent(), name)
        return R.gen() - R(self)

    def multiplicative_order(self, prec = None): #needs to be rewritten for lazy elements
        r"""
        Returns the multiplicative order of self, where self is considered to be one if it is one modulo $p^{\mbox{prec}}$.

        INPUT:
            self -- a p-adic element
            prec -- an integer
        OUTPUT:
            integer -- the multiplicative order of self
        EXAMPLES:
            sage: K = Qp(5,20,'capped-rel')
            sage: K(-1).multiplicative_order(20)
            2
            sage: K(1).multiplicative_order(20)
            1
            sage: K(2).multiplicative_order(20)
            +Infinity
            sage: K(3).multiplicative_order(20)
            +Infinity
            sage: K(4).multiplicative_order(20)
            +Infinity
            sage: K(5).multiplicative_order(20)
            +Infinity
            sage: K(25).multiplicative_order(20)
            +Infinity
            sage: K(1/5).multiplicative_order(20)
            +Infinity
            sage: K(1/25).multiplicative_order(20)
            +Infinity
            sage: K.zeta().multiplicative_order(20)
            4

            sage: R = Zp(5,20,'capped-rel')
            sage: R(-1).multiplicative_order(20)
            2
            sage: R(1).multiplicative_order(20)
            1
            sage: R(2).multiplicative_order(20)
            +Infinity
            sage: R(3).multiplicative_order(20)
            +Infinity
            sage: R(4).multiplicative_order(20)
            +Infinity
            sage: R(5).multiplicative_order(20)
            +Infinity
            sage: R(25).multiplicative_order(20)
            +Infinity
            sage: R.zeta().multiplicative_order(20)
            4
        """
        if self.valuation() != 0:
            return infinity
        res = self.residue(1)
        if prec is None:
            if self == self.parent().teichmuller(res):
                return res.multiplicative_order()
            else:
                return infinity
        if self.is_equal_to(self.parent().teichmuller(res),prec): #should this be made more efficient?
            return res.multiplicative_order()
        else:
            return infinity

    def norm(self, ground=None):
        """
        Returns the norm of this p-adic element over the ground ring

        INPUT:
            self -- a p-adic element
            ground -- a subring of the ground ring (default: base ring)

        OUTPUT:
            element -- the norm of this p-adic element over the ground ring
        """
        if (ground != None) and (ground != self.parent()):
            raise ValueError, "Ground Field not a subfield"
        else:
            return self

    def ordp(self):
        r"""
        Returns the valuation of self, normalized so that the valuation of p is 1

        INPUT:
            self -- a p-adic element
        OUTPUT:
            integer -- the valuation of self, normalized so that the valuation of p is 1
        EXAMPLES:
            sage: R = Zp(5,20,'capped-rel')
            sage: R(0).ordp()
            +Infinity
            sage: R(1).ordp()
            0
            sage: R(2).ordp()
            0
            sage: R(5).ordp()
            1
            sage: R(10).ordp()
            1
            sage: R(25).ordp()
            2
            sage: R(50).ordp()
            2
            sage: R(1/2).ordp()
            0
        """
        return self.valuation()

    def rational_reconstruction(self):
        r"""
        Returns a rational approximation to this p-adic number

        INPUT:
            self -- a p-adic element
        OUTPUT:
            rational -- an approximation to self
        EXAMPLES:
            sage: R = Zp(5,20,'capped-rel')
            sage: for i in range(11):
            ...       for j in range(1,10):
            ...           if j == 5:
            ...               continue
            ...           assert i/j == R(i/j).rational_reconstruction()
        """
        if self.is_zero(self.precision_absolute()):
            return Rational(0)
        p = self.parent().prime()
        alpha = self._unit_part().lift()
        m = Integer(p**self.precision_relative())
        r = sage.rings.arith.rational_reconstruction(alpha, m)
        return (Rational(p)**self.valuation())*r

    def square_root(self):
        r"""
        Returns the square root of this p-adic number

        INPUT:
            self -- a p-adic element
        OUTPUT:
            p-adic element -- the square root of this p-adic number

            The square root chosen is the one whose reduction mod p is in
            the range [0, p/2).

            If no square root exists, a ValueError is raised.
            (This may be changed later to return an element of an extension
            field.)

        EXAMPLES:
            sage: R = Zp(3,20,'capped-rel', 'val-unit')
            sage: R(0).square_root()
            0
            sage: R(1).square_root()
            1 + O(3^20)
            sage: R(2).square_root()
            Traceback (most recent call last):
            ...
            ValueError: element is not a square
            sage: R(4).square_root() == R(-2)
            True
            sage: R(9).square_root()
            3 * 1 + O(3^21)

        When p = 2, the precision of the square root is one less than the
        input:
            sage: R2 = Zp(2,20,'capped-rel')
            sage: R2(0).square_root()
            0
            sage: R2(1).square_root()
            1 + O(2^19)
            sage: R2(4).square_root()
            2 + O(2^20)

        # todo: the following doctest is currently disabled because the
        # second argument to the __call__ method is not yet implemented

            sage.: R2(9).square_root() == R2(3, 19) or R2(9).square_root() == R2(-3, 19)   # WARNING -- this is not implemented yet!
            True

            sage: R2(17).square_root()
            1 + 2^3 + 2^5 + 2^6 + 2^7 + 2^9 + 2^10 + 2^13 + 2^16 + 2^17 + O(2^19)

            sage: R3 = Zp(5,20,'capped-rel')
            sage: R3(0).square_root()
            0
            sage: R3(1).square_root()
            1 + O(5^20)
            sage: R3(-1).square_root() == R3.teichmuller(2) or R3(-1).square_root() == R3.teichmuller(3)
            True


        Tests for fields:
            sage: R = Qp(3,20,'capped-rel')
            sage: R(0).square_root()
            0
            sage: R(1).square_root()
            1 + O(3^20)
            sage: R(4).square_root() == R(-2)
            True
            sage: R(9).square_root()
            3 + O(3^21)
            sage: R(1/9).square_root()
            3^-1 + O(3^19)

            sage: R2 = Qp(2,20,'capped-rel')
            sage: R2(0).square_root()
            0
            sage: R2(1).square_root()
            1 + O(2^19)
            sage: R2(4).square_root()
            2 + O(2^20)
            sage: R2(9).square_root() == R2(3,19) or R2(9).square_root() == R2(-3,19)
            True
            sage: R2(17).square_root()
            1 + 2^3 + 2^5 + 2^6 + 2^7 + 2^9 + 2^10 + 2^13 + 2^16 + 2^17 + O(2^19)

            sage: R3 = Qp(5,20,'capped-rel')
            sage: R3(0).square_root()
            0
            sage: R3(1).square_root()
            1 + O(5^20)
            sage: R3(-1).square_root() == R3.teichmuller(2) or R3(-1).square_root() == R3.teichmuller(3)
            True
        """
        # need special case for zero since pari(self) is the *integer* zero
        # whose square root is a real number....!
        if self.valuation() is infinity:
            return self

        try:
            # use pari
            return self.parent()(pari(self).sqrt())
        except PariError:
            # todo: should eventually change to return an element of
            # an extension field
            raise ValueError, "element is not a square"

    def trace(self, ground=None):
        """
        Returns the trace of this p-adic element over the ground ring

        INPUT:
            self -- a p-adic element
            ground -- a subring of the ground ring (default: base ring)

        OUTPUT:
            element -- the trace of this p-adic element over the ground ring
        """
        if (ground != None) and (ground != self.parent()):
            raise ValueError, "Ground ring not a subring"
        else:
            return self

    def _unit_part(self):
        raise NotImplementedError

    def _val_unit(self):
        return self.valuation(), self.unit_part()<|MERGE_RESOLUTION|>--- conflicted
+++ resolved
@@ -607,13 +607,6 @@
             for n in range(1, prec + extra_prec):
                 ans -= xpow//working_ring(Integer(n))
                 xpow *= x
-<<<<<<< HEAD
-            #Note that it is the absolute precision that is respected by log
-            return self.parent()(ans).add_bigoh(prec)
-        elif self.is_unit():
-            z = self.unit_part()
-            return (z**Integer(p-1)).log()/Integer(p-1)
-=======
             # Note that it is the absolute precision that is respected by log
             return self.parent()(ans.lift()).add_bigoh(prec)
         elif self.is_unit():
@@ -622,7 +615,6 @@
         elif not branch is None and self.parent().__contains__(branch):
             branch = self.parent()(branch)
             return self.unit_part().log() + branch*self.valuation()
->>>>>>> 1895be34
         else:
             raise ValueError, "not a unit"
 
