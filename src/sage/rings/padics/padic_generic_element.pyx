--- conflicted
+++ resolved
@@ -2808,15 +2808,9 @@
 
         The square root or the list of all square roots of this `p`-adic 
         number.
-<<<<<<< HEAD
 
         NOTE:
 
-=======
-
-        NOTE:
-
->>>>>>> 309a7012
         The square root is chosen (resp. the square roots are ordered) in
         a deterministic way.
 
@@ -2869,7 +2863,6 @@
         If the input does not have enough precision in order to determine if
         the given element has a square root in the ground field, an error is 
         raised::
-<<<<<<< HEAD
 
             sage: R(1, 6).square_root()
             Traceback (most recent call last):
@@ -2879,17 +2872,6 @@
             sage: R(1, 7).square_root()
             1 + O(a^4)
 
-=======
-
-            sage: R(1, 6).square_root()
-            Traceback (most recent call last):
-            ...
-            PrecisionError: not enough precision to be sure that this element has a square root
-
-            sage: R(1, 7).square_root()
-            1 + O(a^4)
-
->>>>>>> 309a7012
             sage: R(1+a^6, 7).square_root(extend=False)
             Traceback (most recent call last):
             ...
@@ -3002,7 +2984,6 @@
         ring = self.parent()
         p = ring.prime()
         e = ring.e()
-<<<<<<< HEAD
 
         # First, we check valuation and renormalize if needed
         val = self.valuation()
@@ -3011,16 +2992,6 @@
         a = self >> val
         prec = a.precision_absolute()
 
-=======
-
-        # First, we check valuation and renormalize if needed
-        val = self.valuation()
-        if val % 2 == 1:
-            return None
-        a = self >> val
-        prec = a.precision_absolute()
-
->>>>>>> 309a7012
         # We compute the square root of 1/a in the residue field
         abar = a.residue()
         try:
