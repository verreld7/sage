"""
PowComputer

A class for computing and caching powers of the same integer.

This class is designed to be used as a field of p-adic rings and
fields.  Since elements of p-adic rings and fields need to use powers
of p over and over, this class precomputes and stores powers of p.
There is no reason that the base has to be prime however.

EXAMPLES::

    sage: X = PowComputer(3, 4, 10)
    sage: X(3)
    27
    sage: X(10) == 3^10
    True

AUTHORS:

- David Roe
"""

#*****************************************************************************
#       Copyright (C) 2007-2013 David Roe <roed.math@gmail.com>
#                               William Stein <wstein@gmail.com>
#
#  Distributed under the terms of the GNU General Public License (GPL)
#  as published by the Free Software Foundation; either version 2 of
#  the License, or (at your option) any later version.
#
#                  http://www.gnu.org/licenses/
#*****************************************************************************
from __future__ import absolute_import

import weakref
from cysignals.memory cimport sig_malloc, sig_free
from cysignals.signals cimport sig_on, sig_off

from sage.rings.infinity import infinity
from sage.libs.gmp.mpz cimport *
from sage.structure.richcmp cimport richcmp_not_equal, richcmp
from cpython.object cimport Py_EQ, Py_NE

from sage.ext.stdsage cimport PY_NEW

cdef long maxpreccap = (1L << (sizeof(long) * 8 - 2)) - 1

cdef class PowComputer_class(SageObject):
    def __cinit__(self, Integer prime, long cache_limit, long prec_cap, long ram_prec_cap, bint in_field, poly=None, shift_seed=None):
        """
        Memory allocation.

        EXAMPLES::

            sage: PC = PowComputer(3, 5, 10)
            sage: PC.pow_Integer_Integer(2)
            9
        """
        sig_on()
        mpz_init(self.temp_m)
        sig_off()
        self.__allocated = 1

    def __init__(self, Integer prime, long cache_limit, long prec_cap, long ram_prec_cap, bint in_field, poly=None, shift_seed=None):
        """
        Initializes self.

        INPUT:

            * prime -- the prime that is the base of the exponentials
              stored in this pow_computer.

            * cache_limit -- how high to cache powers of prime.

            * prec_cap -- data stored for p-adic elements using this
              pow_computer (so they have C-level access to fields
              common to all elements of the same parent).

            * ram_prec_cap -- prec_cap * e

            * in_field -- same idea as prec_cap

            * poly -- same idea as prec_cap

            * shift_seed -- same idea as prec_cap

        EXAMPLES::

            sage: PC = PowComputer(3, 5, 10)
            sage: PC.pow_Integer_Integer(2)
            9
        """
        self.prime = prime
        self.p2 = prime // 2
        self.in_field = in_field
        self.cache_limit = cache_limit
        self.prec_cap = prec_cap
        self.ram_prec_cap = ram_prec_cap

    def __richcmp__(self, other, int op):
        """
        Compares ``self`` to ``other``.

        EXAMPLES::

            sage: P = PowComputer(3, 4, 9)
            sage: P == 7
            False
            sage: Q = PowComputer(3, 6, 9)
            sage: P == Q
            False
            sage: Q = PowComputer(3, 4, 9)
            sage: P == Q
            True
            sage: P is Q
            True
        """
        if not isinstance(other, PowComputer_class):
            if op in [Py_EQ, Py_NE]:
                return (op == Py_NE)
            return NotImplemented

        cdef PowComputer_class s = self
        cdef PowComputer_class o = other

        lx = s.prime
        rx = o.prime
        if lx != rx:
            return richcmp_not_equal(lx, rx, op)

        lx = s.prec_cap
        rx = o.prec_cap
        if lx != rx:
            return richcmp_not_equal(lx, rx, op)

        lx = s.cache_limit
        rx = o.cache_limit
        if lx != rx:
            return richcmp_not_equal(lx, rx, op)

        return richcmp(s.in_field, o.in_field, op)

    cdef Integer pow_Integer(self, long n):
        """
        Returns self.prime^n

        EXAMPLES::

            sage: PC = PowComputer(3, 5, 10)
            sage: PC.pow_Integer_Integer(2) #indirect doctest
            9
        """
        cdef Integer ans = PY_NEW(Integer)
        mpz_set(ans.value, self.pow_mpz_t_tmp(n))
        return ans

    def pow_Integer_Integer(self, n):
        """
        Tests the pow_Integer function.

        EXAMPLES::

            sage: PC = PowComputer(3, 5, 10)
            sage: PC.pow_Integer_Integer(4)
            81
            sage: PC.pow_Integer_Integer(6)
            729
            sage: PC.pow_Integer_Integer(0)
            1
            sage: PC.pow_Integer_Integer(10)
            59049
            sage: PC = PowComputer_ext_maker(3, 5, 10, 20, False, ntl.ZZ_pX([-3,0,1], 3^10), 'big','e',ntl.ZZ_pX([1],3^10))
            sage: PC.pow_Integer_Integer(4)
            81
            sage: PC.pow_Integer_Integer(6)
            729
            sage: PC.pow_Integer_Integer(0)
            1
            sage: PC.pow_Integer_Integer(10)
            59049
        """
        cdef Integer _n = Integer(n)
        cdef Integer ans
        if _n < 0:
            if mpz_fits_ulong_p((<Integer>-_n).value) == 0:
                raise ValueError("result too big")
            return ~self.pow_Integer(mpz_get_ui((<Integer>-_n).value))
        else:
            if mpz_fits_ulong_p(_n.value) == 0:
                raise ValueError("result too big")
            return self.pow_Integer(mpz_get_ui(_n.value))

    cdef mpz_srcptr pow_mpz_t_tmp(self, long n) except NULL:
        """
        Provides fast access to an ``mpz_srcptr`` pointing to self.prime^n.

        The location pointed to depends on the underlying
        representation.  In no circumstances should you mpz_clear the
        result.  The value pointed to may be an internal temporary
        variable for the class.  In particular, you should not try to
        refer to the results of two pow_mpz_t_tmp calls at the same
        time, because the second call may overwrite the memory pointed
        to by the first.

        See pow_mpz_t_tmp_demo for an example of this phenomenon.
        """
        ## READ THE DOCSTRING
        raise NotImplementedError

    def _pow_mpz_t_tmp_demo(self, m, n):
        """
        This function demonstrates a danger in using pow_mpz_t_tmp.

        EXAMPLES::

            sage: PC = PowComputer(5, 5, 10)

        When you call pow_mpz_t_tmp with an input that is not stored
        (ie n > self.cache_limit and n != self.prec_cap),
        it stores the result in self.temp_m and returns a pointer
        to that mpz_t.  So if you try to use the results of two
        calls at once, things will break. ::

            sage: PC._pow_mpz_t_tmp_demo(6, 8) # 244140625 on some architectures and 152587890625 on others: random
            244140625
            sage: 5^6*5^8
            6103515625
            sage: 5^6*5^6
            244140625

        Note that this does not occur if you try a stored value,
        because the result of one of the calls points to that
        stored value. ::

            sage: PC._pow_mpz_t_tmp_demo(6, 10)
            152587890625
            sage: 5^6*5^10
            152587890625
        """
        m = Integer(m)
        n = Integer(n)
        if m < 0 or n < 0:
            raise ValueError("m, n must be non-negative")
        cdef Integer ans = PY_NEW(Integer)
        mpz_mul(ans.value, self.pow_mpz_t_tmp(mpz_get_ui((<Integer>m).value)), self.pow_mpz_t_tmp(mpz_get_ui((<Integer>n).value)))
        return ans

    def _pow_mpz_t_tmp_test(self, n):
        """
        Tests the pow_mpz_t_tmp function.

        EXAMPLES::

            sage: PC = PowComputer(3, 5, 10)
            sage: PC._pow_mpz_t_tmp_test(4)
            81
            sage: PC._pow_mpz_t_tmp_test(6)
            729
            sage: PC._pow_mpz_t_tmp_test(0)
            1
            sage: PC._pow_mpz_t_tmp_test(10)
            59049
            sage: PC = PowComputer_ext_maker(3, 5, 10, 20, False, ntl.ZZ_pX([-3,0,1], 3^10), 'big','e',ntl.ZZ_pX([1],3^10))
            sage: PC._pow_mpz_t_tmp_test(4)
            81
            sage: PC._pow_mpz_t_tmp_test(6)
            729
            sage: PC._pow_mpz_t_tmp_test(0)
            1
            sage: PC._pow_mpz_t_tmp_test(10)
            59049
        """
        cdef Integer _n = Integer(n)
        cdef Integer ans = PY_NEW(Integer)
        mpz_set(ans.value, self.pow_mpz_t_tmp(mpz_get_si(_n.value)))
        return ans

    cdef mpz_srcptr pow_mpz_t_top(self):
        """
        Returns a pointer to self.prime^self.prec_cap as an ``mpz_srcptr``.

        EXAMPLES::

            sage: PC = PowComputer(3, 5, 10)
            sage: PC._pow_mpz_t_top_test() #indirect doctest
            59049
        """
        raise NotImplementedError

    def _pow_mpz_t_top_test(self):
        """
        Tests the pow_mpz_t_top function.

        EXAMPLES::

            sage: PC = PowComputer(3, 5, 10)
            sage: PC._pow_mpz_t_top_test()
            59049
            sage: PC = PowComputer_ext_maker(3, 5, 10, 20, False, ntl.ZZ_pX([-3,0,1], 3^10), 'big','e',ntl.ZZ_pX([1],3^10))
            sage: PC._pow_mpz_t_top_test()
            59049
        """
        cdef Integer ans = PY_NEW(Integer)
        mpz_set(ans.value, self.pow_mpz_t_top())
        return ans

    def _repr_(self):
        """
        Returns a string representation of self.

        EXAMPLES::

            sage: PC = PowComputer(3, 5, 10); PC
            PowComputer for 3
        """
        return "PowComputer for %s"%(self.prime)

    def _prime(self):
        """
        Returns the base that the PowComputer is exponentiating.

        EXAMPLES::

            sage: P = PowComputer(6, 10, 15)
            sage: P._prime()
            6
        """
        return self.prime

    def _in_field(self):
        """
        Returns whether or not self is attached to a field.

        EXAMPLES::

            sage: P = PowComputer(3, 5, 10)
            sage: P._in_field()
            False
        """
        return self.in_field

    def _cache_limit(self):
        """
        Returns the limit to which powers of prime are computed.

        EXAMPLES::

            sage: P = PowComputer(3, 5, 10)
            sage: P._cache_limit()
            5
        """
        cdef Integer ans
        ans = PY_NEW(Integer)
        mpz_set_ui(ans.value, self.cache_limit)
        return ans

    def _prec_cap(self):
        """
        Returns prec_cap, a single value that for which
        ``self._prime()^prec_cap`` is stored

        EXAMPLES::

            sage: P = PowComputer(3, 5, 10)
            sage: P._prec_cap()
            10
        """
        cdef Integer ans
        ans = PY_NEW(Integer)
        mpz_set_ui(ans.value, self.prec_cap)
        return ans

    def _top_power(self):
        """
        Returns ``self._prime()^self._prec_cap()``

        EXAMPLES::

            sage: P = PowComputer(3, 4, 6)
            sage: P._top_power()
            729
        """
        cdef Integer ans
        ans = PY_NEW(Integer)
        mpz_set(ans.value, self.pow_mpz_t_top())
        return ans

    def __call__(self, n):
        """
        Returns ``self.prime^n``.

        EXAMPLES::

            sage: P = PowComputer(3, 4, 6)
            sage: P(3)
            27
            sage: P(6)
            729
            sage: P(5)
            243
            sage: P(7)
            2187
            sage: P(0)
            1
            sage: P(-2)
            1/9
        """
        cdef Integer z, _n
        cdef mpz_t tmp
        if n is infinity:
            return Integer(0)
        if not isinstance(n, Integer):
            _n = Integer(n)
        else:
            _n = <Integer>n
        if mpz_fits_slong_p(_n.value) == 0:
            raise ValueError("n too big")
        if _n < 0:
            return ~self.pow_Integer(-mpz_get_si(_n.value))
        else:
            return self.pow_Integer(mpz_get_ui(_n.value))

cdef class PowComputer_base(PowComputer_class):
    def __cinit__(self, Integer prime, long cache_limit, long prec_cap, long ram_prec_cap, bint in_field, poly=None, shift_seed=None):
        """
        Allocates a PowComputer_base.

        EXAMPLES::

            sage: PC = PowComputer(5, 7, 10)
            sage: PC(3)
            125

        """
        cdef Py_ssize_t i

        sig_on()
        try:
            self.small_powers = <mpz_t *>sig_malloc(sizeof(mpz_t) * (cache_limit + 1))
            if self.small_powers == NULL:
                raise MemoryError("out of memory allocating power storing")
            try:
                mpz_init(self.top_power)
                try:
                    mpz_init(self.powhelper_oneunit)
                    try:
                        mpz_init(self.powhelper_teichdiff)
                        try:
<<<<<<< HEAD
                            for i in range(cache_limit + 1):
                                try:
                                    mpz_init(self.small_powers[i])
                                except BaseException:
                                    while i:
                                        i-=1
                                        mpz_clear(self.small_powers[i])
                                    raise
=======
                            mpz_init(self.shift_rem)
                            try:
                                mpz_init(self.aliasing)
                                try:
                                    for i in range(cache_limit + 1):
                                        try:
                                            mpz_init(self.small_powers[i])
                                        except BaseException:
                                            while i:
                                                i-=1
                                                mpz_clear(self.small_powers[i])
                                            raise
                                except BaseException:
                                    mpz_clear(self.aliasing)
                                    raise
                            except BaseException:
                                mpz_clear(self.shift_rem)
                                raise
>>>>>>> fda8a55c
                        except BaseException:
                            mpz_clear(self.powhelper_teichdiff)
                            raise
                    except BaseException:
                        mpz_clear(self.powhelper_oneunit)
                        raise
                except BaseException:
                    mpz_clear(self.top_power)
                    raise
            except BaseException:
                sig_free(self.small_powers)
                raise
        finally:
            sig_off()

        self.__allocated = 2

    def __init__(self, Integer prime, long cache_limit, long prec_cap, long ram_prec_cap, bint in_field, poly=None, shift_seed=None):
        """
        Initialization.

        TESTS::

            sage: PC = PowComputer(5, 7, 10)
            sage: PC(3)
            125

        """
        PowComputer_class.__init__(self, prime, cache_limit, prec_cap, ram_prec_cap, in_field, poly, shift_seed)

        cdef Py_ssize_t i
        cdef Integer x

        mpz_set_ui(self.small_powers[0], 1)
        if cache_limit > 0:
            mpz_set(self.small_powers[1], prime.value)
        for i in range(2, cache_limit + 1):
            mpz_mul(self.small_powers[i], self.small_powers[i - 1], prime.value)
        sig_on()
        mpz_pow_ui(self.top_power, prime.value, prec_cap)
        sig_off()
        self.deg = 1
        self.e = 1
        self.f = 1
        self.ram_prec_cap = prec_cap

    def __dealloc__(self):
        """
        Deletion.

        EXAMPLES::

            sage: P = PowComputer(5, 7, 10)
            sage: del P
            sage: PowComputer(5, 7, 10)
            PowComputer for 5
        """
        cdef Py_ssize_t i

        if self.__allocated >= 2:
            for i in range(self.cache_limit + 1):
                mpz_clear(self.small_powers[i])
            mpz_clear(self.top_power)
            mpz_clear(self.powhelper_oneunit)
            mpz_clear(self.powhelper_teichdiff)
<<<<<<< HEAD
=======
            mpz_clear(self.shift_rem)
            mpz_clear(self.aliasing)
>>>>>>> fda8a55c
            mpz_clear(self.temp_m)
            sig_free(self.small_powers)

    def __reduce__(self):
        """
        Pickling.

        EXAMPLES::

            sage: P = PowComputer(5, 7, 10)
            sage: R = loads(dumps(P))
            sage: P == R
            True
        """
        return PowComputer, (self.prime, self.cache_limit, self.prec_cap, self.in_field)

    cdef mpz_srcptr pow_mpz_t_top(self):
        """
        Returns a pointer to self.prime^self.prec_cap as an ``mpz_srcptr``.

        EXAMPLES::

            sage: PC = PowComputer(3, 5, 10)
            sage: PC._pow_mpz_t_top_test() #indirect doctest
            59049
        """
        return self.top_power

    cdef mpz_srcptr pow_mpz_t_tmp(self, long n) except NULL:
        """
        Computes self.prime^n.

        EXAMPLES::

            sage: PC = PowComputer(3, 5, 10)
            sage: PC._pow_mpz_t_tmp_test(4)
            81
            sage: PC._pow_mpz_t_tmp_test(-1)
            Traceback (most recent call last):
            ...
            ValueError: n must be non-negative

        """
        if n < 0:
            raise ValueError("n must be non-negative")
        if n <= self.cache_limit:
            return self.small_powers[n]
        if n == self.prec_cap:
            return self.top_power
        # n may exceed self.prec_cap. Very large values can, however, lead to
        # out-of-memory situations in the following computation. This
        # sig_on()/sig_off() prevents sage from crashing in such cases.
        # It does not have a significant impact on performance. For small
        # values of n the powers are taken from self.small_powers, for large
        # values, the computation dominates the cost of the sig_on()/sig_off().
        sig_on()
        mpz_pow_ui(self.temp_m, self.prime.value, n)
        sig_off()
        return self.temp_m

pow_comp_cache = {}
cdef PowComputer_base PowComputer_c(Integer m, Integer cache_limit, Integer prec_cap, in_field, prec_type=None):
    """
    Returns a PowComputer.

    EXAMPLES::

        sage: PC = PowComputer(3, 5, 10) # indirect doctest
        sage: PC(4)
        81
    """
    if cache_limit < 0:
        raise ValueError("cache_limit must be non-negative.")
    if prec_cap < 0:
        raise ValueError("prec_cap must be non-negative.")
    if mpz_cmp_si((<Integer>prec_cap).value, maxpreccap) >= 0:
        raise ValueError("cannot create p-adic parents with precision cap larger than (1 << (sizeof(long)*8 - 2))")

    key = (m, cache_limit, prec_cap, in_field, prec_type)
    if key in pow_comp_cache:
        PC = pow_comp_cache[key]()
        if PC is not None:
            return PC
    if prec_type == 'capped-rel':
        from .padic_capped_relative_element import PowComputer_ as PC_class
    elif prec_type == 'capped-abs':
        from .padic_capped_absolute_element import PowComputer_ as PC_class
    elif prec_type == 'fixed-mod':
        from .padic_fixed_mod_element import PowComputer_ as PC_class
    elif prec_type == 'floating-point':
        from .padic_floating_point_element import PowComputer_ as PC_class
    else:
        PC_class = PowComputer_base
    PC = PC_class(m, mpz_get_ui(cache_limit.value), mpz_get_ui(prec_cap.value), mpz_get_ui(prec_cap.value), in_field)
    pow_comp_cache[key] = weakref.ref(PC)
    return PC

# To speed up the creation of PowComputers with the same m, we might eventually want to copy over data from an existing PowComputer.

def PowComputer(m, cache_limit, prec_cap, in_field = False, prec_type=None):
    r"""
    Returns a PowComputer that caches the values `1, m, m^2, \ldots, m^{C}`,
    where `C` is ``cache_limit``.

    Once you create a PowComputer, merely call it to get values out.

    You can input any integer, even if it's outside of the precomputed
    range.

    INPUT:

        * m -- An integer, the base that you want to exponentiate.
        * cache_limit -- A positive integer that you want to cache powers up to.

    EXAMPLES::

        sage: PC = PowComputer(3, 5, 10)
        sage: PC
        PowComputer for 3
        sage: PC(4)
        81
        sage: PC(6)
        729
        sage: PC(-1)
        1/3
    """
    if not isinstance(m, Integer):
        m = Integer(m)
    if not isinstance(cache_limit, Integer):
        cache_limit = Integer(cache_limit)
    if not isinstance(prec_cap, Integer):
        prec_cap = Integer(prec_cap)
    return PowComputer_c(m, cache_limit, prec_cap, in_field, prec_type)<|MERGE_RESOLUTION|>--- conflicted
+++ resolved
@@ -447,16 +447,6 @@
                     try:
                         mpz_init(self.powhelper_teichdiff)
                         try:
-<<<<<<< HEAD
-                            for i in range(cache_limit + 1):
-                                try:
-                                    mpz_init(self.small_powers[i])
-                                except BaseException:
-                                    while i:
-                                        i-=1
-                                        mpz_clear(self.small_powers[i])
-                                    raise
-=======
                             mpz_init(self.shift_rem)
                             try:
                                 mpz_init(self.aliasing)
@@ -475,7 +465,6 @@
                             except BaseException:
                                 mpz_clear(self.shift_rem)
                                 raise
->>>>>>> fda8a55c
                         except BaseException:
                             mpz_clear(self.powhelper_teichdiff)
                             raise
@@ -541,11 +530,8 @@
             mpz_clear(self.top_power)
             mpz_clear(self.powhelper_oneunit)
             mpz_clear(self.powhelper_teichdiff)
-<<<<<<< HEAD
-=======
             mpz_clear(self.shift_rem)
             mpz_clear(self.aliasing)
->>>>>>> fda8a55c
             mpz_clear(self.temp_m)
             sig_free(self.small_powers)
 
