--- conflicted
+++ resolved
@@ -1666,13 +1666,8 @@
             # var is not a generator; do term-by-term differentiation recursively
             # var may be, for example, a generator of the base ring
             d = dict([(e, x._derivative(var)) for (e, x) in self.dict().items()])
-<<<<<<< HEAD
-            d = polydict.PolyDict(d, self.parent().base_ring()(0), remove_zero=True)
-            return MPolynomial_polydict(self.parent(), d)
-=======
             d = polydict.PolyDict(d, P.base_ring().zero(), remove_zero=True)
             return MPolynomial_polydict(P, d)
->>>>>>> 69d2b2da
 
         # differentiate w.r.t. indicated variable
         d = {}
@@ -1744,11 +1739,7 @@
             # var may be, for example, a generator of the base ring
             d = dict([(e, x.integral(var))
                       for (e, x) in self.dict().items()])
-<<<<<<< HEAD
-            d = polydict.PolyDict(d, self.parent().base_ring()(0),
-=======
             d = polydict.PolyDict(d, P.base_ring().zero(),
->>>>>>> 69d2b2da
                                   remove_zero=True)
             return MPolynomial_polydict(P, d)
 
