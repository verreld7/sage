# distutils: libraries = NTL_LIBRARIES gmp
# distutils: extra_compile_args = NTL_CFLAGS
# distutils: include_dirs = NTL_INCDIR
# distutils: library_dirs = NTL_LIBDIR
# distutils: extra_link_args = NTL_LIBEXTRA
# distutils: language = c++
r"""
Dense univariate polynomials over `\ZZ`, implemented using FLINT

AUTHORS:

- David Harvey: rewrote to talk to NTL directly, instead of via ntl.pyx
  (2007-09); a lot of this was based on Joel Mohler's recent rewrite of the NTL
  wrapper
- David Harvey: split off from polynomial_element_generic.py (2007-09)
- Burcin Erocal: rewrote to use FLINT (2008-06-16)

TESTS:

We check that the buggy gcd is fixed (see :trac:`17816`)::

    sage: R.<q> = ZZ[]
    sage: X = 3*q^12 - 8*q^11 - 24*q^10 - 48*q^9 - 84*q^8 - 92*q^7 - 92*q^6 - 70*q^5 - 50*q^4 - 27*q^3 - 13*q^2 - 4*q - 1
    sage: Y = q^13 - 2*q^12 + 2*q^10 - q^9
    sage: gcd(X,Y)
    1
"""

#*****************************************************************************
#       Copyright (C) 2007 William Stein <wstein@gmail.com>
#       Copyright (C) 2008-2010 Burcin Erocal <burcin@erocal.org>
#
# This program is free software: you can redistribute it and/or modify
# it under the terms of the GNU General Public License as published by
# the Free Software Foundation, either version 2 of the License, or
# (at your option) any later version.
#                  http://www.gnu.org/licenses/
#*****************************************************************************

from cysignals.memory cimport sig_free
from cysignals.signals cimport sig_on, sig_off

include "sage/libs/ntl/decl.pxi"

from cpython.long cimport PyLong_AsLong
from sage.libs.gmp.mpz cimport *
from sage.arith.long cimport pyobject_to_long, is_small_python_int

from sage.rings.polynomial.polynomial_element cimport Polynomial
from sage.structure.element cimport Element
from sage.structure.element import coerce_binop

from sage.libs.ntl.ntl_ZZX cimport ntl_ZZX

from sage.rings.integer_ring import ZZ
from sage.rings.rational_field import QQ

from sage.libs.pari.all import pari, pari_gen
from sage.structure.factorization import Factorization

from sage.rings.fraction_field_element import FractionFieldElement
from sage.arith.functions import lcm

from sage.libs.arb.arb_fmpz_poly cimport arb_fmpz_poly_evaluate_arb, arb_fmpz_poly_evaluate_acb
from sage.libs.flint.fmpz cimport *
from sage.libs.flint.fmpz_poly cimport *
from sage.libs.flint.types cimport ulong, fmpz_poly_t
from sage.libs.flint.ntl_interface cimport fmpz_set_ZZ, fmpz_poly_set_ZZX, fmpz_poly_get_ZZX
from sage.libs.ntl.ZZX cimport *
from sage.rings.complex_arb cimport ComplexBall
from sage.rings.integer cimport Integer, smallInteger
from sage.rings.real_arb cimport RealBall
from sage.rings.real_mpfr cimport RealNumber
from sage.rings.real_mpfi cimport RealIntervalFieldElement

from sage.rings.polynomial.evaluation_flint cimport fmpz_poly_evaluation_mpfr, fmpz_poly_evaluation_mpfi


cdef class Polynomial_integer_dense_flint(Polynomial):
    r"""
    A dense polynomial over the integers, implemented via FLINT.

    TESTS::

        sage: f = ZZ['x'].random_element()
        sage: from sage.rings.polynomial.polynomial_integer_dense_flint import Polynomial_integer_dense_flint
        sage: isinstance(f, Polynomial_integer_dense_flint)
        True

    .. automethod:: _add_
    .. automethod:: _sub_
    .. automethod:: _lmul_
    .. automethod:: _rmul_
    .. automethod:: _mul_
    .. automethod:: _mul_trunc_
    """

    def __cinit__(self):
        r"""
        This calls the underlying FLINT fmpz_poly constructor
        """
        fmpz_poly_init(self._poly)


    def __dealloc__(self):
        r"""
        calls the underlying FLINT fmpz_poly destructor
        """
        fmpz_poly_clear(self._poly)

    cdef Polynomial_integer_dense_flint _new(self):
        r"""
        Quickly creates a new initialized Polynomial_integer_dense_flint
        with the correct parent and _is_gen == 0.
        """
        cdef Polynomial_integer_dense_flint x = Polynomial_integer_dense_flint.__new__(Polynomial_integer_dense_flint)
        x._parent = self._parent
        x._is_gen = 0
        return x

    cpdef Polynomial _new_constant_poly(self, a, Parent P):
        r"""
        Quickly creates a new constant polynomial with value a in parent P

        ASSUMPTION:

        The given value has to be in the base ring of P. This assumption is not
        verified.

        EXAMPLES::

            sage: R.<x> = ZZ[]
            sage: x._new_constant_poly(2,R)
            2

        """
        cdef Polynomial_integer_dense_flint x = Polynomial_integer_dense_flint.__new__(Polynomial_integer_dense_flint)
        x._parent = P
        x._is_gen = 0
        if not isinstance(a, Integer):
            a = ZZ(a)
        fmpz_poly_set_coeff_mpz(x._poly, 0, (<Integer>a).value)
        return x

    def __init__(self, parent, x=None, check=True, is_gen=False,
            construct=False):
        r"""
        EXAMPLES::

            sage: R.<x> = PolynomialRing(ZZ)
            sage: x
            x

        Construct from list and tuple::

            sage: R([])
            0
            sage: R([1, -2, 3])
            3*x^2 - 2*x + 1

            sage: R(())
            0
            sage: R((1, -2, 3))
            3*x^2 - 2*x + 1

        Coercions from other rings are attempted automatically::

            sage: R([1, -6/3, 3])
            3*x^2 - 2*x + 1
            sage: R([1, 5/2, 2])
            Traceback (most recent call last):
            ...
            TypeError: no conversion of this rational to integer

        Construct from constant::

            sage: R(3)
            3

        Coercion from PARI polynomial::

            sage: f = R([-1, 2, 5]); f
            5*x^2 + 2*x - 1
            sage: type(f)
            <class 'sage.rings.polynomial.polynomial_integer_dense_flint.Polynomial_integer_dense_flint'>
            sage: type(pari(f))
            <class 'cypari2.gen.Gen'>
            sage: type(R(pari(f)))
            <class 'sage.rings.polynomial.polynomial_integer_dense_flint.Polynomial_integer_dense_flint'>
            sage: R(pari(f))
            5*x^2 + 2*x - 1

        Coercion from NTL polynomial::

            sage: f = ntl.ZZX([1, 2, 3])
            sage: print(R(f))
            3*x^2 + 2*x + 1

        Coercion from dictionary::

            sage: f = R({2: -4, 3: 47}); f
            47*x^3 - 4*x^2

        Coercion from fraction field element with trivial denominator::

            sage: f = (x^3 - 1) / (x - 1)
            sage: type(f)
            <class 'sage.rings.fraction_field_element.FractionFieldElement'>
            sage: g = R(f); g
            x^2 + x + 1

            sage: ZZ['x']({2^3: 1})
            x^8

        """
        Polynomial.__init__(self, parent, is_gen=is_gen)

        cdef Py_ssize_t degree
        cdef Py_ssize_t i

        if x is None:
            return         # leave initialized to 0 polynomial.

        if isinstance(x, Polynomial):
            if x.parent() is self.parent():
                sig_on()
                fmpz_poly_set(self._poly,
                              (<Polynomial_integer_dense_flint>x)._poly)
                sig_off()
                return
            else:
                # coerce coefficients into Sage integers
                x = [Integer(a) for a in x.list()]
                check = False

        elif isinstance(x, dict):
            x = x.items()
            degree = 0
            # find max degree to allocate only once
            for ii, a in x:
                # mpoly dict style has tuple keys
                i = ii[0] if type(ii) is tuple else ii
                if i < 0:
                    raise ValueError("Negative monomial degrees not allowed: %s" % i)
                elif i > degree:
                    degree = i
            try:
                sig_on()
                fmpz_poly_realloc(self._poly, degree + 1)
                sig_off()
            except RuntimeError:
                raise OverflowError("Cannot allocate memory!")
            # now fill them in
            for ii, a in x:
                i = ii[0] if type(ii) is tuple else ii
                if is_small_python_int(a):
                    sig_on()
                    fmpz_poly_set_coeff_si(self._poly, i, a)
                    sig_off()
                else:
                    if not isinstance(a, Integer):
                        a = ZZ(a)
                    sig_on()
                    fmpz_poly_set_coeff_mpz(self._poly, i, (<Integer>a).value)
                    sig_off()
            return

        elif isinstance(x, pari_gen):
            x = [Integer(w) for w in x.list()]
            check = False

        elif isinstance(x, ntl_ZZX):    # coercion from ntl.pyx object
            fmpz_poly_set_ZZX(self._poly, (<ntl_ZZX>x).x)
            return

        elif isinstance(x, FractionFieldElement) and \
                 isinstance(x.numerator(), Polynomial_integer_dense_flint):
            if x.denominator() == 1:
                # fraction of the form f(x)/1
                sig_on()
                fmpz_poly_set(self._poly,
                        (<Polynomial_integer_dense_flint>x.numerator())._poly)
                sig_off()
                return

        elif not isinstance(x, (list, tuple)):
            x = [x]   # constant polynomials

        sig_on()
        fmpz_poly_realloc(self._poly, len(x))
        sig_off()
        for i from 0 <= i < len(x):
            a = x[i]
            if is_small_python_int(a):
                sig_on()
                fmpz_poly_set_coeff_si(self._poly, i, a)
                sig_off()
            else:
                if not isinstance(a, Integer):
                    a = ZZ(a)
                sig_on()
                fmpz_poly_set_coeff_mpz(self._poly, i, (<Integer>a).value)
                sig_off()

    def _eval_mpfr_(self, RealNumber a):
        r"""
        Evaluate this polynomial on the real number element ``a``.

        This method uses Horner's rule and might not be appropriate for
        polynomials of large degree.

        TESTS::

            sage: R.<x> = PolynomialRing(ZZ, implementation='FLINT')
            sage: (x+1)._eval_mpfr_(RR(1.2))
            2.20000000000000
            sage: (x^2)._eval_mpfr_(RR(2.2))
            4.84000000000000
            sage: R.zero()._eval_mpfr_(RR(2.1))
            0.000000000000000
            sage: R.one()._eval_mpfr_(RR(2.1))
            1.00000000000000

            sage: p = x^3 - 2*x^2 + x -1
            sage: p._eval_mpfr_(RR(1.3))
            -0.883000000000000
        """
        cdef RealNumber res = a._new()
        sig_on()
        fmpz_poly_evaluation_mpfr(res.value, self._poly, a.value)
        sig_off()
        return res

    def _eval_mpfi_(self, RealIntervalFieldElement a):
        r"""
        Evaluate this polynomial on the real interval ``a``.

        This method uses Horner's rule and might not be appropriate for
        polynomials of large degree.

        TESTS::

            sage: R.<x> = PolynomialRing(ZZ, implementation='FLINT')
            sage: (x+1)._eval_mpfi_(RIF(1.5))
            2.5000000000000000?
            sage: (x^2)._eval_mpfi_(RIF(1.333,1.334))
            1.78?
            sage: R.zero()._eval_mpfi_(RIF(2.1))
            0
            sage: R.one()._eval_mpfi_(RIF(2.1))
            1

            sage: p = x^3 - x^2 - x - 1
            sage: r = p.roots(RIF, multiplicities=False)[0]
            sage: p._eval_mpfi_(r)
            0.?e-27
        """
        cdef RealIntervalFieldElement res = a._new()
        sig_on()
        fmpz_poly_evaluation_mpfi(res.value, self._poly, a.value)
        sig_off()
        return res

    def __call__(self, *x, **kwds):
        """
        Calls this polynomial with the given parameters, which can be
        interpreted as polynomial composition or evaluation by this
        method.

        If the argument is not simply an integer (``int`` or
        ``Integer``) a real number (``RealNumber``) a real interval
        (``RealIntervalFieldElement``) or a polynomial (of the same type as
        ``self``), the call is passed on to the generic implementation in the
        ``Polynomial`` class.

        EXAMPLES:

        The first example illustrates polynomial composition::

            sage: R.<t> = ZZ[]
            sage: f = t^2 - 1
            sage: g = t + 1
            sage: f(g)          # indirect doctest
            t^2 + 2*t

        Now we illustrate how a polynomial can be evaluated at an
        integer::

            sage: f(2)          # indirect doctest
            3

        TESTS:

            sage: t(-sys.maxsize-1r) == t(-sys.maxsize-1)
            True
            sage: (t^2+3)(RealBallField(100)(1/3))
            [3.1111111111111111111111111111...]
            sage: (t^2+3)(ComplexBallField(10)(i))
            2.00
        """
        cdef Polynomial_integer_dense_flint f
        cdef Integer a, z
        cdef RealBall arb_a, arb_z
        cdef ComplexBall acb_a, acb_z

        cdef unsigned long limbs
        cdef fmpz_t a_fmpz
        cdef fmpz_t z_fmpz

        if len(x) == 1:
            x0 = x[0]
            if isinstance(x, Polynomial_integer_dense_flint):
                f = self._new()
                sig_on()
                fmpz_poly_compose(f._poly, self._poly,
                                  (<Polynomial_integer_dense_flint> x0)._poly)
                sig_off()
                return f
            if is_small_python_int(x0):
                z = Integer.__new__(Integer)
                sig_on()
                fmpz_init(a_fmpz)
                fmpz_init(z_fmpz)
<<<<<<< HEAD
                fmpz_set_si(a_fmpz, PyLong_AsLong(x0))
                fmpz_poly_evaluate_fmpz(z_fmpz, self.__poly, a_fmpz)
=======
                fmpz_set_si(a_fmpz, PyInt_AS_LONG(x0))
                fmpz_poly_evaluate_fmpz(z_fmpz, self._poly, a_fmpz)
>>>>>>> 6ea1fe93
                fmpz_get_mpz(z.value, z_fmpz)
                fmpz_clear(a_fmpz)
                fmpz_clear(z_fmpz)
                sig_off()
                return z
            if isinstance(x0, int):
                x0 = Integer(x0)
            if isinstance(x0, Integer):
                a = <Integer> x0

                if fmpz_poly_length(self._poly) == 0:
                    return ZZ.zero()
                if mpz_sgn(a.value) == 0:
                    return self[0]

                z = Integer.__new__(Integer)

                sig_on()
                fmpz_init(a_fmpz)
                fmpz_init(z_fmpz)
                fmpz_set_mpz(a_fmpz, a.value)
                fmpz_poly_evaluate_fmpz(z_fmpz, self._poly, a_fmpz)
                fmpz_get_mpz(z.value, z_fmpz)
                fmpz_clear(a_fmpz)
                fmpz_clear(z_fmpz)
                sig_off()

                return z

            if isinstance(x0, RealNumber):
                return self._eval_mpfr_(<RealNumber> x0)
            if isinstance(x0, RealIntervalFieldElement):
                return self._eval_mpfi_(<RealIntervalFieldElement> x0)
            if isinstance(x0, RealBall):
                arb_a = <RealBall> x0
                arb_z = arb_a._new()
                sig_on()
                arb_fmpz_poly_evaluate_arb(arb_z.value, self._poly, arb_a.value, arb_a._parent._prec)
                sig_off()
                return arb_z
            if isinstance(x0, ComplexBall):
                acb_a = <ComplexBall> x0
                acb_z = acb_a._new()
                sig_on()
                arb_fmpz_poly_evaluate_acb(acb_z.value, self._poly, acb_a.value, acb_a._parent._prec)
                sig_off()
                return acb_z

        return Polynomial.__call__(self, *x, **kwds)

    cpdef Integer content(self):
        r"""
        Return the greatest common divisor of the coefficients of this
        polynomial. The sign is the sign of the leading coefficient.  The
        content of the zero polynomial is zero.

        EXAMPLES::

            sage: R.<x> = PolynomialRing(ZZ)
            sage: (2*x^2 - 4*x^4 + 14*x^7).content()
            2
            sage: x.content()
            1
            sage: R(1).content()
            1
            sage: R(0).content()
            0

        TESTS::

            sage: t = x^2+x+1
            sage: t.content()
            1
            sage: (123456789123456789123456789123456789123456789*t).content()
            123456789123456789123456789123456789123456789

        Verify that :trac:`13053` has been resolved::

            sage: R(-1).content()
            -1

        """
        if self.is_zero():
            return ZZ.zero()

        cdef fmpz_t c
        fmpz_init(c)
        fmpz_poly_get_coeff_fmpz(c, self._poly, fmpz_poly_degree(self._poly))
        cdef int sign = fmpz_sgn(c)

        fmpz_poly_content(c, self._poly)

        cdef Integer z = Integer.__new__(Integer)
        fmpz_get_mpz(z.value, c)
        fmpz_clear(c)
        return z if sign == 1 else -z

    def __reduce__(self):
        r"""
        Used for pickling.

        EXAMPLES::

            sage: R.<x> = PolynomialRing(ZZ)
            sage: loads(dumps(x)) == x
            True
            sage: f = 2*x + 3
            sage: loads(dumps(f)) == f
            True
        """
        return Polynomial_integer_dense_flint, \
               (self.parent(), self.list(), False, self.is_gen())

    cdef get_unsafe(self, Py_ssize_t n):
        """
        Return the `n`-th coefficient of ``self``.

        EXAMPLES::

            sage: R.<x> = PolynomialRing(ZZ)
            sage: f = 2*x^2 - 3
            sage: f[0]
            -3
            sage: f[1]
            0
            sage: f[2]
            2
            sage: f[3]
            0
            sage: f[-1]
            0
            sage: f = 1 + x + 2*x^2 + 3*x^3 + 4*x^4 + 5*x^5
            sage: f[:4]
            3*x^3 + 2*x^2 + x + 1
            sage: f[:100]
            5*x^5 + 4*x^4 + 3*x^3 + 2*x^2 + x + 1
        """
        cdef Integer z = Integer.__new__(Integer)
        fmpz_poly_get_coeff_mpz(z.value, self._poly, n)
        return z

    def _repr(self, name=None, bint latex=False):
        """
        Return string representation of this polynomial.

        EXAMPLES::

            sage: R.<x> = ZZ['x']
            sage: (-x+1)^5
            -x^5 + 5*x^4 - 10*x^3 + 10*x^2 - 5*x + 1
            sage: ((-x+1)^5)._repr()
            '-x^5 + 5*x^4 - 10*x^3 + 10*x^2 - 5*x + 1'
            sage: ((-x+1)^5)._repr(name='y')
            '-y^5 + 5*y^4 - 10*y^3 + 10*y^2 - 5*y + 1'
        """
        if name is None:
            name = self.parent().variable_name()
        cdef long i
        cdef Integer coef = Integer.__new__(Integer)
        cdef list all = []
        for i from fmpz_poly_degree(self._poly) >= i >= 0:
            fmpz_poly_get_coeff_mpz(coef.value, self._poly, i)
            if coef:
                if coef > 0:
                    sign_str = '+'
                    coeff_str = str(coef)
                else:
                    sign_str = '-'
                    coeff_str = str(coef)[1:]
                if i > 0:
                    if coeff_str == '1':
                        coeff_str = ''
                    elif not latex:
                        coeff_str = coeff_str + '*'
                if i > 1:
                    if latex:
                        all.append(" %s %s%s^{%s}" % (sign_str,
                            coeff_str, name, i))
                    else:
                        all.append(" %s %s%s^%s" % (sign_str,
                            coeff_str, name, i))
                elif i == 1:
                    all.append(" %s %s%s" % (sign_str, coeff_str, name))
                else:
                    all.append(" %s %s" % (sign_str, coeff_str))
        if len(all) == 0:
            return '0'
        leading = all[0]
        if leading[1] == '+':
            all[0] = leading[3:]
        else:
            all[0] = '-' + leading[3:]
        return ''.join(all)

    def _latex_(self, name=None):
        """
        Return the latex representation of this polynomial.

        EXAMPLES::

            sage: R.<t> = ZZ['t']
            sage: latex(t^10-t^2-5*t+1)
            t^{10} - t^{2} - 5t + 1
            sage: cyclotomic_polynomial(10^5)._latex_()
            'x^{40000} - x^{30000} + x^{20000} - x^{10000} + 1'
            sage: cyclotomic_polynomial(10^5)._latex_(name='y')
            'y^{40000} - y^{30000} + y^{20000} - y^{10000} + 1'
        """
        if name is None:
            name = self.parent().latex_variable_names()[0]
        return self._repr(name=name, latex=True)

    cpdef _add_(self, right):
        r"""
        Return ``self`` plus ``right``.

        EXAMPLES::

            sage: R.<x> = PolynomialRing(ZZ)
            sage: f = 2*x + 1
            sage: g = -3*x^2 + 6
            sage: f + g
            -3*x^2 + 2*x + 7
        """
        cdef Polynomial_integer_dense_flint x = self._new()
        sig_on()
        fmpz_poly_add(x._poly, self._poly,
                (<Polynomial_integer_dense_flint>right)._poly)
        sig_off()
        return x


    cpdef _sub_(self, right):
        r"""
        Return ``self`` minus ``right``.

        EXAMPLES::

            sage: R.<x> = PolynomialRing(ZZ)
            sage: f = 2*x + 1
            sage: g = -3*x^2 + 6
            sage: f - g
            3*x^2 + 2*x - 5
        """
        cdef Polynomial_integer_dense_flint x = self._new()
        sig_on()
        fmpz_poly_sub(x._poly, self._poly,
                (<Polynomial_integer_dense_flint>right)._poly)
        sig_off()
        return x


    cpdef _neg_(self):
        r"""
        Return negative of ``self``.

        EXAMPLES::

            sage: R.<x> = PolynomialRing(ZZ)
            sage: f = 2*x - 1
            sage: -f
            -2*x + 1
        """
        cdef Polynomial_integer_dense_flint x = self._new()
        sig_on()
        fmpz_poly_neg(x._poly, self._poly)
        sig_off()
        return x

    @coerce_binop
    def quo_rem(self, Polynomial_integer_dense_flint right):
        r"""
        Attempts to divide ``self`` by ``right``, and return a quotient and remainder.

        EXAMPLES::

            sage: R.<x> = PolynomialRing(ZZ)
            sage: f = R(range(10)); g = R([-1, 0, 1])
            sage: q, r = f.quo_rem(g)
            sage: q, r
            (9*x^7 + 8*x^6 + 16*x^5 + 14*x^4 + 21*x^3 + 18*x^2 + 24*x + 20, 25*x + 20)
            sage: q*g + r == f
            True

            sage: f = x^2
            sage: f.quo_rem(0)
            Traceback (most recent call last):
            ...
            ZeroDivisionError: division by zero polynomial

            sage: f = (x^2 + 3) * (2*x - 1)
            sage: f.quo_rem(2*x - 1)
            (x^2 + 3, 0)

            sage: f = x^2
            sage: f.quo_rem(2*x - 1)
            (0, x^2)

        TESTS::

            sage: z = R(0)
            sage: z.quo_rem(1)
            (0, 0)
            sage: z.quo_rem(x)
            (0, 0)
            sage: z.quo_rem(2*x)
            (0, 0)

        :trac:`383`, make sure things get coerced correctly::

            sage: f = x+1; parent(f)
            Univariate Polynomial Ring in x over Integer Ring
            sage: g = x/2; parent(g)
            Univariate Polynomial Ring in x over Rational Field
            sage: f.quo_rem(g)
            (2, 1)
            sage: g.quo_rem(f)
            (1/2, -1/2)
            sage: parent(f.quo_rem(g)[0])
            Univariate Polynomial Ring in x over Rational Field
            sage: f.quo_rem(3)
            (0, x + 1)
            sage: (5*x+7).quo_rem(3)
            (x + 2, 2*x + 1)
        """
        if right.is_zero():
            raise ZeroDivisionError("division by zero polynomial")

        if self.is_zero():
            return self, self

        cdef Polynomial_integer_dense_flint qq = self._new()
        cdef Polynomial_integer_dense_flint rr = self._new()

        sig_on()
        fmpz_poly_divrem(qq._poly, rr._poly, self._poly, right._poly)
        sig_off()
        return qq, rr

    cpdef bint is_zero(self) except -1:
        """
        Return ``True`` if ``self`` is equal to zero.

        EXAMPLES::

            sage: R.<x> = ZZ[]
            sage: R(0).is_zero()
            True
            sage: R(1).is_zero()
            False
            sage: x.is_zero()
            False
        """
        return (fmpz_poly_degree(self._poly) == -1)

    cpdef bint is_one(self) except -1:
        """
        Return ``True`` if ``self`` is equal to one.

        EXAMPLES::

            sage: R.<x> = ZZ[]
            sage: R(0).is_one()
            False
            sage: R(1).is_one()
            True
            sage: x.is_one()
            False
        """
        return fmpz_poly_is_one(self._poly)

    def __bool__(self):
        """
        Check if ``self`` is not zero.

        EXAMPLES::

            sage: R.<x> = ZZ[]
            sage: bool(R(0))
            False
            sage: bool(R(1))
            True
            sage: bool(x)
            True
        """
        return not (fmpz_poly_degree(self._poly) == -1)

    @coerce_binop
    def gcd(self, right):
        r"""
        Return the GCD of ``self`` and ``right``.  The leading
        coefficient need not be 1.

        EXAMPLES::

            sage: R.<x> = PolynomialRing(ZZ)
            sage: f = (6*x + 47) * (7*x^2 - 2*x + 38)
            sage: g = (6*x + 47) * (3*x^3 + 2*x + 1)
            sage: f.gcd(g)
            6*x + 47
        """
        cdef Polynomial_integer_dense_flint _right = <Polynomial_integer_dense_flint> right
        if self.is_zero() or _right.is_one():
            return right
        elif self.is_one() or _right.is_zero():
            return self
        cdef Polynomial_integer_dense_flint x = self._new()
        sig_on()
        fmpz_poly_gcd(x._poly, self._poly,
                (<Polynomial_integer_dense_flint>right)._poly)
        sig_off()
        return x


    @coerce_binop
    def lcm(self, right):
        """
        Return the LCM of ``self`` and ``right``.

        EXAMPLES::

            sage: R.<x> = PolynomialRing(ZZ)
            sage: f = (6*x + 47) * (7*x^2 - 2*x + 38)
            sage: g = (6*x + 47) * (3*x^3 + 2*x + 1)
            sage: h = f.lcm(g); h
            126*x^6 + 951*x^5 + 486*x^4 + 6034*x^3 + 585*x^2 + 3706*x + 1786
            sage: h == (6*x + 47) * (7*x^2 - 2*x + 38) * (3*x^3 + 2*x + 1)
            True

        TESTS:

        Check that :trac:`32033` has been fixed::

            sage: R.<t> = ZZ[]
            sage: lcm(R(0), R(0))
            0
        """
        if self.is_zero() or right.is_zero():
            P = self.parent()
            return P.zero()
        g = self.gcd(right)
        return (self//g)*right

    @coerce_binop
    def xgcd(self, right):
        r"""
        Return a triple `(g,s,t)` such that `g = s\cdot{}` ``self`` + `t\cdot{}` ``right`` and such
        that `g` is the gcd of ``self`` and ``right`` up to a divisor of the
        resultant of ``self`` and ``other``.

        As integer polynomials do not form a principal ideal domain, it is not
        always possible given `a` and `b` to find a pair `s,t` such that
        `gcd(a,b) = sa + tb`. Take `a=x+2` and `b=x+4` as an example for which the
        gcd is `1` but the best you can achieve in the Bezout identity is `2`.

        If ``self`` and ``right`` are coprime as polynomials over the
        rationals, then ``g`` is guaranteed to be the resultant of
        ``self`` and ``right``, as a constant polynomial.

        EXAMPLES::

            sage: P.<x> = PolynomialRing(ZZ)

            sage: (x + 2).xgcd(x + 4)
            (2, -1, 1)
            sage: (x + 2).resultant(x + 4)
            2
            sage: (x + 2).gcd(x + 4)
            1

            sage: F = (x^2 + 2)*x^3; G = (x^2 + 2) * (x - 3)
            sage: g, u, v = F.xgcd(G)
            sage: g, u, v
            (27*x^2 + 54, 1, -x^2 - 3*x - 9)
            sage: u*F + v*G
            27*x^2 + 54

            sage: zero = P(0)
            sage: x.xgcd(zero)
            (x, 1, 0)
            sage: zero.xgcd(x)
            (x, 0, 1)

            sage: F = (x - 3)^3; G = (x - 15)^2
            sage: g, u, v = F.xgcd(G)
            sage: g, u, v
            (2985984, -432*x + 8208, 432*x^2 + 864*x + 14256)
            sage: u*F + v*G
            2985984

        TESTS:

        Check that :trac:`17675` is fixed::

            sage: R.<x> = ZZ['x']
            sage: R(2).xgcd(R(2))
            (2, 0, 1)
            sage: R.zero().xgcd(R(2))
            (2, 0, 1)
            sage: R(2).xgcd(R.zero())
            (2, 1, 0)
        """
        # trivial cases first
        if self.is_zero():
            return (right, Integer(0), Integer(1))
        elif right.is_zero():
            return (self, Integer(1), Integer(0))
        elif self.is_constant() and right.is_constant():
            # this case is needed as the behavior of the function fmpz_poly_xgcd
            # in FLINT is not defined with constant input
            return self.constant_coefficient().xgcd(right.constant_coefficient())

        cdef Polynomial_integer_dense_flint ss = self._new()
        cdef Polynomial_integer_dense_flint tt = self._new()
        cdef fmpz_t r
        fmpz_init(r)

        sig_on()
        fmpz_poly_xgcd(r, ss._poly, tt._poly, self._poly,
                (<Polynomial_integer_dense_flint>right)._poly)
        sig_off()
        cdef Integer rr = Integer.__new__(Integer)
        fmpz_get_mpz(rr.value, r)
        fmpz_clear(r)

        if rr.is_zero():
            f = self.base_extend(QQ)
            g, u, v = f.xgcd(right.base_extend(QQ))
            d = lcm([g.denominator(), u.denominator(), v.denominator()])
            R = self.parent()
            return R(d*g), R(d*u), R(d*v)
        else:
            return self._parent(rr), ss, tt


    cpdef _mul_(self, right):
        r"""
        Return ``self`` multiplied by ``right``.

        EXAMPLES::

            sage: R.<x> = PolynomialRing(ZZ)
            sage: (x - 2)*(x^2 - 8*x + 16)
            x^3 - 10*x^2 + 32*x - 32
        """
        cdef Polynomial_integer_dense_flint x = self._new()
        sig_on()
        fmpz_poly_mul(x._poly, self._poly,
                (<Polynomial_integer_dense_flint>right)._poly)
        sig_off()
        return x

    cpdef Polynomial _mul_trunc_(self, Polynomial right, long n):
        r"""
        Truncated multiplication

        .. SEEALSO::

            :meth:`_mul_` for standard multiplication

        EXAMPLES::

            sage: x = polygen(ZZ)
            sage: p1 = 1 + x + x^2 + x^4
            sage: p2 = -2 + 3*x^2 + 5*x^4
            sage: p1._mul_trunc_(p2, 4)
            3*x^3 + x^2 - 2*x - 2
            sage: (p1*p2).truncate(4)
            3*x^3 + x^2 - 2*x - 2
            sage: p1._mul_trunc_(p2, 6)
            5*x^5 + 6*x^4 + 3*x^3 + x^2 - 2*x - 2
        """
        if n <= 0:
            raise ValueError("length must be > 0")

        cdef Polynomial_integer_dense_flint x = self._new()
        sig_on()
        fmpz_poly_mullow(x._poly, self._poly,
                    (<Polynomial_integer_dense_flint>right)._poly,
                    n)
        sig_off()
        return x

    cpdef _lmul_(self, Element right):
        r"""
        Return ``self`` multiplied by ``right``, where ``right`` is a scalar (integer).

        EXAMPLES::

            sage: R.<x> = PolynomialRing(ZZ)
            sage: x*3
            3*x
            sage: (2*x^2 + 4)*3
            6*x^2 + 12
        """
        cdef Polynomial_integer_dense_flint x = self._new()
        sig_on()
        fmpz_poly_scalar_mul_mpz(x._poly, self._poly, (<Integer>right).value)
        sig_off()
        return x

    cpdef _rmul_(self, Element right):
        r"""
        Return ``self`` multiplied by ``right``, where right is a scalar (integer).

        EXAMPLES::

            sage: R.<x> = PolynomialRing(ZZ)
            sage: 3*x
            3*x
            sage: 3*(2*x^2 + 4)
            6*x^2 + 12
        """
        cdef Polynomial_integer_dense_flint x = self._new()
        sig_on()
        fmpz_poly_scalar_mul_mpz(x._poly, self._poly, (<Integer>right).value)
        sig_off()
        return x

    def __pow__(Polynomial_integer_dense_flint self, exp, ignored):
        """
        EXAMPLES::

            sage: R.<x> = ZZ[]
            sage: r = 2*x + 2
            sage: r^0
            1
            sage: r^2
            4*x^2 + 8*x + 4
            sage: r^-2
            1/(4*x^2 + 8*x + 4)

            sage: x^(2^20)
            x^1048576

        TESTS::

            sage: z = R(0)
            sage: z^0
            1
            sage: z^1
            0
            sage: z^-1
            Traceback (most recent call last):
            ...
            ZeroDivisionError: negative exponent in power of zero

        Check that :trac:`18278` is fixed::

            sage: R.<x> = ZZ[]
            sage: x^(1/2)
            Traceback (most recent call last):
            ...
            ValueError: not a 2nd power

            sage: x^(2^100)
            Traceback (most recent call last):
            ...
            OverflowError: Sage Integer too large to convert to C long

        Test fractional powers (:trac:`20086`)::

            sage: P.<R> = ZZ[]
            sage: (R^3 + 6*R^2 + 12*R + 8)^(1/3)
            R + 2
            sage: _.parent()
            Univariate Polynomial Ring in R over Integer Ring
            sage: P(4)^(1/2)
            2
            sage: _.parent()
            Univariate Polynomial Ring in R over Integer Ring

            sage: (R^2 + 3)^(1/2)
            Traceback (most recent call last):
            ...
            ValueError: 3 is not a 2nd power

            Ring in R over Integer Ring
            sage: P(2)^P(2)
            Traceback (most recent call last):
            ...
            TypeError: no canonical coercion from Univariate Polynomial
            Ring in R over Integer Ring to Rational Field
            sage: (R + 1)^P(2)
            Traceback (most recent call last):
            ...
            TypeError: no canonical coercion from Univariate Polynomial
            Ring in R over Integer Ring to Rational Field
            sage: (R + 1)^R
            Traceback (most recent call last):
            ...
            TypeError: no canonical coercion from Univariate Polynomial
            Ring in R over Integer Ring to Rational Field
            sage: 2^R
            Traceback (most recent call last):
            ...
            TypeError: no canonical coercion from Univariate Polynomial
            Ring in R over Integer Ring to Rational Field
        """
        cdef long nn
        cdef Polynomial_integer_dense_flint res

        try:
            nn = pyobject_to_long(exp)
        except TypeError:
            n = QQ.coerce(exp)
            num = n.numerator()
            den = n.denominator()

            if fmpz_poly_degree(self._poly) == 0:
                return self.parent()(self[0].nth_root(den) ** num)

            return self.nth_root(den) ** num

        else:
            res = self._new()

            if self.is_zero():
                if nn == 0:
                    fmpz_poly_set_coeff_si(res._poly, 0, 1)
                    return res
                elif nn < 0:
                    raise ZeroDivisionError("negative exponent in power of zero")
                else:
                    return res
            if nn < 0:
                sig_on()
                fmpz_poly_pow(res._poly, self._poly, -nn)
                sig_off()
                return ~res
            else:
                if self is self._parent.gen():
                    sig_on()
                    fmpz_poly_set_coeff_ui(res._poly, nn, 1)
                    sig_off()
                else:
                    sig_on()
                    fmpz_poly_pow(res._poly, self._poly, nn)
                    sig_off()
                return res

    cpdef Polynomial _power_trunc(self, unsigned long n, long prec):
        r"""
        Truncated power

        TESTS::

            sage: R.<x> = ZZ[]
            sage: (x**2 - x + 1).power_trunc(100, 5)
            4411275*x^4 - 171600*x^3 + 5050*x^2 - 100*x + 1
            sage: R.zero().power_trunc(0, 1)
            1

            sage: x._power_trunc(2, -1)
            0
            sage: parent(_) is R
            True
        """
        if prec <= 0:
            # NOTE: flint crashes for prec < 0
            return self._parent.zero()

        cdef Polynomial_integer_dense_flint res
        res = self._new()
        fmpz_poly_pow_trunc(res._poly, self._poly, n, prec)
        return res

    def __floordiv__(Polynomial_integer_dense_flint self, right):
        """
        EXAMPLES::

            sage: R.<x> = ZZ[]
            sage: (x^2+1)//x
            x
            sage: (5*x^2+1)//(2*x)
            2*x

        Divide by a scalar.

        ::

            sage: (5*x^3 + 5*x + 10)//5
            x^3 + x + 2

        TESTS::

            sage: x//0
            Traceback (most recent call last):
            ...
            ZeroDivisionError: division by zero

            sage: (x^2 + 13*x + 169) // 13
            x + 13
        """
        cdef Polynomial_integer_dense_flint _right
        cdef Polynomial_integer_dense_flint res
        if not isinstance(right, Polynomial_integer_dense_flint):
            if isinstance(right, Integer):
                if (<Integer> right).is_zero():
                    raise ZeroDivisionError("division by zero")
                else:
                    res = self._new()
                    sig_on()
                    fmpz_poly_scalar_fdiv_mpz(res._poly, self._poly,
                            (<Integer> right).value)
                    sig_off()
                return res
            elif right in ZZ:
                res = self._new()
                sig_on()
                fmpz_poly_scalar_fdiv_mpz(res._poly, self._poly,
                        (<Integer>ZZ(right)).value)
                sig_off()
                return res
            else:
                right = self._parent(right)
        _right = <Polynomial_integer_dense_flint> right
        if _right.is_zero():
            raise ZeroDivisionError("division by zero")
        elif _right.is_one():
            # quite typical when removing gcds...
            return self
        else:
            res = self._new()
            sig_on()
            fmpz_poly_div(res._poly, self._poly, _right._poly)
            sig_off()
            return res

    cpdef Polynomial inverse_series_trunc(self, long prec):
        r"""
        Return a polynomial approximation of precision ``prec`` of the inverse
        series of this polynomial.

        EXAMPLES::

            sage: x = polygen(ZZ)
            sage: p = 1 + x + 2*x^2
            sage: q5 = p.inverse_series_trunc(5)
            sage: q5
            -x^4 + 3*x^3 - x^2 - x + 1
            sage: p*q5
            -2*x^6 + 5*x^5 + 1

            sage: (x-1).inverse_series_trunc(5)
            -x^4 - x^3 - x^2 - x - 1

            sage: q100 = p.inverse_series_trunc(100)
            sage: (q100 * p).truncate(100)
            1

        TESTS::

            sage: ZZ['x'].zero().inverse_series_trunc(4)
            Traceback (most recent call last):
            ...
            ValueError: constant term is zero
            sage: ZZ['x'](2).inverse_series_trunc(4)
            Traceback (most recent call last):
            ...
            ValueError: constant term 2 is not a unit
            sage: x = polygen(ZZ)
            sage: (x+1).inverse_series_trunc(0)
            Traceback (most recent call last):
            ...
            ValueError: the precision must be positive, got 0
        """
        if prec <= 0:
            raise ValueError("the precision must be positive, got {}".format(prec))

        if fmpz_poly_degree(self._poly) == -1:
            raise ValueError("constant term is zero")
        cdef fmpz_t c = fmpz_poly_get_coeff_ptr(self._poly, 0)
        if fmpz_cmp_si(c, 1) and fmpz_cmp_si(c, -1):
            raise ValueError("constant term {} is not a unit".format(self[0]))

        cdef Polynomial_integer_dense_flint res = self._new()
        if prec <= 0:
            return res
        sig_on()
        fmpz_poly_inv_series(res._poly, self._poly, prec)
        sig_off()
        return res

    cpdef _unsafe_mutate(self, long n, value):
        r"""
        Sets coefficient of `x^n` to value.

        This is very unsafe, because Sage polynomials are supposed to be
        immutable. (Shhhh don't tell anyone!)

        EXAMPLES::

            sage: R.<x> = PolynomialRing(ZZ)
            sage: f = 2*x^2 + 3; f
            2*x^2 + 3
            sage: f._unsafe_mutate(1, 42); f
            2*x^2 + 42*x + 3

            sage: f._unsafe_mutate(1, int(5)); f
            2*x^2 + 5*x + 3
            sage: f._unsafe_mutate(1, Zmod(15)(7)); f
            2*x^2 + 7*x + 3
        """
        if n < 0:
            raise IndexError("n must be >= 0")
        if isinstance(value, int):
            sig_on()
            fmpz_poly_set_coeff_si(self._poly, n, value)
            sig_off()
        elif isinstance(value, Integer):
            sig_on()
            fmpz_poly_set_coeff_mpz(self._poly, n, (<Integer>value).value)
            sig_off()
        else:
            value = Integer(value)
            sig_on()
            fmpz_poly_set_coeff_mpz(self._poly, n, (<Integer>value).value)
            sig_off()

    def real_root_intervals(self):
        """
        Return isolating intervals for the real roots of this
        polynomial.

        EXAMPLES:
        We compute the roots of the characteristic polynomial of some
        Salem numbers::

            sage: R.<x> = PolynomialRing(ZZ)
            sage: f = 1 - x^2 - x^3 - x^4 + x^6
            sage: f.real_root_intervals()
            [((1/2, 3/4), 1), ((1, 3/2), 1)]
        """

        from sage.rings.polynomial.real_roots import real_roots

        return real_roots(self)

##     def __copy__(self):
##         f = Polynomial_integer_dense(self.parent())
##         f._poly = self._poly.copy()
##         return f


    def degree(self, gen=None):
        """
        Return the degree of this polynomial.

        The zero polynomial has degree `-1`.

        EXAMPLES::

            sage: R.<x> = PolynomialRing(ZZ)
            sage: x.degree()
            1
            sage: (x^2).degree()
            2
            sage: R(1).degree()
            0
            sage: R(0).degree()
            -1

        TESTS::

            sage: type(x.degree())
            <class 'sage.rings.integer.Integer'>
        """
        return smallInteger(fmpz_poly_degree(self._poly))

    def pseudo_divrem(self, B):
        r"""
        Write ``A = self``.  This function computes polynomials `Q` and `R`
        and an integer `d` such that

        .. MATH::

             \mathop{\mathrm{lead}}(B)^d A = B Q + R

        where R has degree less than that of B.

        INPUT:

        - ``B`` -- a polynomial over `\ZZ`

        OUTPUT:

        - ``Q``, ``R`` -- polynomials
        - ``d`` -- nonnegative integer

        EXAMPLES::

            sage: R.<x> = ZZ['x']
            sage: A = R(range(10))
            sage: B = 3*R([-1, 0, 1])
            sage: Q, R, d = A.pseudo_divrem(B)
            sage: Q, R, d
            (9*x^7 + 8*x^6 + 16*x^5 + 14*x^4 + 21*x^3 + 18*x^2 + 24*x + 20, 75*x + 60, 1)
            sage: B.leading_coefficient()^d * A == B*Q + R
            True
        """
        cdef Polynomial_integer_dense_flint Q = self._new(), R = self._new(), _B = B
        cdef ulong d
        fmpz_poly_pseudo_divrem(Q._poly, R._poly, &d, self._poly, _B._poly)
        return Q, R, Integer(d)

    def discriminant(self, proof=True):
        r"""
        Return the discriminant of ``self``, which is by definition

        .. MATH::

            (-1)^{m(m-1)/2} \mathop{\mathrm{resultant}}(a, a')/\mathop{\mathrm{lc}}(a),

        where `m = \mathop{\mathrm{deg}}(a)`, and `\mathop{\mathrm{lc}}(a)` is
        the leading coefficient of a. If ``proof`` is False (the default is
        True), then this function may use a randomized strategy that errors
        with probability no more than `2^{-80}`.

        EXAMPLES::

            sage: R.<x> = ZZ[]
            sage: f = 3*x^3 + 2*x + 1
            sage: f.discriminant()
            -339
            sage: f.discriminant(proof=False)
            -339

        TESTS:

        Confirm that :trac:`17603` has been applied::

            sage: f.disc()
            -339
        """
        cdef ZZX_c ntl_poly
        cdef ZZ_c* temp
        fmpz_poly_get_ZZX(ntl_poly, self._poly)

        temp = ZZX_discriminant(&ntl_poly, proof)
        cdef Integer x = Integer.__new__(Integer)
        ZZ_to_mpz(x.value, temp)
        del temp

        return x

    # Alias for discriminant
    disc = discriminant

    def __pari__(self, variable=None):
        """
        EXAMPLES::

            sage: t = PolynomialRing(ZZ,"t").gen()
            sage: f = t^3 + 3*t - 17
            sage: pari(f)
            t^3 + 3*t - 17
            sage: f.__pari__(variable='y')
            y^3 + 3*y - 17
        """
        if variable is None:
            variable = self.parent().variable_name()
        return pari(self.list()).Polrev(variable)


    def squarefree_decomposition(Polynomial_integer_dense_flint self):
        """
        Return the square-free decomposition of ``self``.  This is
        a partial factorization of ``self`` into square-free, relatively
        prime polynomials.

        This is a wrapper for the NTL function ``SquareFreeDecomp``.

        EXAMPLES::

            sage: R.<x> = PolynomialRing(ZZ)
            sage: p = (x-1)^2 * (x-2)^2 * (x-3)^3 * (x-4)
            sage: p.squarefree_decomposition()
            (x - 4) * (x^2 - 3*x + 2)^2 * (x - 3)^3
            sage: p = 37 * (x-1)^2 * (x-2)^2 * (x-3)^3 * (x-4)
            sage: p.squarefree_decomposition()
            (37) * (x - 4) * (x^2 - 3*x + 2)^2 * (x - 3)^3

        TESTS:

        Verify that :trac:`13053` has been resolved::

            sage: R.<x> = PolynomialRing(ZZ, implementation='FLINT')
            sage: f=-x^2
            sage: f.squarefree_decomposition()
            (-1) * x^2

        """
        cdef ZZX_c** v
        cdef long* e
        cdef long i, n
        cdef fmpz_poly_t ppart
        cdef ZZX_c ntl_poly
        cdef Integer z
        cdef Polynomial_integer_dense_flint fac

        # the sign of the content is the sign of the leading coefficient
        z = self.content()
        if not z.is_one():
            fmpz_poly_init(ppart)

            # the primitive part returned by FLINT has positive leading
            # coefficient
            fmpz_poly_primitive_part(ppart, self._poly)

            fmpz_poly_get_ZZX(ntl_poly, ppart)
            fmpz_poly_clear(ppart)
        else:
            fmpz_poly_get_ZZX(ntl_poly, self._poly)

        # input is primitive, with positive leading coefficient
        ZZX_squarefree_decomposition(&v, &e, &n, &ntl_poly)

        F = []
        for i from 0 <= i < n:
            fac = self._new()
            fmpz_poly_set_ZZX(fac._poly, v[i][0])
            F.append( (fac,e[i]) )
            del v[i]
        sig_free(v)
        sig_free(e)

        return Factorization(F, unit=z, sort=False)

    def _factor_pari(self):
        """
        EXAMPLES::

            sage: R.<x> = ZZ[]
            sage: f = (x^2-2)*(x^5-3)^2
            sage: f._factor_pari()
            (x^2 - 2) * (x^5 - 3)^2
            sage: (1234567898765432123456789876543212345678987*f)._factor_pari()
            1234567898765432123456789876543212345678987 * (x^2 - 2) * (x^5 - 3)^2
        """
        return Polynomial.factor(self) # uses pari for integers over ZZ

    def _factor_ntl(self):
        """
        EXAMPLES::

            sage: R.<x> = ZZ[]
            sage: f = (x^2-2)*(x^5-3)^2
            sage: f._factor_ntl()
            (x^2 - 2) * (x^5 - 3)^2
            sage: (12345678987654321234567898765432123456789876*f)._factor_ntl()
            12345678987654321234567898765432123456789876 * (x^2 - 2) * (x^5 - 3)^2
        """
        cdef Polynomial_integer_dense_flint fac_py
        cdef fmpz_t tcontent
        cdef ZZX_c ntl_poly
        cdef ZZ_c content
        cdef vec_pair_ZZX_long_c factors
        cdef long i
        cdef int sig_me = fmpz_poly_degree(self._poly)

        fmpz_poly_get_ZZX(ntl_poly, self._poly)

        if sig_me > 10:
            sig_on()
        ZZX_factor(content, factors, ntl_poly, 0, 0)
        if sig_me > 10:
            sig_off()

        results = []
        unit = None

        if ZZ_sign(content) < 0:
            unit = Integer(-1)
            ZZ_abs(content, content)

        if not ZZ_IsOne(content):
            fac_py = self._new()
            fmpz_init(tcontent)
            fmpz_set_ZZ(tcontent, content)
            fmpz_poly_set_coeff_fmpz(fac_py._poly, 0, tcontent)
            results.append( (fac_py,1) )
            fmpz_clear(tcontent)

        for i from 0 <= i < factors.length():
            fac_py = self._new()
            fmpz_poly_set_ZZX(fac_py._poly, factors.RawGet(i).a)
            results.append( (fac_py,factors.RawGet(i).b) )
        return Factorization(results, unit = unit)

    def factor(self):
        """
        This function overrides the generic polynomial factorization to
        make a somewhat intelligent decision to use PARI or NTL based on
        some benchmarking.

        Note: This function factors the content of the polynomial,
        which can take very long if it's a really big integer.  If you
        do not need the content factored, divide it out of your
        polynomial before calling this function.

        EXAMPLES::

            sage: R.<x> = ZZ[]
            sage: f = x^4 - 1
            sage: f.factor()
            (x - 1) * (x + 1) * (x^2 + 1)
            sage: f = 1 - x
            sage: f.factor()
            (-1) * (x - 1)
            sage: f.factor().unit()
            -1
            sage: f = -30*x; f.factor()
            (-1) * 2 * 3 * 5 * x
        """
        cdef int i
        cdef long deg = fmpz_poly_degree(self._poly)
        # it appears that pari has a window from about degrees 30 and 300
        # in which it beats NTL.
        c = self.content()
        g = self//c
        if deg < 30 or deg > 300:
            return c.factor()*g._factor_ntl()
        else:
            return c.factor()*g._factor_pari()

    def factor_mod(self, p):
        """
        Return the factorization of ``self`` modulo the prime `p`.

        INPUT:

        - ``p`` -- prime

        OUTPUT: factorization of ``self`` reduced modulo `p`.

        EXAMPLES::

            sage: R.<x> = ZZ['x']
            sage: f = -3*x*(x-2)*(x-9) + x
            sage: f.factor_mod(3)
            x
            sage: f = -3 * x * (x - 2) * (x - 9)
            sage: f.factor_mod(3)
            Traceback (most recent call last):
            ...
            ArithmeticError: factorization of 0 is not defined

            sage: f = 2 * x * (x - 2) * (x - 9)
            sage: f.factor_mod(7)
            (2) * x * (x + 5)^2
        """
        from sage.rings.finite_rings.finite_field_constructor import FiniteField
        p = Integer(p)
        if not p.is_prime():
            raise ValueError("p must be prime")
        if not any(c % p for c in self.coefficients()):
            raise ArithmeticError("factorization of 0 is not defined")
        f = self.__pari__()
        G = f.factormod(p)
        k = FiniteField(p)
        R = k[self.parent().variable_name()]
        return R(1)._factor_pari_helper(G, unit=R(self).leading_coefficient())

    def factor_padic(self, p, prec=10):
        """
        Return `p`-adic factorization of ``self`` to given precision.

        INPUT:

        - ``p`` -- prime

        - ``prec`` -- integer; the precision

        OUTPUT: factorization of ``self`` over the completion at `p`.

        EXAMPLES::

            sage: R.<x> = PolynomialRing(ZZ)
            sage: f = x^2 + 1
            sage: f.factor_padic(5, 4)
            ((1 + O(5^4))*x + 2 + 5 + 2*5^2 + 5^3 + O(5^4))
            * ((1 + O(5^4))*x + 3 + 3*5 + 2*5^2 + 3*5^3 + O(5^4))

        A more difficult example::

            sage: f = 100 * (5*x + 1)^2 * (x + 5)^2
            sage: f.factor_padic(5, 10)
            (4 + O(5^10)) * (5 + O(5^11))^2 * ((1 + O(5^10))*x + 5 + O(5^10))^2
            * ((5 + O(5^10))*x + 1 + O(5^10))^2

        """
        from sage.rings.padics.factory import Zp

        p = Integer(p)
        prec = Integer(prec)

        # Parent field for coefficients and polynomial
        K = Zp(p, prec, type='capped-rel')
        R = K[self.parent().variable_name()]

        # Factor the *exact* polynomial using factorpadic()
        G = self._pari_with_name().factorpadic(p, prec)

        from sage.rings.polynomial.padics.polynomial_padic import _pari_padic_factorization_to_sage
        return _pari_padic_factorization_to_sage(G, R, self.leading_coefficient())

    cpdef list list(self, bint copy=True):
        """
        Return a new copy of the list of the underlying
        elements of ``self``.

        EXAMPLES::

            sage: x = PolynomialRing(ZZ,'x').0
            sage: f = x^3 + 3*x - 17
            sage: f.list()
            [-17, 3, 0, 1]
            sage: f = PolynomialRing(ZZ,'x')(0)
            sage: f.list()
            []
        """
        return [self.get_unsafe(i) for i in range(self.degree()+1)]


    @coerce_binop
    def resultant(self, other, proof=True):
        """
        Return the resultant of ``self`` and ``other``, which must lie in the same
        polynomial ring.

        If ``proof=False`` (the default is ``proof=True``), then this function may
        use a randomized strategy that errors with probability no more than
        `2^{-80}`.

        INPUT:

        - ``other`` -- a polynomial

        OUTPUT: an element of the base ring of the polynomial ring

        EXAMPLES::

            sage: x = PolynomialRing(ZZ,'x').0
            sage: f = x^3 + x + 1;  g = x^3 - x - 1
            sage: r = f.resultant(g); r
            -8
            sage: r.parent() is ZZ
            True
        """
        if not isinstance(other, Polynomial_integer_dense_flint):
            other = self.parent()(other)
        elif self.parent() is not other.parent():
            raise TypeError

        cdef fmpz_t res
        fmpz_init(res)
        cdef Integer x = Integer.__new__(Integer)

        sig_on()
        fmpz_poly_resultant(res, self._poly,
                (<Polynomial_integer_dense_flint>other)._poly)
        sig_off()
        fmpz_get_mpz(x.value, res)
        fmpz_clear(res)
        return x

    def reverse(self, degree=None):
        """
        Return a polynomial with the coefficients of this polynomial reversed.

        If an optional degree argument is given the coefficient list will be
        truncated or zero padded as necessary before computing the reverse.

        EXAMPLES::

            sage: R.<x> = ZZ[]
            sage: p = R([1,2,3,4]); p
            4*x^3 + 3*x^2 + 2*x + 1
            sage: p.reverse()
            x^3 + 2*x^2 + 3*x + 4
            sage: p.reverse(degree=6)
            x^6 + 2*x^5 + 3*x^4 + 4*x^3
            sage: p.reverse(degree=2)
            x^2 + 2*x + 3

        TESTS::

            sage: p.reverse(degree=1.5r)
            Traceback (most recent call last):
            ...
            ValueError: degree argument must be a non-negative integer, got 1.5

        Check that this implementation is compatible with the generic one::

            sage: p = R([0,1,0,2])
            sage: all(p.reverse(d) == Polynomial.reverse(p, d)
            ....:     for d in [None, 0, 1, 2, 3, 4])
            True
        """
        cdef Polynomial_integer_dense_flint res = self._new()
        cdef unsigned long d
        if degree is not None:
            d = degree
            if d != degree:
                raise ValueError("degree argument must be a non-negative integer, got %s" % degree)
            # FLINT expects length
            fmpz_poly_reverse(res._poly, self._poly, d+1)
        else:
            fmpz_poly_reverse(res._poly, self._poly,
                    fmpz_poly_length(self._poly))
        return res

    def revert_series(self, n):
        r"""
        Return a polynomial `f` such that `f(` ``self`` `(x)) =` ``self`` `(f(x)) = x` (mod `x^n`).

        EXAMPLES::

            sage: R.<t> = ZZ[]
            sage: f = t - t^3 + t^5
            sage: f.revert_series(6)
            2*t^5 + t^3 + t

            sage: f.revert_series(-1)
            Traceback (most recent call last):
            ...
            ValueError: argument n must be a non-negative integer, got -1

            sage: g = - t^3 + t^5
            sage: g.revert_series(6)
            Traceback (most recent call last):
            ...
            ValueError: self must have constant coefficient 0 and a unit for coefficient t^1
        """
        cdef Polynomial_integer_dense_flint res = self._new()
        cdef unsigned long m
        if n < 0:
            raise ValueError("argument n must be a non-negative integer, got {}".format(n))
        m = n
        if not self[0].is_zero() or not self[1].is_unit():
            raise ValueError("self must have constant coefficient 0 and a unit for coefficient {}^1".format(self.parent().gen()))

        sig_on()
        fmpz_poly_revert_series(res._poly, self._poly, m)
        sig_off()

        return res<|MERGE_RESOLUTION|>--- conflicted
+++ resolved
@@ -421,13 +421,8 @@
                 sig_on()
                 fmpz_init(a_fmpz)
                 fmpz_init(z_fmpz)
-<<<<<<< HEAD
                 fmpz_set_si(a_fmpz, PyLong_AsLong(x0))
-                fmpz_poly_evaluate_fmpz(z_fmpz, self.__poly, a_fmpz)
-=======
-                fmpz_set_si(a_fmpz, PyInt_AS_LONG(x0))
                 fmpz_poly_evaluate_fmpz(z_fmpz, self._poly, a_fmpz)
->>>>>>> 6ea1fe93
                 fmpz_get_mpz(z.value, z_fmpz)
                 fmpz_clear(a_fmpz)
                 fmpz_clear(z_fmpz)
