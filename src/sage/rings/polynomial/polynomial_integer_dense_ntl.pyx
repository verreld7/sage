"""
Dense univariate polynomials over Z, implemented using NTL.

AUTHORS:
    -- David Harvey: split off from polynomial_element_generic.py (2007-09)
    -- David Harvey: rewrote to talk to NTL directly, instead of via ntl.pyx (2007-09);
               a lot of this was based on Joel Mohler's recent rewrite of the NTL wrapper

TODO:
    -- the (<IntegerRing_class>ZZ_sage)._coerce_ZZ calls everywhere are
    ugly. Need to make a neater way of doing this.

"""

################################################################################
#       Copyright (C) 2007 William Stein <wstein@gmail.com>
#
#  Distributed under the terms of the GNU General Public License (GPL)
#
#                  http://www.gnu.org/licenses/
################################################################################

include "../../ext/stdsage.pxi"


from sage.rings.polynomial.polynomial_element cimport Polynomial
from sage.structure.element cimport ModuleElement, RingElement

from sage.rings.integer_ring import IntegerRing
from sage.rings.integer_ring cimport IntegerRing_class
ZZ_sage = IntegerRing()


from sage.rings.polynomial.polynomial_element import is_Polynomial

from sage.libs.ntl.ntl_ZZX cimport ntl_ZZX

from sage.rings.integer_ring import ZZ
from sage.rings.rational_field import QQ
from sage.rings.integer import Integer
from sage.rings.integer cimport Integer

from sage.libs.all import pari, pari_gen
from sage.structure.factorization import Factorization

from sage.rings.fraction_field_element import FractionFieldElement
from sage.rings.arith import lcm
import sage.rings.polynomial.polynomial_ring


cdef class Polynomial_integer_dense_ntl(Polynomial):
    r"""
    A dense polynomial over the integers, implemented via NTL.
    """

    def __new__(self, parent=None, x=None, check=True, is_gen=False, construct=False):
        r"""
        calls the underlying NTL constructor
        """
        ZZX_construct(&self.__poly)


    def __dealloc__(self):
        r"""
        calls the underlying NTL destructor
        """
        ZZX_destruct(&self.__poly)


    cdef Polynomial_integer_dense_ntl _new(self):
        r"""
        Quickly creates a new initialized Polynomial_integer_dense_ntl
        with the correct parent and _is_gen == 0.
        """
        cdef Polynomial_integer_dense_ntl x = PY_NEW(Polynomial_integer_dense_ntl)
        x._parent = self._parent
        x._is_gen = 0
        return x


    def __init__(self, parent, x=None, check=True, is_gen=False, construct=False):
        r"""
        EXAMPLES:
            sage: R.<x> = PolynomialRing(ZZ)
            sage: x
            x

        Construct from list:
            sage: R([])
            0
            sage: R([1, -2, 3])
            3*x^2 - 2*x + 1

        Coercions from other rings are attempted automatically:
            sage: R([1, -6/3, 3])
            3*x^2 - 2*x + 1
            sage: R([1, 5/2, 2])
            Traceback (most recent call last):
            ...
            TypeError: no coercion of this rational to integer

        Construct from constant:
            sage: R(3)
            3

        Coercion from PARI polynomial:
            sage: f = R([-1, 2, 5]); f
            5*x^2 + 2*x - 1
            sage: type(f)
            <type 'sage.rings.polynomial.polynomial_integer_dense_ntl.Polynomial_integer_dense_ntl'>
            sage: type(pari(f))
            <type 'sage.libs.pari.gen.gen'>
            sage: type(R(pari(f)))
            <type 'sage.rings.polynomial.polynomial_integer_dense_ntl.Polynomial_integer_dense_ntl'>
            sage: R(pari(f))
            5*x^2 + 2*x - 1

        Coercion from NTL polynomial:
            sage: f = ntl.ZZX([1, 2, 3])
            sage: print R(f)
            3*x^2 + 2*x + 1

        Coercion from dictionary:
            sage: f = R({2: -4, 3: 47}); f
            47*x^3 - 4*x^2

        Coercion from fraction field element with trivial denominator:
            sage: f = (x^3 - 1) / (x - 1)
            sage: type(f)
            <class 'sage.rings.fraction_field_element.FractionFieldElement'>
            sage: g = R(f); g
            x^2 + x + 1

        """
        Polynomial.__init__(self, parent, is_gen=is_gen)

        if x is None:
            return         # leave initialized to 0 polynomial.

        if isinstance(x, Polynomial):
            if x.parent() is self.parent():
                # copy with NTL assignment operator
                self.__poly = (<Polynomial_integer_dense_ntl>x).__poly
                return
            else:
                # coerce coefficients into SAGE integers
                x = [Integer(a) for a in x.list()]
                check = False

        elif isinstance(x, dict):
            x = self._dict_to_list(x, ZZ(0))

        elif isinstance(x, pari_gen):
            x = [Integer(w) for w in x.Vecrev()]
            check = False

        elif isinstance(x, ntl_ZZX):    # coercion from ntl.pyx object
            # copy with NTL assignment operator
            self.__poly = (<ntl_ZZX>x).x
            return

        elif isinstance(x, FractionFieldElement) and \
                 isinstance(x.numerator(), Polynomial_integer_dense_ntl):
            if x.denominator() == 1:
                self.__poly = (<Polynomial_integer_dense_ntl>x.numerator()).__poly
                return

        elif not isinstance(x, list):
            x = [x]   # constant polynomials

        if check:
            x = [Integer(z) for z in x]

        cdef Py_ssize_t i
        cdef ZZ_c y

        for i from 0 <= i < len(x):
            (<Integer>(x[i]))._to_ZZ(&y)
            ZZX_SetCoeff(self.__poly, i, y)


    def content(self):
        r"""
        Return the greatest common divisor of the coefficients of this
        polynomial. The sign is the sign of the leading coefficient.
        The content of the zero polynomial is zero.

        EXAMPLES:
            sage: R.<x> = PolynomialRing(ZZ)
            sage: (2*x^2 - 4*x^4 + 14*x^7).content()
            2
            sage: (2*x^2 - 4*x^4 - 14*x^7).content()
            -2
            sage: x.content()
            1
            sage: R(1).content()
            1
            sage: R(0).content()
            0
        """
        cdef ZZ_c y
        content(y, self.__poly)
        return (<IntegerRing_class>ZZ_sage)._coerce_ZZ(&y)


    def __reduce__(self):
        r"""
        Used for pickling.

        EXAMPLES:
            sage: R.<x> = PolynomialRing(ZZ)
            sage: loads(dumps(x)) == x
            True
            sage: f = 2*x + 3
            sage: loads(dumps(f)) == f
            True
        """
        return Polynomial_integer_dense_ntl, \
               (self.parent(), self.list(), False, self.is_gen())


    def __getitem__(self, long n):
        r"""
        Returns coefficient of x^n, or zero if n is negative.

        EXAMPLES:
            sage: R.<x> = PolynomialRing(ZZ)
            sage: f = 2*x^2 - 3
            sage: f[0]
            -3
            sage: f[1]
            0
            sage: f[2]
            2
            sage: f[3]
            0
            sage: f[-1]
            0
        """
        # todo: this is performing an unnecessary copy. We need
        # a function that returns a (const!) pointer to the coefficient
        # of the NTL polynomial.
        cdef ZZ_c temp = ZZX_coeff(self.__poly, n)
        return (<IntegerRing_class>ZZ_sage)._coerce_ZZ(&temp)


    def __getslice__(self, long i, long j):
        r"""
        EXAMPLES:
            sage: R.<x> = PolynomialRing(ZZ)
            sage: f = 1 + x + 2*x^2 + 3*x^3 + 4*x^4 + 5*x^5
            sage: f[2:4]
            3*x^3 + 2*x^2
            sage: f[-2:4]
            3*x^3 + 2*x^2 + x + 1
            sage: f[4:100]
            5*x^5 + 4*x^4
        """
        cdef long k
        i = max(0, i)
        j = min(j, self.degree()+1)
        v = [self[k] for k from i <= k < j]
        P = self.parent()
        return P([0] * int(i) + v)


# todo: this _pow function wasn't even being called before I did
# the rewrite. Need to figure out what the arithmetic architecture
# does with powering.

#     def _pow(self, n):
#         if self.degree() <= 0:
#             return self.parent()(self[0]**n)
#         if n < 0:
#             return (~self)**(-n)
#         return self.parent()(self.__poly**n, construct=True)


    cdef ModuleElement _add_c_impl(self, ModuleElement right):
        r"""
        Returns self plus right.

        EXAMPLES:
            sage: R.<x> = PolynomialRing(ZZ)
            sage: f = 2*x + 1
            sage: g = -3*x^2 + 6
            sage: f + g
            -3*x^2 + 2*x + 7
        """
        cdef Polynomial_integer_dense_ntl x = self._new()
        add_ZZX(x.__poly, self.__poly,
                (<Polynomial_integer_dense_ntl>right).__poly)
        return x


    cdef ModuleElement _sub_c_impl(self, ModuleElement right):
        r"""
        Return self minus right.

        EXAMPLES:
            sage: R.<x> = PolynomialRing(ZZ)
            sage: f = 2*x + 1
            sage: g = -3*x^2 + 6
            sage: f - g
            3*x^2 + 2*x - 5
        """
        cdef Polynomial_integer_dense_ntl x = self._new()
        sub_ZZX(x.__poly, self.__poly,
                (<Polynomial_integer_dense_ntl>right).__poly)
        return x


    cdef ModuleElement _neg_c_impl(self):
        r"""
        Returns negative of self.

        EXAMPLES:
            sage: R.<x> = PolynomialRing(ZZ)
            sage: f = 2*x - 1
            sage: -f
            -2*x + 1
        """
        cdef Polynomial_integer_dense_ntl x = self._new()
        neg_ZZX(x.__poly, self.__poly)
        return x


    def quo_rem(self, right):
        r"""
        Returns a tuple (quotient, remainder) where
            self = quotient*other + remainder.

        If the quotient and remainder are not integral,
        an exception is raised.

        EXAMPLES:
            sage: R.<x> = PolynomialRing(ZZ)
            sage: f = R(range(10)); g = R([-1, 0, 1])
            sage: q, r = f.quo_rem(g)
            sage: q, r
            (9*x^7 + 8*x^6 + 16*x^5 + 14*x^4 + 21*x^3 + 18*x^2 + 24*x + 20, 25*x + 20)
            sage: q*g + r == f
            True
        """
        if not isinstance(right, Polynomial_integer_dense_ntl):
            right = self.parent()(right)
        elif self.parent() is not right.parent():
            raise TypeError

        # ugggh this isn't pretty. Lots of unnecessary copies.
        cdef ZZX_c *r, *q
        ZZX_quo_rem(&self.__poly, &(<Polynomial_integer_dense_ntl>right).__poly, &r, &q)
        cdef Polynomial_integer_dense_ntl rr = self._new()
        cdef Polynomial_integer_dense_ntl qq = self._new()
        rr.__poly = r[0]
        qq.__poly = q[0]
        ZZX_delete(&r[0])
        ZZX_delete(&q[0])
        return (qq, rr)


    def gcd(self, right):
        r"""
        Return the GCD of self and right.  The leading
        coefficient need not be 1.

        EXAMPLES:
            sage: R.<x> = PolynomialRing(ZZ)
            sage: f = (6*x + 47)*(7*x^2 - 2*x + 38)
            sage: g = (6*x + 47)*(3*x^3 + 2*x + 1)
            sage: f.gcd(g)
            6*x + 47
        """
        if not isinstance(right, Polynomial_integer_dense_ntl):
            right = self.parent()(right)
        elif self.parent() is not right.parent():
            raise TypeError

        # todo: we're doing an unnecessary copy here
        cdef Polynomial_integer_dense_ntl x = self._new()
        cdef ZZX_c* temp = ZZX_gcd(&self.__poly, &(<Polynomial_integer_dense_ntl>right).__poly)
        x.__poly = temp[0]
        ZZX_delete(temp)
        return x


    def lcm(self, right):
        """
        Return the LCM of self and right.

        EXAMPLES:
            sage: R.<x> = PolynomialRing(ZZ)
            sage: f = (6*x + 47)*(7*x^2 - 2*x + 38)
            sage: g = (6*x + 47)*(3*x^3 + 2*x + 1)
            sage: h = f.lcm(g); h
            126*x^6 + 951*x^5 + 486*x^4 + 6034*x^3 + 585*x^2 + 3706*x + 1786
            sage: h == (6*x + 47)*(7*x^2 - 2*x + 38)*(3*x^3 + 2*x + 1)
            True
        """
        if not isinstance(right, Polynomial_integer_dense_ntl):
            right = self.parent()(right)
        elif self.parent() is not right.parent():
            raise TypeError

        g = self.gcd(right)
        return (self * right).quo_rem(g)[0]


    def xgcd(self, right):
        """
        Return $g, u, v$ such that \code{g = u*self + v*right}.

        If self and right are coprime as polynomials over the
        rationals, then $g$ is guaranteed to be the resultant of self
        and right, as a constant polynomial.

        EXAMPLES:
            sage: P.<x> = PolynomialRing(ZZ)
            sage: F = (x^2 + 2)*x^3; G = (x^2+2)*(x-3)
            sage: g, u, v = F.xgcd(G)
            sage: g, u, v
            (27*x^2 + 54, 1, -x^2 - 3*x - 9)
            sage: u*F + v*G
            27*x^2 + 54
            sage: x.xgcd(P(0))
            (1, 0, x)
            sage: f = P(0)
            sage: f.xgcd(x)
            (x, 0, 1)
            sage: F = (x-3)^3; G = (x-15)^2
            sage: g, u, v = F.xgcd(G)
            sage: g, u, v
            (2985984, -432*x + 8208, 432*x^2 + 864*x + 14256)
            sage: u*F + v*G
            2985984
        """
        if not isinstance(right, Polynomial_integer_dense_ntl):
            right = self.parent()(right)
        elif self.parent() is not right.parent():
            raise TypeError

        cdef ZZX_c *s, *t
        cdef ZZ_c *r

        ZZX_xgcd(&self.__poly, &(<Polynomial_integer_dense_ntl>right).__poly, &r, &s, &t, 1)    # proof = 1
        cdef Integer rr = (<IntegerRing_class>ZZ_sage)._coerce_ZZ(r)
        cdef Polynomial_integer_dense_ntl ss = self._new()
        cdef Polynomial_integer_dense_ntl tt = self._new()
        ss.__poly = s[0]
        tt.__poly = t[0]
        ZZ_delete(r)
        ZZX_delete(s)
        ZZX_delete(t)

        if rr == 0:
            f = self.base_extend(QQ)
            g, u, v = f.xgcd(right.base_extend(QQ))
            d = lcm([g.denominator(), u.denominator(), v.denominator()])
            R = self.parent()
            return R(d*g), R(d*u), R(d*v)
        else:
            S = self.parent()
            return S(rr), ss, tt


    cdef RingElement _mul_c_impl(self, RingElement right):
        r"""
        Returns self multiplied by right.

        EXAMPLES:
            sage: R.<x> = PolynomialRing(ZZ)
            sage: (x - 2)*(x^2 - 8*x + 16)
            x^3 - 10*x^2 + 32*x - 32
        """
        cdef Polynomial_integer_dense_ntl x = self._new()
        mul_ZZX(x.__poly, self.__poly,
                (<Polynomial_integer_dense_ntl>right).__poly)
        return x


    cdef ModuleElement _lmul_c_impl(self, RingElement right):
        r"""
        Returns self multiplied by right, where right is a scalar (integer).

        EXAMPLES:
            sage: R.<x> = PolynomialRing(ZZ)
            sage: x*3
            3*x
            sage: (2*x^2 + 4)*3
            6*x^2 + 12
        """
        cdef Polynomial_integer_dense_ntl x = self._new()
        cdef ZZ_c _right

        (<Integer>right)._to_ZZ(&_right)
        mul_ZZX_ZZ(x.__poly, self.__poly, _right)
        return x


    cdef ModuleElement _rmul_c_impl(self, RingElement right):
        r"""
        Returns self multiplied by right, where right is a scalar (integer).

        EXAMPLES:
            sage: R.<x> = PolynomialRing(ZZ)
            sage: 3*x
            3*x
            sage: 3*(2*x^2 + 4)
            6*x^2 + 12
        """
        cdef Polynomial_integer_dense_ntl x = self._new()
        cdef ZZ_c _right

        (<Integer>right)._to_ZZ(&_right)
        mul_ZZX_ZZ(x.__poly, self.__poly, _right)
        return x


    def __floordiv__(self, right):
        """
        todo: write a doctest for this as soon as someone figures out
        what it's actually supposed to do
        """
        if is_Polynomial(right) and right.is_constant() and right[0] in ZZ:
            d = ZZ(right[0])
        elif (right in self.parent().base_ring()):
            d = ZZ(right)
        else:
            return Polynomial.__floordiv__(self, right)
        return self.parent()([c // d for c in self.list()], construct=True)


    def _unsafe_mutate(self, long n, value):
        r"""
        Sets coefficient of x^n to value.

        This is very unsafe, because SAGE polynomials are supposed
        to be immutable. (Shhhh don't tell anyone!)

        EXAMPLES:
            sage: R.<x> = PolynomialRing(ZZ)
            sage: f = 2*x^2 + 3; f
            2*x^2 + 3
            sage: f._unsafe_mutate(1, 42); f
            2*x^2 + 42*x + 3
        """
        n = int(n)
        if n < 0:
            raise IndexError, "n must be >= 0"
        value = Integer(value)
        cdef ZZ_c y
        (<Integer>value)._to_ZZ(&y)
        ZZX_SetCoeff(self.__poly, n, y)


    def complex_roots(self, flag=0):
        """
        Returns the complex roots of this polynomial.
        INPUT:
            flag -- optional, and can be
                    0: (default), uses Schonhage's method modified by Gourdon,
                    1: uses a modified Newton method.
        OUTPUT:
            list of complex roots of this polynomial, counted with multiplicities.

        NOTE: Calls the pari function polroots.

        EXAMPLE:
        We compute the roots of the characteristic polynomial of some Salem numbers:
            sage: R.<x> = PolynomialRing(ZZ)
            sage: f = 1 - x^2 - x^3 - x^4 + x^6
            sage: alpha = f.complex_roots()[0]; alpha
            0.713639173536901
            sage: f(alpha)
            0
        """
        R = sage.rings.polynomial.polynomial_ring.PolynomialRing(QQ, 'x')
        return R(self.list()).complex_roots()


##     def __copy__(self):
##         f = Polynomial_integer_dense(self.parent())
##         f.__poly = self.__poly.copy()
##         return f


    def degree(self):
        """
        Return the degree of this polynomial.  The zero polynomial
        has degree -1.

        EXAMPLES:
            sage: R.<x> = PolynomialRing(ZZ)
            sage: x.degree()
            1
            sage: (x^2).degree()
            2
            sage: R(1).degree()
            0
            sage: R(0).degree()
            -1
        """
        return ZZX_deg(self.__poly)


    def discriminant(self, proof=True):
        r"""
        Return the discriminant of self, which is by definition
        $$
            (-1)^{m(m-1)/2} {\mbox{\tt resultant}}(a, a')/lc(a),
        $$
        where m = deg(a), and lc(a) is the leading coefficient of a.
        If proof is False (the default is True), then this function
        may use a randomized strategy that errors with probability no
        more than $2^{-80}$.

        EXAMPLES:
            sage: f = ntl.ZZX([1,2,0,3])
            sage: f.discriminant()
            -339
            sage: f.discriminant(proof=False)
            -339
        """
        cdef ZZ_c* temp = ZZX_discriminant(&self.__poly, proof)
        cdef Integer x = (<IntegerRing_class>ZZ_sage)._coerce_ZZ(temp)
        ZZ_delete(temp)
        return x


    def _pari_(self, variable=None):
        """
        EXAMPLES:
            sage: t = PolynomialRing(ZZ,"t").gen()
            sage: f = t^3 + 3*t - 17
            sage: pari(f)
            t^3 + 3*t - 17
        """
        if variable is None:
            variable = self.parent().variable_name()
        return pari(self.list()).Polrev(variable)

<<<<<<< HEAD
    def squarefree_decomposition(self):
=======

    def square_free_decomposition(self):
>>>>>>> a02fc076
        """
        Return the square-free decomposition of self.  This is
        a partial factorization of self into square-free, relatively
        prime polynomials.

        This is a wrapper for the NTL function SquareFreeDecomp.

        EXAMPLES:
            sage: R.<x> = PolynomialRing(ZZ)
            sage: p = 37 * (x-1)^2 * (x-2)^2 * (x-3)^3 * (x-4)
            sage: p.squarefree_decomposition()
            (37) * (x - 4) * (x^2 - 3*x + 2)^2 * (x - 3)^3
        """

        cdef Polynomial_integer_dense_ntl p = self
        c = p.content()
        if c != 1:
            p = self.parent()(p / c)

        cdef ZZX_c** v
        cdef long* e
        cdef long i, n
        cdef Polynomial_integer_dense_ntl z
        ZZX_square_free_decomposition(&v, &e, &n, &p.__poly)
        F = []
        for i from 0 <= i < n:
            z = self._new()
            z.__poly = v[i][0]
            F.append((z, e[i]))
            ZZX_delete(v[i])
        free(v)
        free(e)
        return Factorization(F, unit=c, sort=False)


    def factor_mod(self, p):
        """
        Return the factorization of self modulo the prime p.

        INPUT:
            p -- prime

        OUTPUT:
            factorization of self reduced modulo p.

        EXAMPLES:
            sage: R.<x> = ZZ['x']
            sage: f = -3*x*(x-2)*(x-9) + x
            sage: f.factor_mod(3)
            x
            sage: f = -3*x*(x-2)*(x-9)
            sage: f.factor_mod(3)
            Traceback (most recent call last):
            ...
            ValueError: factorization of 0 not defined

            sage: f = 2*x*(x-2)*(x-9)
            sage: f.factor_mod(7)
            (2) * x * (x + 5)^2
        """
        from sage.rings.finite_field import FiniteField
        p = Integer(p)
        if not p.is_prime():
            raise ValueError, "p must be prime"
        f = self._pari_()
        if f * pari('Mod(1,%s)'%p) == pari(0):
            raise ValueError, "factorization of 0 not defined"
        G = f.factormod(p)
        k = FiniteField(p)
        R = sage.rings.polynomial.polynomial_ring.PolynomialRing(k, names=self.parent().variable_name())
        return R(1)._factor_pari_helper(G, unit=R(self).leading_coefficient())


    def factor_padic(self, p, prec=10):
        """
        Return p-adic factorization of self to given precision.

        INPUT:
            p -- prime
            prec -- integer; the precision

        OUTPUT:
            factorization of self reduced modulo p.

        EXAMPLES:
            sage: R.<x> = PolynomialRing(ZZ)
            sage: f = x^2 + 1
            sage: f.factor_padic(5, 4)
            ((1 + O(5^4))*x + (2 + 5 + 2*5^2 + 5^3 + O(5^4))) * ((1 + O(5^4))*x + (3 + 3*5 + 2*5^2 + 3*5^3 + O(5^4)))

        """
        from sage.rings.padics.factory import Zp
        p = Integer(p)
        if not p.is_prime():
            raise ValueError, "p must be prime"
        prec = Integer(prec)
        if prec <= 0:
            raise ValueError, "prec must be positive"
        K = Zp(p, prec, type='capped-abs')
        R = sage.rings.polynomial.polynomial_ring.PolynomialRing(K, names=self.parent().variable_name())
        return R(self).factor()


    def list(self):
        """
        Return a new copy of the list of the underlying
        elements of self.

        EXAMPLES:
            sage: x = PolynomialRing(ZZ,'x').0
            sage: f = x^3 + 3*x - 17
            sage: f.list()
            [-17, 3, 0, 1]
            sage: f = PolynomialRing(ZZ,'x')(0)
            sage: f.list()
            []
        """
        return [self[i] for i in range(self.degree()+1)]


    def resultant(self, other, proof=True):
        """
        Returns the resultant of self and other, which must lie in the same
        polynomial ring.

        If proof = False (the default is proof=True), then this function may use a
        randomized strategy that errors with probability no more than $2^{-80}$.

        INPUT:
            other -- a polynomial

        OUTPUT:
            an element of the base ring of the polynomial ring

        EXAMPLES:
            sage: x = PolynomialRing(ZZ,'x').0
            sage: f = x^3 + x + 1;  g = x^3 - x - 1
            sage: r = f.resultant(g); r
            -8
            sage: r.parent() is ZZ
            True
        """
        cdef Polynomial_integer_dense_ntl _other = <Polynomial_integer_dense_ntl>(self.parent()._coerce_(other))
        cdef ZZ_c* temp = ZZX_resultant(&self.__poly, &_other.__poly, proof)
        cdef Integer x = (<IntegerRing_class>ZZ_sage)._coerce_ZZ(temp)
        ZZ_delete(temp)
        return x<|MERGE_RESOLUTION|>--- conflicted
+++ resolved
@@ -639,12 +639,8 @@
             variable = self.parent().variable_name()
         return pari(self.list()).Polrev(variable)
 
-<<<<<<< HEAD
-    def squarefree_decomposition(self):
-=======
 
     def square_free_decomposition(self):
->>>>>>> a02fc076
         """
         Return the square-free decomposition of self.  This is
         a partial factorization of self into square-free, relatively
@@ -655,7 +651,7 @@
         EXAMPLES:
             sage: R.<x> = PolynomialRing(ZZ)
             sage: p = 37 * (x-1)^2 * (x-2)^2 * (x-3)^3 * (x-4)
-            sage: p.squarefree_decomposition()
+            sage: p.square_free_decomposition()
             (37) * (x - 4) * (x^2 - 3*x + 2)^2 * (x - 3)^3
         """
 
