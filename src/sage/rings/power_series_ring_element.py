--- conflicted
+++ resolved
@@ -549,8 +549,6 @@
         return c[n]
 
     def common_prec(self, f):
-<<<<<<< HEAD
-=======
         r"""
         Returns minimum precision of $f$ and self.
 
@@ -576,7 +574,6 @@
             sage: f.common_prec(g)
             +Infinity
         """
->>>>>>> 875f54a2
         if self.prec() is infinity:
             return f.prec()
         elif f.prec() is infinity:
