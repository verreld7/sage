# -*- coding: utf-8 -*-
r"""
Inductive valuations on polynomial rings

This module provides functionality for inductive valuations, i.e., finite
chains of :mod:`augmented valuations <sage.rings.valuation.augmented_valuation>` on top of a :mod:`Gauss valuation <sage.rings.valuation.gauss_valuation>`.

AUTHORS:

- Julian Rüth (2016-11-01): initial version

EXAMPLES:

A :mod:`Gauss valuation <sage.rings.valuation.gauss_valuation>` is an example of an inductive valuation::

    sage: R.<x> = QQ[]
    sage: v = GaussValuation(R, QQ.valuation(2))

Generally, an inductive valuation is an augmentation of an inductive valuation,
i.e., a valuation that was created from a Gauss valuation in a finite number of
augmentation steps::

    sage: w = v.augmentation(x, 1)
    sage: w = w.augmentation(x^2 + 2*x + 4, 3)

REFERENCES:

Inductive valuations are originally discussed in [Mac1936I]_ and [Mac1936II]_.
An introduction is also given in Chapter 4 of [Rüt2014]_.

"""
#*****************************************************************************
#       Copyright (C) 2016-2018 Julian Rüth <julian.rueth@fsfe.org>
#
#  Distributed under the terms of the GNU General Public License (GPL)
#  as published by the Free Software Foundation; either version 2 of
#  the License, or (at your option) any later version.
#                  http://www.gnu.org/licenses/
#*****************************************************************************
from __future__ import absolute_import

from .valuation import DiscreteValuation, InfiniteDiscretePseudoValuation
from .developing_valuation import DevelopingValuation

from sage.misc.cachefunc import cached_method
from sage.misc.abstract_method import abstract_method


class InductiveValuation(DevelopingValuation):
    r"""
    Abstract base class for iterated :mod:`augmented valuations <sage.rings.valuation.augmented_valuation>` on top of a :mod:`Gauss valuation <sage.rings.valuation.gauss_valuation>`.

    EXAMPLES::

        sage: R.<x> = QQ[]
        sage: v = GaussValuation(R, QQ.valuation(5))

    TESTS::

        sage: TestSuite(v).run() # long time

    """
    def is_equivalence_unit(self, f, valuations=None):
        r"""
        Return whether the polynomial ``f`` is an equivalence unit, i.e., an
        element of :meth:`~sage.rings.valuation.developing_valuation.DevelopingValuation.effective_degree`
        zero (see [Mac1936II]_ p.497.)

        INPUT:

        - ``f`` -- a polynomial in the domain of this valuation

        EXAMPLES::

            sage: R = Zp(2,5)
            sage: S.<x> = R[]
            sage: v = GaussValuation(S)
            sage: v.is_equivalence_unit(x)
            False
            sage: v.is_equivalence_unit(S.zero())
            False
            sage: v.is_equivalence_unit(2*x + 1)
            True

        """
        f = self.domain().coerce(f)

        if f.is_zero():
            return False
        return self.effective_degree(f, valuations=valuations) == 0

    def equivalence_reciprocal(self, f, coefficients=None, valuations=None, check=True):
        r"""
        Return an equivalence reciprocal of ``f``.

        An equivalence reciprocal of `f` is a polynomial `h` such that `f\cdot
        h` is equivalent to 1 modulo this valuation (see [Mac1936II]_ p.497.)

        INPUT:

        - ``f`` -- a polynomial in the domain of this valuation which is an
          :meth:`equivalence_unit`

        - ``coefficients`` -- the coefficients of ``f`` in the :meth:`~sage.rings.valuation.developing_valuation.DevelopingValuation.phi`-adic
          expansion if known (default: ``None``)

        - ``valuations`` -- the valuations of ``coefficients`` if known
          (default: ``None``)

        - ``check`` -- whether or not to check the validity of ``f`` (default:
          ``True``)

        .. WARNING::

            This method may not work over `p`-adic rings due to problems with
            the xgcd implementation there.

        EXAMPLES::

            sage: R = Zp(3,5)
            sage: S.<x> = R[]
            sage: v = GaussValuation(S)
            sage: f = 3*x + 2
            sage: h = v.equivalence_reciprocal(f); h
            2 + O(3^5)
            sage: v.is_equivalent(f*h, 1)
            True

        In an extended valuation over an extension field::

            sage: R.<u> = Qq(4,5)
            sage: S.<x> = R[]
            sage: v = GaussValuation(S)
            sage: v = v.augmentation(x^2 + x + u, 1)
            sage: f = 2*x + u
            sage: h = v.equivalence_reciprocal(f); h
            (u + 1) + O(2^5)
            sage: v.is_equivalent(f*h, 1)
            True

        Extending the valuation once more::

            sage: v = v.augmentation((x^2 + x + u)^2 + 2*x*(x^2 + x + u) + 4*x, 3)
            sage: h = v.equivalence_reciprocal(f); h
            (u + 1) + O(2^5)
            sage: v.is_equivalent(f*h, 1)
            True

        TESTS:

        A case that caused problems at some point::

            sage: K = Qp(2, 4)
            sage: R.<x> = K[]
            sage: L.<a> = K.extension(x^4 + 4*x^3 + 6*x^2 + 4*x + 2)
            sage: R.<t> = L[]
            sage: v = GaussValuation(R)
            sage: w = v.augmentation(t + 1, 5/16)
            sage: w = w.augmentation(t^4 + (a^8 + a^12 + a^14 + a^16 + a^17 + a^19 + a^20 + a^23)*t^3 + (a^6 + a^9 + a^13 + a^15 + a^18 + a^19 + a^21)*t^2 + a^10*t + 1 + a^4 + a^5 + a^8 + a^13 + a^14 + a^15, 17/8)
            sage: f = a^-15*t^2 + (a^-11 + a^-9 + a^-6 + a^-5 + a^-3 + a^-2)*t + a^-15
            sage: f_ = w.equivalence_reciprocal(f)
            sage: w.reduce(f*f_)
            1
            sage: f = f.parent()([f[0], f[1].add_bigoh(1), f[2]])
            sage: f_ = w.equivalence_reciprocal(f)
            sage: w.reduce(f*f_)
            1

        """
        f = self.domain().coerce(f)

        if check:
            if coefficients is None:
                coefficients = list(self.coefficients(f))
            if valuations is None:
                valuations = list(self.valuations(f, coefficients=coefficients))
            if not self.is_equivalence_unit(f, valuations=valuations):
                raise ValueError("f must be an equivalence unit but %r is not"%(f,))

        if coefficients is None:
            e0 = next(self.coefficients(f))
        else:
            e0 = coefficients[0]
        
        # f is an equivalence unit, its valuation is given by the constant coefficient
        if valuations is None:
            vf = self(e0)
        else:
            vf = valuations[0]

        e0 = self.simplify(e0, error=vf)
        s_ = self.equivalence_unit(-vf)
        residue = self.reduce(e0 * s_)
        if not isinstance(self, FinalInductiveValuation):
            assert residue.is_constant()
            residue = residue[0]
        h = self.lift(~residue) * s_

        h = self.simplify(h, -vf)

        # it might be the case that f*h has non-zero valuation because h has
        # insufficient precision, so we must not assert that here but only
        # until we lifted to higher precision

        # We do not actually need g*phi + h*e0 = 1, it is only important that
        # the RHS is 1 in reduction.
        # This allows us to do two things:
        # - we may lift h to arbitrary precision
        # - we can add anything which times e0 has positive valuation, e.g., we
        # may drop coefficients of positive valuation
        h = h.map_coefficients(lambda c:_lift_to_maximal_precision(c))

        return h

    @cached_method
    def mu(self):
        r"""
        Return the valuation of :meth:`~sage.rings.valuation.developing_valuation.DevelopingValuation.phi`.

        EXAMPLES::

            sage: R.<x> = QQ[]
            sage: v = GaussValuation(R, QQ.valuation(2))
            sage: v.mu()
            0

        """
        return self(self.phi())

    @abstract_method
    def equivalence_unit(self, s, reciprocal=False):
        """
        Return an equivalence unit of valuation ``s``.

        INPUT:

        - ``s`` -- an element of the :meth:`~sage.rings.valuation.valuation_space.DiscretePseudoValuationSpace.ElementMethods.value_group`

        - ``reciprocal`` -- a boolean (default: ``False``); whether or not to
          return the equivalence unit as the :meth:`equivalence_reciprocal` of
          the equivalence unit of valuation ``-s``.

        EXAMPLES::

            sage: S.<x> = Qp(3,5)[]
            sage: v = GaussValuation(S)
            sage: v.equivalence_unit(2)
            3^2 + O(3^7)
            sage: v.equivalence_unit(-2)
            3^-2 + O(3^3)

        Note that this might fail for negative ``s`` if the domain is not
        defined over a field::

            sage: v = ZZ.valuation(2)
            sage: R.<x> = ZZ[]
            sage: w = GaussValuation(R, v)
            sage: w.equivalence_unit(1)
            2
            sage: w.equivalence_unit(-1)
            Traceback (most recent call last):
            ...
            ValueError: s must be in the value semigroup of this valuation but -1 is not in Additive Abelian Semigroup generated by 1

        """
        
    @abstract_method
    def augmentation_chain(self):
        r"""
        Return a list with the chain of augmentations down to the underlying
        :mod:`Gauss valuation <sage.rings.valuation.gauss_valuation>`.

        EXAMPLES::

            sage: R.<u> = Qq(4,5)
            sage: S.<x> = R[]
            sage: v = GaussValuation(S)
            sage: v.augmentation_chain()
            [Gauss valuation induced by 2-adic valuation]

        """

    @abstract_method
    def is_gauss_valuation(self):
        r"""
        Return whether this valuation is a Gauss valuation over the domain.

        EXAMPLES::

            sage: R.<u> = Qq(4,5)
            sage: S.<x> = R[]
            sage: v = GaussValuation(S)
            sage: v.is_gauss_valuation()
            True

        """

    @abstract_method
    def E(self):
        """
        Return the ramification index of this valuation over its underlying
        Gauss valuation.

        EXAMPLES::

            sage: R.<u> = Qq(4,5)
            sage: S.<x> = R[]
            sage: v = GaussValuation(S)
            sage: v.E()
            1

        """

    @abstract_method
    def F(self):
        """
        Return the residual degree of this valuation over its Gauss extension.

        EXAMPLES::

            sage: R.<u> = Qq(4,5)
            sage: S.<x> = R[]
            sage: v = GaussValuation(S)
            sage: v.F()
            1

        """

    @abstract_method
    def monic_integral_model(self, G):
        r"""
        Return a monic integral irreducible polynomial which defines the same
        extension of the base ring of the domain as the irreducible polynomial
        ``G`` together with maps between the old and the new polynomial.

        EXAMPLES::

            sage: R.<x> = QQ[]
            sage: v = GaussValuation(R, QQ.valuation(2))
            sage: v.monic_integral_model(5*x^2 + 1/2*x + 1/4)
            (Ring endomorphism of Univariate Polynomial Ring in x over Rational Field
               Defn: x |--> 1/2*x,
             Ring endomorphism of Univariate Polynomial Ring in x over Rational Field
               Defn: x |--> 2*x,
            x^2 + 1/5*x + 1/5)

        """

    @abstract_method
    def element_with_valuation(self, s):
        r"""
        Return a polynomial of minimal degree with valuation ``s``.

        EXAMPLES::

            sage: R.<x> = QQ[]
            sage: v = GaussValuation(R, QQ.valuation(2))
            sage: v.element_with_valuation(-2)
            1/4

        Depending on the base ring, an element of valuation ``s`` might not
        exist::

            sage: R.<x> = ZZ[]
            sage: v = GaussValuation(R, ZZ.valuation(2))
            sage: v.element_with_valuation(-2)
            Traceback (most recent call last):
            ...
            ValueError: s must be in the value semigroup of this valuation but -2 is not in Additive Abelian Semigroup generated by 1
            
        """

    def _test_element_with_valuation_inductive_valuation(self, **options):
        r"""
        Test the correctness of :meth:`element_with_valuation`.

        EXAMPLES::

            sage: R.<x> = QQ[]
            sage: v = GaussValuation(R, QQ.valuation(2))
            sage: v._test_element_with_valuation_inductive_valuation()

        """
        tester = self._tester(**options)
        chain = self.augmentation_chain()
        for s in tester.some_elements(self.value_group().some_elements()):
            try:
                R = self.element_with_valuation(s)
            except (ValueError, NotImplementedError):
                # this is often not possible unless the underlying ring of
                # constants is a field
                from sage.categories.fields import Fields
                if self.domain().base() not in Fields():
                    continue
                raise
            tester.assertEqual(self(R), s)
            if chain != [self]:
                base = chain[1]
                if s in base.value_group():
                    S = base.element_with_valuation(s)
                    tester.assertEqual(self(S), s)
                    tester.assertGreaterEqual(S.degree(), R.degree())

    def _test_EF(self, **options):
        r"""
        Test the correctness of :meth:`E` and :meth:`F`.

        EXAMPLES::

            sage: R.<u> = Qq(4,5)
            sage: S.<x> = R[]
            sage: v = GaussValuation(S)
            sage: v._test_EF()

        """
        tester = self._tester(**options)
        chain = self.augmentation_chain()
        for w,v in zip(chain, chain[1:]):
            from sage.rings.all import infinity, ZZ
            if w(w.phi()) is infinity:
                tester.assertEqual(w.E(), v.E())
            tester.assertIn(w.E(), ZZ)
            tester.assertIn(w.F(), ZZ)
            tester.assertGreaterEqual(w.E(), v.E())
            tester.assertGreaterEqual(w.F(), v.F())

    def _test_augmentation_chain(self, **options):
        r"""
        Test the correctness of :meth:`augmentation_chain`.

        EXAMPLES::

            sage: R.<x> = QQ[]
            sage: v = GaussValuation(R, valuations.TrivialValuation(QQ))
            sage: v._test_augmentation_chain()
            
        """
        tester = self._tester(**options)
        chain = self.augmentation_chain()
        tester.assertIs(chain[0], self)
        tester.assertTrue(chain[-1].is_gauss_valuation())
        for w,v in zip(chain, chain[1:]):
            tester.assertGreaterEqual(w, v)

    def _test_equivalence_unit(self, **options):
        r"""
        Test the correctness of :meth:`lift_to_key`.

        EXAMPLES::

            sage: R.<x> = QQ[]
            sage: v = GaussValuation(R, valuations.TrivialValuation(QQ))
            sage: v._test_equivalence_unit()

        """
        tester = self._tester(**options)

        if self.is_gauss_valuation():
            value_group = self.value_group()
        else:
            value_group = self.augmentation_chain()[1].value_group()

        for s in tester.some_elements(value_group.some_elements()):
            try:
                R = self.equivalence_unit(s)
            except (ValueError, NotImplementedError):
                # this is often not possible unless the underlying ring of
                # constants is a field
                from sage.categories.fields import Fields
                if self.domain().base() not in Fields():
                    continue
                raise
            tester.assertIs(R.parent(), self.domain())
            tester.assertEqual(self(R), s)
            tester.assertTrue(self.is_equivalence_unit(R))

    def _test_is_equivalence_unit(self, **options):
        r"""
        Test the correctness of :meth:`is_equivalence_unit`.

        EXAMPLES::

            sage: R.<x> = QQ[]
            sage: v = GaussValuation(R, valuations.TrivialValuation(QQ))
            sage: v._test_is_equivalence_unit()

        """
        tester = self._tester(**options)
        tester.assertFalse(self.is_equivalence_unit(self.phi()))

    def _test_equivalence_reciprocal(self, **options):
        r"""
        Test the correctness of :meth:`equivalence_reciprocal`.

        EXAMPLES::

            sage: R.<x> = QQ[]
            sage: v = GaussValuation(R, valuations.TrivialValuation(QQ))
            sage: v._test_equivalence_reciprocal()

        """
        tester = self._tester(**options)
        S = tester.some_elements(self.domain().some_elements())
        for f in S:
            if self.is_equivalence_unit(f):
                try:
                    g = self.equivalence_reciprocal(f)
                except (ValueError, NotImplementedError):
                    # this is often not possible unless the underlying ring of
                    # constants is a field
                    from sage.categories.fields import Fields
                    if self.domain().base() not in Fields():
                        continue
                    raise
                tester.assertEqual(self.reduce(f*g), 1)

    def _test_inductive_valuation_inheritance(self, **options):
        r"""
        Test that every instance that is a :class:`InductiveValuation` is
        either a :class:`FiniteInductiveValuation` or a
        :class:`InfiniteInductiveValuation`. Same for
        :class:`FinalInductiveValuation` and
        :class:`NonFinalInductiveValuation`.

        EXAMPLES::

            sage: R.<x> = QQ[]
            sage: v = GaussValuation(R, valuations.TrivialValuation(QQ))
            sage: v._test_inductive_valuation_inheritance()

        """
        tester = self._tester(**options)
        tester.assertTrue(isinstance(self, InfiniteInductiveValuation) != isinstance(self, FiniteInductiveValuation))
        tester.assertTrue(isinstance(self, FinalInductiveValuation) != isinstance(self, NonFinalInductiveValuation))


class FiniteInductiveValuation(InductiveValuation, DiscreteValuation):
    r"""
    Abstract base class for iterated :mod:`augmented valuations <sage.rings.valuation.augmented_valuation>`
    on top of a :mod:`Gauss valuation <sage.rings.valuation.gauss_valuation>` which is a discrete valuation,
    i.e., the last key polynomial has finite valuation.

    EXAMPLES::

        sage: R.<x> = QQ[]
        sage: v = GaussValuation(R, valuations.TrivialValuation(QQ))

    """
    def __init__(self, parent, phi):
        r"""
        TESTS::

            sage: R.<x> = QQ[]
            sage: v = GaussValuation(R, valuations.TrivialValuation(QQ))
            sage: from sage.rings.valuation.inductive_valuation import FiniteInductiveValuation
            sage: isinstance(v, FiniteInductiveValuation)
            True

        """
        InductiveValuation.__init__(self, parent, phi)
        DiscreteValuation.__init__(self, parent)

    def extensions(self, other):
        r"""
        Return the extensions of this valuation to ``other``.

        EXAMPLES::

            sage: R.<x> = ZZ[]
            sage: v = GaussValuation(R, valuations.TrivialValuation(ZZ))
            sage: K.<x> = FunctionField(QQ)
            sage: v.extensions(K)
            [Trivial valuation on Rational Field]

        """
        from sage.categories.function_fields import FunctionFields
        if other in FunctionFields() and other.ngens() == 1:
            # extend to K[x] and from there to K(x)
            v = self.extension(self.domain().change_ring(self.domain().base().fraction_field()))
            return [other.valuation(v)]
        return super(FiniteInductiveValuation, self).extensions(other)


class NonFinalInductiveValuation(FiniteInductiveValuation, DiscreteValuation):
    r"""
    Abstract base class for iterated :mod:`augmented valuations <sage.rings.valuation.augmented_valuation>`
    on top of a :mod:`Gauss valuation <sage.rings.valuation.gauss_valuation>` which can be extended further
    through :meth:`augmentation`.

    EXAMPLES::

        sage: R.<u> = Qq(4,5)
        sage: S.<x> = R[]
        sage: v = GaussValuation(S)
        sage: v = v.augmentation(x^2 + x + u, 1)

    """
    def __init__(self, parent, phi):
        r"""
        TESTS::

            sage: R.<u> = Qq(4,5)
            sage: S.<x> = R[]
            sage: v = GaussValuation(S)
            sage: v = v.augmentation(x^2 + x + u, 1)
            sage: from sage.rings.valuation.inductive_valuation import NonFinalInductiveValuation
            sage: isinstance(v, NonFinalInductiveValuation)
            True

        """
        FiniteInductiveValuation.__init__(self, parent, phi)
        DiscreteValuation.__init__(self, parent)

    def augmentation(self, phi, mu, check=True):
        r"""
        Return the inductive valuation which extends this valuation by mapping
        ``phi`` to ``mu``.

        INPUT:

        - ``phi`` -- a polynomial in the domain of this valuation; this must be
          a key polynomial, see :meth:`is_key` for properties of key
          polynomials.

        - ``mu`` -- a rational number or infinity, the valuation of ``phi`` in
          the extended valuation

        - ``check`` -- a boolean (default: ``True``), whether or not to check
          the correctness of the parameters

        EXAMPLES::

            sage: R.<u> = Qq(4,5)
            sage: S.<x> = R[]
            sage: v = GaussValuation(S)
            sage: v = v.augmentation(x^2 + x + u, 1)
            sage: v = v.augmentation((x^2 + x + u)^2 + 2*x*(x^2 + x + u) + 4*x, 3)
            sage: v
            [ Gauss valuation induced by 2-adic valuation,
              v((1 + O(2^5))*x^2 + (1 + O(2^5))*x + u + O(2^5)) = 1,
              v((1 + O(2^5))*x^4 + (2^2 + O(2^6))*x^3 + (1 + (u + 1)*2 + O(2^5))*x^2 + ((u + 1)*2^2 + O(2^6))*x + (u + 1) + (u + 1)*2 + (u + 1)*2^2 + (u + 1)*2^3 + (u + 1)*2^4 + O(2^5)) = 3 ]

        TESTS:

        Make sure that we do not make the assumption that the degrees of the
        key polynomials are strictly increasing::
            
            sage: v_K = QQ.valuation(3)
            sage: A.<t> = QQ[]
            sage: v0 = GaussValuation(A,v_K)

            sage: v1 = v0.augmentation(t, 1/12)
            sage: v2 = v1.augmentation(t^12 + 3, 7/6)
            sage: v3 = v2.augmentation(t^12 + 3*t^2 + 3, 9/4)
            sage: v4 = v1.augmentation(t^12 + 3*t^2 + 3, 9/4)
            sage: v3 <= v4 and v3 >= v4 
            True

        .. SEEALSO::

            :mod:`~sage.rings.valuation.augmented_valuation`

        """
        from .augmented_valuation import AugmentedValuation
        return AugmentedValuation(self, phi, mu, check)

    def mac_lane_step(self, G, principal_part_bound=None, assume_squarefree=False, assume_equivalence_irreducible=False, report_degree_bounds_and_caches=False, coefficients=None, valuations=None, check=True, allow_equivalent_key=True):
        r"""
        Perform an approximation step towards the squarefree monic non-constant
        integral polynomial ``G`` which is not an :meth:`equivalence unit <InductiveValuation.is_equivalence_unit>`.

        This performs the individual steps that are used in
        :meth:`~sage.rings.valuation.valuation.DiscreteValuation.mac_lane_approximants`.

        INPUT:

        - ``G`` -- a sqaurefree monic non-constant integral polynomial ``G``
          which is not an :meth:`equivalence unit <InductiveValuation.is_equivalence_unit>`

        - ``principal_part_bound`` -- an integer or ``None`` (default:
          ``None``), a bound on the length of the principal part, i.e., the
          section of negative slope, of the Newton polygon of ``G``

        - ``assume_squarefree`` -- whether or not to assume that ``G`` is
          squarefree (default: ``False``)

        - ``assume_equivalence_irreducible`` -- whether or not to assume that
          ``G`` is equivalence irreducible (default: ``False``)

        - ``report_degree_bounds_and_caches`` -- whether or not to include internal state with the returned value (used by :meth:`~sage.rings.valuation.valuation.DiscreteValuation.mac_lane_approximants` to speed up sequential calls)

        - ``coefficients`` -- the coefficients of ``G`` in the :meth:`~sage.rings.valuation.developing_valuation.DevelopingValuation.phi`-adic expansion if known (default: ``None``)

        - ``valuations`` -- the valuations of ``coefficients`` if known
          (default: ``None``)

        - ``check`` -- whether to check that ``G`` is a squarefree monic
          non-constant  integral polynomial and not an :meth:`equivalence unit <InductiveValuation.is_equivalence_unit>`
          (default: ``True``)

        - ``allow_equivalent_key`` -- whether to return valuations which end in
          essentially the same key polynomial as this valuation but have a
          higher valuation assigned to that key polynomial (default: ``True``)

        EXAMPLES:

        We can use this method to perform the individual steps of
        :meth:`~sage.rings.valuation.valuation.DiscreteValuation.mac_lane_approximants`::

            sage: R.<x> = QQ[]
            sage: v = QQ.valuation(2)
            sage: f = x^36 + 1160/81*x^31 + 9920/27*x^30 + 1040/81*x^26 + 52480/81*x^25 + 220160/81*x^24 - 5120/81*x^21 - 143360/81*x^20 - 573440/81*x^19 + 12451840/81*x^18 - 266240/567*x^16 - 20316160/567*x^15 - 198737920/189*x^14 - 1129840640/81*x^13 - 1907359744/27*x^12 + 8192/81*x^11 + 655360/81*x^10 + 5242880/21*x^9 + 2118123520/567*x^8 + 15460204544/567*x^7 + 6509559808/81*x^6 - 16777216/567*x^2 - 268435456/567*x - 1073741824/567
            sage: v.mac_lane_approximants(f)
            [[ Gauss valuation induced by 2-adic valuation, v(x + 2056) = 23/2 ],
             [ Gauss valuation induced by 2-adic valuation, v(x) = 11/9 ],
             [ Gauss valuation induced by 2-adic valuation, v(x) = 2/5, v(x^5 + 4) = 7/2 ],
             [ Gauss valuation induced by 2-adic valuation, v(x) = 3/5, v(x^10 + 8*x^5 + 64) = 7 ],
             [ Gauss valuation induced by 2-adic valuation, v(x) = 3/5, v(x^5 + 8) = 5 ]]

        Starting from the Gauss valuation, a MacLane step branches off with
        some linear key polynomials in the above example::

            sage: v0 = GaussValuation(R, v)
            sage: V1 = v0.mac_lane_step(f); V1
            [[ Gauss valuation induced by 2-adic valuation, v(x) = 3/5 ],
             [ Gauss valuation induced by 2-adic valuation, v(x) = 2/5 ],
             [ Gauss valuation induced by 2-adic valuation, v(x) = 3 ],
             [ Gauss valuation induced by 2-adic valuation, v(x) = 11/9 ]]

        The computation of MacLane approximants would now perform a MacLane
        step on each of these branches, note however, that a direct call to
        this method might produce some unexpected results::

            sage: V1[0].mac_lane_step(f)
            [[ Gauss valuation induced by 2-adic valuation, v(x) = 3/5, v(x^5 + 8) = 5 ],
             [ Gauss valuation induced by 2-adic valuation, v(x) = 3/5, v(x^10 + 8*x^5 + 64) = 7 ],
             [ Gauss valuation induced by 2-adic valuation, v(x) = 3 ],
             [ Gauss valuation induced by 2-adic valuation, v(x) = 11/9 ]]

        Note how this detected the two augmentations of ``V1[0]`` but also two
        other valuations that we had seen in the previous step and that are
        greater than ``V1[0]``. To ignore such trivial augmentations, we can
        set ``allow_equivalent_key``::

            sage: V1[0].mac_lane_step(f, allow_equivalent_key=False)
            [[ Gauss valuation induced by 2-adic valuation, v(x) = 3/5, v(x^5 + 8) = 5 ],
             [ Gauss valuation induced by 2-adic valuation, v(x) = 3/5, v(x^10 + 8*x^5 + 64) = 7 ]]

        TESTS::

            sage: K.<x> = FunctionField(QQ)
            sage: S.<y> = K[]
            sage: F = y^2 - x^2 - x^3 - 3
            sage: v0 = GaussValuation(K._ring, QQ.valuation(3))
            sage: v1 = v0.augmentation(K._ring.gen(), 1/3)
            sage: mu0 = K.valuation(v1)
            sage: eta0 = GaussValuation(S, mu0)
            sage: eta1 = eta0.mac_lane_step(F)[0]
            sage: eta2 = eta1.mac_lane_step(F)[0]
            sage: eta2
            [ Gauss valuation induced by Valuation on rational function field induced by [ Gauss valuation induced by 3-adic valuation, v(x) = 1/3 ], v(y + x) = 2/3 ]

        Check that :trac:`26066` has been resolved::

            sage: R.<x> = QQ[]
            sage: v = QQ.valuation(2)
            sage: v = GaussValuation(R, v).augmentation(x+1, 1/2)
            sage: f = x^4 - 30*x^2 - 75
            sage: v.mac_lane_step(f)
            [[ Gauss valuation induced by 2-adic valuation, v(x + 1) = 3/4 ]]

        """
        G = self.domain().coerce(G)

        if G.is_constant():
            raise ValueError("G must not be constant")

        from itertools import islice
        from sage.misc.misc import verbose
        verbose("Augmenting %s towards %s" % (self, G), level=10)

        if not G.is_monic():
            raise ValueError("G must be monic")

        if coefficients is None:
            coefficients = self.coefficients(G)
            if principal_part_bound:
                coefficients = islice(coefficients, 0,
                                      int(principal_part_bound) + 1, 1)
            coefficients = list(coefficients)
        if valuations is None:
            valuations = self.valuations(G, coefficients=coefficients)
            if principal_part_bound:
                valuations = islice(valuations, 0,
                                    int(principal_part_bound) + 1, 1)
            valuations = list(valuations)

        if check and min(valuations) < 0:
            raise ValueError("G must be integral")

        if check and self.is_equivalence_unit(G, valuations=valuations):
            raise ValueError("G must not be an equivalence-unit")

        if check and not assume_squarefree and not G.is_squarefree():
            raise ValueError("G must be squarefree")

        from sage.rings.all import infinity
        assert self(G) is not infinity # this is a valuation and G is non-zero

        ret = []

        F = self.equivalence_decomposition(G, assume_not_equivalence_unit=True, coefficients=coefficients, valuations=valuations, compute_unit=False, degree_bound=principal_part_bound)
        assert len(F), "%s equivalence-decomposes as an equivalence-unit %s"%(G, F)
        if len(F) == 1 and F[0][1] == 1 and F[0][0].degree() == G.degree():
            assert self.is_key(G, assume_equivalence_irreducible=assume_equivalence_irreducible)
            ret.append((self.augmentation(G, infinity, check=False), G.degree(), principal_part_bound, None, None))
        else:
            for phi,e in F:
                if G == phi:
                    # Something strange happened here:
                    # G is not a key (we checked that before) but phi==G is; so phi must have less precision than G
                    # this can happen if not all coefficients of G have the same precision
                    # if we drop some precision of G then it will be a key (but is
                    # that really what we should do?)
                    assert not G.base_ring().is_exact()
                    prec = min([c.precision_absolute() for c in phi.list()])
                    g = G.map_coefficients(lambda c:c.add_bigoh(prec))
                    assert self.is_key(g)
                    ret.append((self.augmentation(g, infinity, check=False), g.degree(), principal_part_bound, None, None))
                    assert len(F) == 1
                    break

<<<<<<< HEAD
                if not allow_equivalent_key and self.phi().degree() == phi.degree():
                    # We ignore augmentations that could have been detected in
                    # the previous MacLane step, see [Rüt2014, Theorem 4.33],
                    # i.e., we ignore key polynomials that are equivalent to
                    # the current key in the sense of that theorem.
                    if self.is_equivalent(self.phi(), phi):
                        continue

                verbose("Determining the augmentation of %s for %s"%(self, phi), level=11)

                base = self
                if phi.degree() == base.phi().degree():
                    # very frequently, the degree of the key polynomials
                    # stagnate for a bit while the valuation of the key
                    # polynomial is slowly increased.
                    # In this case, we can drop previous key polynomials
                    # of the same degree. (They have no influence on the
                    # phi-adic expansion.)
                    if not base.is_gauss_valuation():
                        base = base._base_valuation
=======
                verbose("Determining the augmentation of %s for %s" % (self, phi), level=11)
>>>>>>> f894105d
                old_mu = self(phi)
                w = base.augmentation(phi, old_mu, check=False)

                # we made some experiments here: instead of computing the
                # coefficients again from scratch, update the coefficients when
                # phi - self.phi() is a constant.
                # It turned out to be slightly slower than just recomputing the
                # coefficients. The main issue with the approach was that we
                # needed to keep track of all the coefficients and not just of
                # the coefficients up to principal_part_bound.

                w_coefficients = w.coefficients(G)
                if principal_part_bound:
                    w_coefficients = islice(w_coefficients, 0,
                                            int(principal_part_bound) + 1, 1)
                w_coefficients = list(w_coefficients)

                w_valuations = w.valuations(G, coefficients=w_coefficients)
                if principal_part_bound:
                    w_valuations = islice(w_valuations, 0,
                                          int(principal_part_bound) + 1, 1)
                w_valuations = list(w_valuations)

                from sage.geometry.newton_polygon import NewtonPolygon
                NP = NewtonPolygon(w.newton_polygon(G, valuations=w_valuations).vertices(), last_slope=0)

                verbose("Newton-Polygon for v(phi)=%s : %s"%(self(phi), NP), level=11)
                slopes = NP.slopes(repetition=True)
                multiplicities = {slope : len([s for s in slopes if s == slope]) for slope in slopes}
                slopes = list(multiplicities)
                if NP.vertices()[0][0] != 0:
                    slopes = [-infinity] + slopes
                    multiplicities[-infinity] = 1

                for i, slope in enumerate(slopes):
                    verbose("Slope = %s"%slope, level=12)
                    new_mu = old_mu - slope
                    new_valuations = [val - (j*slope if slope is not -infinity else (0 if j == 0 else -infinity))
                                      for j,val in enumerate(w_valuations)]
<<<<<<< HEAD
                    if phi.degree() == self.phi().degree():
                        assert new_mu > self(phi), "the valuation of the key polynomial must increase when the degree stagnates"
=======
                    base = self
                    if phi.degree() == base.phi().degree():
                        # very frequently, the degrees of the key polynomials
                        # stagnate for a bit while the valuation of the key
                        # polynomial is slowly increased.
                        # In this case, we can drop previous key polynomials
                        # of the same degree. (They have no influence on the
                        # phi-adic expansion.)
                        assert new_mu > self(phi)
                        if not base.is_gauss_valuation():
                            base = base._base_valuation
                    # phi has already been simplified internally by the
                    # equivalence_decomposition method but we can now possibly
                    # simplify it further as we know exactly up to which
                    # precision it needs to be defined.
                    phi = base.simplify(phi, new_mu, force=True)
>>>>>>> f894105d
                    w = base.augmentation(phi, new_mu, check=False)
                    verbose("Augmented %s to %s"%(self, w), level=13)
                    assert slope is -infinity or 0 in w.newton_polygon(G).slopes(repetition=False)

                    from sage.rings.all import ZZ
                    assert (phi.degree() / self.phi().degree()) in ZZ 
                    degree_bound = multiplicities[slope] * phi.degree()
                    assert degree_bound <= G.degree()
                    assert degree_bound >= phi.degree()
                    ret.append((w, degree_bound, multiplicities[slope], w_coefficients, new_valuations))

        if len(ret) == 0:
            assert not allow_equivalent_key, "a MacLane step produced no augmentation"
            assert 0 not in self.newton_polygon(G).slopes(), "a MacLane step produced no augmentation but the valuation given to the key polynomial was correct, i.e., it appears to come out of a call to mac_lane_approximants"

        assert ret, "a MacLane step produced no augmentations"
        if not report_degree_bounds_and_caches:
            ret = [v for v,_,_,_,_ in ret]
        return ret

    def is_key(self, phi, explain=False, assume_equivalence_irreducible=False):
        r"""
        Return whether ``phi`` is a key polynomial for this valuation, i.e.,
        whether it is monic, whether it :meth:`is_equivalence_irreducible`, and
        whether it is :meth:`is_minimal`.

        INPUT:

        - ``phi`` -- a polynomial in the domain of this valuation

        - ``explain`` -- a boolean (default: ``False``), if ``True``, return a
          string explaining why ``phi`` is not a key polynomial

        EXAMPLES::

            sage: R.<u> = Qq(4, 5)
            sage: S.<x> = R[]
            sage: v = GaussValuation(S)
            sage: v.is_key(x)
            True
            sage: v.is_key(2*x, explain = True)
            (False, 'phi must be monic')
            sage: v.is_key(x^2, explain = True)
            (False, 'phi must be equivalence irreducible')

            sage: w = v.augmentation(x, 1)
            sage: w.is_key(x + 1, explain = True)
            (False, 'phi must be minimal')

        """
        phi = self.domain().coerce(phi)

        reason = None

        if not phi.is_monic():
            reason = "phi must be monic"
        elif not assume_equivalence_irreducible and not self.is_equivalence_irreducible(phi):
            reason = "phi must be equivalence irreducible"
        elif not self.is_minimal(phi, assume_equivalence_irreducible=True):
            reason = "phi must be minimal"

        if explain:
            return reason is None, reason
        else:
            return reason is None

    def is_minimal(self, f, assume_equivalence_irreducible=False):
        r"""
        Return whether the polynomial ``f`` is minimal with respect to this
        valuation.
        
        A polynomial `f` is minimal with respect to `v` if it is not a constant
        and any non-zero polynomial `h` which is `v`-divisible by `f` has at
        least the degree of `f`.

        A polynomial `h` is `v`-divisible by `f` if there is a polynomial `c`
        such that `fc` :meth:`~sage.rings.valuation.valuation.DiscretePseudoValuation.is_equivalent` to `h`.

        ALGORITHM:

        Based on Theorem 9.4 of [Mac1936II]_.

        EXAMPLES::

            sage: R.<u> = Qq(4, 5)
            sage: S.<x> = R[]
            sage: v = GaussValuation(S)
            sage: v.is_minimal(x + 1)
            True
            sage: w = v.augmentation(x, 1)
            sage: w.is_minimal(x + 1)
            False

        TESTS::

            sage: K = Qp(2, 10)
            sage: R.<x> = K[]
            sage: vp = K.valuation()
            sage: v0 = GaussValuation(R, vp)
            sage: v1 = v0.augmentation(x, 1/4)
            sage: v2 = v1.augmentation(x^4 + 2, 5/4)
            sage: v2.is_minimal(x^5 + x^4 + 2)
            False

        Polynomials which are equivalent to the key polynomial are minimal if
        and only if they have the same degree as the key polynomial::

            sage: v2.is_minimal(x^4 + 2)
            True
            sage: v2.is_minimal(x^4 + 4)
            False

        """
        f = self.domain().coerce(f)

        if f.is_constant():
            return False
    
        if not assume_equivalence_irreducible and not self.is_equivalence_irreducible(f):
            # any factor divides f with respect to this valuation
            return False

        if not f.is_monic():
            # divide out the leading factor, it does not change minimality
            v = self
            if not self.domain().base_ring().is_field():
                domain = self.domain().change_ring(self.domain().base_ring().fraction_field())
                v = self.extension(domain)
                f = domain(f)
            return v.is_minimal(f / f.leading_coefficient())
        
        if self.is_gauss_valuation():
            if self(f) == 0:
                F = self.reduce(f, check=False)
                assert not F.is_constant()
                return F.is_irreducible()
            else:
                assert(self(f) <= 0) # f is monic
                # f is not minimal:
                # Let g be f stripped of its leading term, i.e., g = f - x^n.
                # Then g and f are equivalent with respect to this valuation
                # and in particular g divides f with respect to this valuation
                return False
        
        if self.is_equivalent(self.phi(), f):
            assert f.degree() >= self.phi().degree()
            # If an h divides f with respect to this valuation, then it also divides phi:
            # v(f - c*h) > v(f) = v(c*h) => v(phi - c*h) = v((phi - f) + (f - c*h)) > v(phi) = v(c*h)
            # So if f were not minimal then phi would not be minimal but it is.
            return f.degree() == self.phi().degree()

        else:
            tau = self.value_group().index(self._base_valuation.value_group())
            # see Theorem 9.4 of [Mac1936II]
            return list(self.valuations(f))[-1] == self(f) and \
                   list(self.coefficients(f))[-1].is_constant() and \
                   list(self.valuations(f))[0] == self(f) and \
                   tau.divides(len(list(self.coefficients(f))) - 1)

    def _equivalence_reduction(self, f, coefficients=None, valuations=None, degree_bound=None):
        r"""
        Helper method for :meth:`is_equivalence_irreducible` and
        :meth:`equivalence_decomposition` which essentially returns the
        reduction of ``f`` after multiplication with an ``R`` which
        :meth:`is_equivalence_unit`.

        This only works when ``f`` is not divisible by :meth:`phi` with respect
        to this valuation. Therefore, we also return the number of times that
        we took out :meth:`phi` of ``f`` before we computed the reduction.

        EXAMPLES::

            sage: R.<x> = QQ[]
            sage: v = GaussValuation(R, QQ.valuation(2))
            sage: v._equivalence_reduction(2*x^6 + 4*x^5 + 2*x^4 + 8)
            (1, 4, x^2 + 1)

        """
        f = self.domain().coerce(f)

        # base change from R[x] to K[x], so divisions work and sufficient
        # elements of negative valuation exist
        if not self.domain().base_ring().is_field():
            domain = self.domain().change_ring(self.domain().base_ring().fraction_field())
            v = self.extension(domain)
            assert self.residue_ring() is v.residue_ring()
            return v._equivalence_reduction(f)

        if coefficients is None:
            coefficients = list(self.coefficients(f))
        if valuations is None:
            valuations = list(self.valuations(f, coefficients=coefficients))
        valuation = min(valuations)
        for phi_divides in range(len(valuations)):
            # count how many times phi divides f
            if valuations[phi_divides] <= valuation:
                break

        if phi_divides:
            from sage.rings.all import PolynomialRing
            R = PolynomialRing(f.parent(), 'phi')
            f = R(coefficients[phi_divides:])(self.phi())
        valuations = [vv - self.mu() * phi_divides
                      for vv in valuations[phi_divides:]]
        coefficients = coefficients[phi_divides:]
        valuation = min(valuations)

        R = self.equivalence_unit(-valuation)
        R = next(self.coefficients(R))
        fR_valuations = [vv - valuation for vv in valuations]
        from sage.rings.all import infinity
        fR_coefficients = [next(self.coefficients(c * R))
                           if vv is not infinity and vv == 0 else 0
                           for c, vv in zip(coefficients, fR_valuations)]

        return valuation, phi_divides, self.reduce(f*R, check=False, degree_bound=degree_bound, coefficients=fR_coefficients, valuations=fR_valuations)

    def is_equivalence_irreducible(self, f, coefficients=None, valuations=None):
        r"""
        Return whether the polynomial ``f`` is equivalence-irreducible, i.e.,
        whether its :meth:`equivalence_decomposition` is trivial.

        ALGORITHM:

        We use the same algorithm as in :meth:`equivalence_decomposition` we
        just do not lift the result to key polynomials.

        INPUT:

        - ``f`` -- a non-constant polynomial in the domain of this valuation

        EXAMPLES::

            sage: R.<u> = Qq(4,5)
            sage: S.<x> = R[]
            sage: v = GaussValuation(S)
            sage: v.is_equivalence_irreducible(x)
            True
            sage: v.is_equivalence_irreducible(x^2)
            False
            sage: v.is_equivalence_irreducible(x^2 + 2)
            False

        """
        f = self.domain().coerce(f)

        if not self.domain().base_ring().is_field():
            domain = self.domain().change_ring(self.domain().base_ring().fraction_field())
            v = self.extension(domain)
            return v.is_equivalence_irreducible(v.domain()(f))

        if f.is_constant():
            raise ValueError("f must not be constant")

        _, phi_divides, F = self._equivalence_reduction(f, coefficients=coefficients, valuations=valuations)
        if phi_divides == 0:
            return F.is_constant() or F.is_irreducible()
        if phi_divides == 1:
            return F.is_constant()
        if phi_divides > 1:
            return False

    def equivalence_decomposition(self, f, assume_not_equivalence_unit=False, coefficients=None, valuations=None, compute_unit=True, degree_bound=None):
        r"""
        Return an equivalence decomposition of ``f``, i.e., a polynomial
        `g(x)=e(x)\prod_i \phi_i(x)` with `e(x)` an :meth:`equivalence unit
        <InductiveValuation.is_equivalence_unit>` and the `\phi_i` :meth:`key
        polynomials <is_key>` such that ``f`` :meth:`~sage.rings.valuation.valuation.DiscretePseudoValuation.is_equivalent` to `g`.

        INPUT:

        - ``f`` -- a non-zero polynomial in the domain of this valuation

        - ``assume_not_equivalence_unit`` -- whether or not to assume that
          ``f`` is not an :meth:`equivalence unit <InductiveValuation.is_equivalence_unit>`
          (default: ``False``)

        - ``coefficients`` -- the coefficients of ``f`` in the
          :meth:`~sage.rings.valuation.developing_valuation.DevelopingValuation.phi`-adic
          expansion if known (default: ``None``)

        - ``valuations`` -- the valuations of ``coefficients`` if known
          (default: ``None``)

        - ``compute_unit`` -- whether or not to compute the unit part of the
          decomposition (default: ``True``)

        - ``degree_bound`` -- a bound on the degree of the
          :meth:`_equivalence_reduction` of ``f`` (default: ``None``)

        ALGORITHM:

        We use the algorithm described in Theorem 4.4 of [Mac1936II]_. After
        removing all factors `\phi` from a polynomial `f`, there is an
        equivalence unit `R` such that `Rf` has valuation zero. Now `Rf` can be
        factored as `\prod_i \alpha_i` over the :meth:`~sage.rings.valuation.valuation_space.DiscretePseudoValuationSpace.ElementMethods.residue_field`. Lifting
        all `\alpha_i` to key polynomials `\phi_i` gives `Rf=\prod_i R_i f_i`
        for suitable equivalence units `R_i` (see :meth:`lift_to_key`). Taking
        `R'` an :meth:`~InductiveValuation.equivalence_reciprocal` of `R`, we have `f` equivalent
        to `(R'\prod_i R_i)\prod_i\phi_i`.

        EXAMPLES::

            sage: R.<u> = Qq(4,10)
            sage: S.<x> = R[]
            sage: v = GaussValuation(S)
            sage: v.equivalence_decomposition(S.zero())
            Traceback (most recent call last):
            ...
            ValueError: equivalence decomposition of zero is not defined
            sage: v.equivalence_decomposition(S.one())
            1 + O(2^10)
            sage: v.equivalence_decomposition(x^2+2)
            ((1 + O(2^10))*x)^2
            sage: v.equivalence_decomposition(x^2+1)
            ((1 + O(2^10))*x + 1 + O(2^10))^2

        A polynomial that is an equivalence unit, is returned as the unit part
        of a :class:`~sage.structure.factorization.Factorization`, leading to a unit
        non-minimal degree::

            sage: w = v.augmentation(x, 1)
            sage: F = w.equivalence_decomposition(x^2+1); F
            (1 + O(2^10))*x^2 + 1 + O(2^10)
            sage: F.unit()
            (1 + O(2^10))*x^2 + 1 + O(2^10)

        However, if the polynomial has a non-unit factor, then the unit might
        be replaced by a factor of lower degree::

            sage: f = x * (x^2 + 1)
            sage: F = w.equivalence_decomposition(f); F
            (1 + O(2^10))*x
            sage: F.unit()
            1 + O(2^10)

        Examples over an iterated unramified extension::

            sage: v = v.augmentation(x^2 + x + u, 1)
            sage: v = v.augmentation((x^2 + x + u)^2 + 2*x*(x^2 + x + u) + 4*x, 3)

            sage: v.equivalence_decomposition(x)
            (1 + O(2^10))*x
            sage: F = v.equivalence_decomposition( v.phi() )
            sage: len(F)
            1
            sage: F = v.equivalence_decomposition( v.phi() * (x^4 + 4*x^3 + (7 + 2*u)*x^2 + (8 + 4*u)*x + 1023 + 3*u) )
            sage: len(F)
            2

        TESTS::

            sage: R.<x> = QQ[]
            sage: K1.<pi>=NumberField(x^3 - 2)
            sage: K.<alpha>=K1.galois_closure()
            sage: R.<x>=K[]
            sage: vp = QQ.valuation(2)
            sage: vp = vp.extension(K)
            sage: v0 = GaussValuation(R, vp)
            sage: G=x^36 + 36*x^35 + 630*x^34 + 7144*x^33 + 59055*x^32 + 379688*x^31 +1978792*x^30 + 8604440*x^29 + 31895428*x^28 + 102487784*x^27 + 289310720*x^26 + 725361352*x^25 + 1629938380*x^24 + 3307417800*x^23 + 6098786184*x^22+10273444280*x^21 + 15878121214*x^20 + 22596599536*x^19 + 29695703772*x^18 +36117601976*x^17 + 40722105266*x^16 + 42608585080*x^15 + 41395961848*x^14 +37344435656*x^13 + 31267160756*x^12 + 24271543640*x^11 + 17439809008*x^10 + 11571651608*x^9 + 7066815164*x^8 + 3953912472*x^7 + 2013737432*x^6 + 925014888*x^5 + 378067657*x^4 + 134716588*x^3 + 40441790*x^2 + 9532544*x + 1584151
            sage: v1 = v0.mac_lane_step(G)[0]
            sage: V = v1.mac_lane_step(G)
            sage: v2 = V[0]
            sage: F = v2.equivalence_decomposition(G); F
            (x^4 + 2*alpha + 1)^3 * (x^4 + 1/2*alpha^4 + alpha + 1)^3 * (x^4 + 1/2*alpha^4 + 3*alpha + 1)^3
            sage: v2.is_equivalent(F.prod(), G)
            True

        """
        f = self.domain().coerce(f)

        if f.is_zero():
            raise ValueError("equivalence decomposition of zero is not defined")

        from sage.structure.factorization import Factorization
        if not assume_not_equivalence_unit and self.is_equivalence_unit(f):
            return Factorization([], unit=f, sort=False)

        if not self.domain().base_ring().is_field():
            nonfractions = self.domain().base_ring()
            domain = self.domain().change_ring(nonfractions.fraction_field())
            v = self.extension(domain)
            ret = v.equivalence_decomposition(v.domain()(f))
            return Factorization([(self._eliminate_denominators(g), e)
                                  for (g,e) in ret], unit=self._eliminate_denominators(ret.unit()), sort=False)

        valuation, phi_divides, F = self._equivalence_reduction(f, coefficients=coefficients, valuations=valuations, degree_bound=degree_bound)
        F = F.factor()
        from sage.misc.misc import verbose
        verbose("%s factors as %s = %s in reduction"%(f, F.prod(), F), level=20)

        unit = self.domain().one()
        if compute_unit:
            R_ = self.equivalence_unit(valuation, reciprocal=True)
            unit = self.lift(self.residue_ring()(F.unit())) * R_
        F = list(F)

        if compute_unit:
            from sage.misc.all import prod
            unit *= self.lift(self.residue_ring()(prod([ psi.leading_coefficient()**e for psi,e in F ])))

        # A potential speedup that we tried to implement here:
        # When F factors as T^n - a, then instead of using any lift of T^n - a
        # we tried to take a lift that approximates well an n-th root of the
        # constant coefficient of f[0]. Doing so saved a few invocations of
        # mac_lane_step but in the end made hardly any difference.

        F = [(self.lift_to_key(psi/psi.leading_coefficient()),e) for psi,e in F]

        if compute_unit:
            for g,e in F:
                v_g = self(g)
                unit *= self._pow(self.equivalence_unit(-v_g, reciprocal=True), e, error=-v_g*e, effective_degree=0)
            unit = self.simplify(unit, effective_degree=0, force=True)

        if phi_divides:
            for i,(g,e) in enumerate(F):
                if g == self.phi():
                    F[i] = (self.phi(),e+phi_divides)
                    break
            else:
                F.append((self.phi(),phi_divides))

        ret = Factorization(F, unit=unit, sort=False)

        if compute_unit:
            assert self.is_equivalent(ret.prod(), f) # this might fail because of leading zeros in inexact rings
            assert self.is_equivalence_unit(ret.unit())

        return ret

    def minimal_representative(self, f):
        r"""
        Return a minimal representative for ``f``, i.e., a pair `e, a` such
        that ``f`` :meth:`~sage.rings.valuation.valuation.DiscretePseudoValuation.is_equivalent` to `e a`, `e` is an
        :meth:`equivalence unit <InductiveValuation.is_equivalence_unit>`, and `a` :meth:`is_minimal` and monic.

        INPUT:

        - ``f`` -- a non-zero polynomial which is not an equivalence unit

        OUTPUT:

        A factorization which has `e` as its unit and `a` as its unique factor.

        ALGORITHM:

        We use the algorithm described in the proof of Lemma 4.1 of [Mac1936II]_.
        In the expansion `f=\sum_i f_i\phi^i` take `e=f_i` for the largest `i`
        with `f_i\phi^i` minimal (see :meth:`~sage.rings.valuation.developing_valuation.DevelopingValuation.effective_degree`).
        Let `h` be the :meth:`~InductiveValuation.equivalence_reciprocal` of `e` and take `a` given
        by the terms of minimal valuation in the expansion of `e f`.

        EXAMPLES::

            sage: R.<u> = Qq(4,10)
            sage: S.<x> = R[]
            sage: v = GaussValuation(S)
            sage: v.minimal_representative(x + 2)
            (1 + O(2^10))*x

            sage: v = v.augmentation(x, 1)
            sage: v.minimal_representative(x + 2)
            (1 + O(2^10))*x + 2 + O(2^11)
            sage: f = x^3 + 6*x + 4
            sage: F = v.minimal_representative(f); F
            (2 + 2^2 + O(2^11)) * ((1 + O(2^10))*x + 2 + O(2^11))
            sage: v.is_minimal(F[0][0])
            True
            sage: v.is_equivalent(F.prod(), f)
            True

        """
        f = self.domain().coerce(f)

        from sage.categories.fields import Fields
        if not self.domain().base_ring() in Fields():
            raise NotImplementedError("only implemented for polynomial rings over fields")

        if f.is_zero():
            raise ValueError("zero has no minimal representative")

        degree = self.effective_degree(f)
        if degree == 0:
            raise ValueError("equivalence units can not have a minimal representative")

        e = list(self.coefficients(f))[degree]
        h = self.equivalence_reciprocal(e).map_coefficients(lambda c:_lift_to_maximal_precision(c))
        g = h*f
        vg = self(g)

        coeffs = [c if v == vg else c.parent().zero() for v,c in zip(self.valuations(g), self.coefficients(g))]
        coeffs[degree] = self.domain().base_ring().one()
        ret = sum([c*self._phi**i for i,c in enumerate(coeffs)])

        assert self.effective_degree(ret) == degree
        assert ret.is_monic()
        assert self.is_minimal(ret)

        from sage.structure.factorization import Factorization
        ret = Factorization([(ret, 1)], unit=e, sort=False)

        assert self.is_equivalent(ret.prod(), f) # this might fail because of leading zeros
        return ret

    @abstract_method
    def lift_to_key(self, F):
        """
        Lift the irreducible polynomial ``F`` from the
        :meth:`~sage.rings.valuation.valuation_space.DiscretePseudoValuationSpace.ElementMethods.residue_ring`
        to a key polynomial over this valuation.

        INPUT:

        - ``F`` -- an irreducible non-constant monic polynomial in
          :meth:`~sage.rings.valuation.valuation_space.DiscretePseudoValuationSpace.ElementMethods.residue_ring`
          of this valuation

        OUTPUT:

        A polynomial `f` in the domain of this valuation which is a key
        polynomial for this valuation and which is such that an
        :meth:`augmentation` with this polynomial adjoins a root of ``F`` to
        the resulting :meth:`~sage.rings.valuation.valuation_space.DiscretePseudoValuationSpace.ElementMethods.residue_ring`.

        More specifically, if ``F`` is not the generator of the residue ring,
        then multiplying ``f`` with the :meth:`~InductiveValuation.equivalence_reciprocal` of the
        :meth:`~InductiveValuation.equivalence_unit` of the valuation of ``f``, produces a unit
        which reduces to ``F``.

        EXAMPLES::

            sage: R.<u> = Qq(4,10)
            sage: S.<x> = R[]
            sage: v = GaussValuation(S)
            sage: y = v.residue_ring().gen()
            sage: u0 = v.residue_ring().base_ring().gen()
            sage: f = v.lift_to_key(y^2 + y + u0); f
            (1 + O(2^10))*x^2 + (1 + O(2^10))*x + u + O(2^10)

        """

    def _eliminate_denominators(self, f):
        r"""
        Return a polynomial in the domain of this valuation that
        :meth:`is_equivalent` to ``f``.

        INPUT:

        - ``f`` -- a polynomial with coefficients in the fraction field of the
          base ring of the domain of this valuation.

        EXAMPLES::

            sage: R.<x> = ZZ[]
            sage: v = GaussValuation(R, ZZ.valuation(2))
            sage: v._eliminate_denominators(x/3)
            x

        In general such a polynomial may not exist::

            sage: w = v.augmentation(x, 1)
            sage: w._eliminate_denominators(x/2)
            Traceback (most recent call last):
            ...
            ValueError: element has no approximate inverse in this ring

        In general it exists iff the coefficients of minimal valuation in the
        `\phi`-adic expansion of ``f`` do not have denominators of positive
        valuation and if the same is true for these coefficients in their
        expansion; at least if the coefficient ring's residue ring is already a
        field::

            sage: w._eliminate_denominators(x^3/2 + x)
            x

        """
        if f in self.domain():
            return self.domain()(f)

        nonfractions = self.domain().base_ring()
        fractions = nonfractions.fraction_field()

        extended_domain = self.domain().change_ring(fractions)

        g = extended_domain.coerce(f)
        
        w = self.extension(extended_domain)
        # drop coefficients whose valuation is not minimal (recursively)
        valuation = w(g)
        g = w.simplify(g, error=valuation, force=True, phiadic=True)

        if g in self.domain():
            return self.domain()(g)

        nonfraction_valuation = self.restriction(nonfractions)
        # if this fails then there is no equivalent polynomial in the domain of this valuation
        ret = g.map_coefficients(
                lambda c: c.numerator()*nonfraction_valuation.inverse(c.denominator(),
                        valuation
                        + nonfraction_valuation(c.denominator())
                        - nonfraction_valuation(c.numerator())
                        + nonfraction_valuation.value_group().gen()),
                nonfractions)
        assert w.is_equivalent(f, ret)
        return ret


    def _test_eliminate_denominators(self, **options):
        r"""
        Test the correctness of :meth:`_eliminate_denominators`.

        EXAMPLES::

            sage: R.<x> = ZZ[]
            sage: v = GaussValuation(R, ZZ.valuation(2))
            sage: v._test_eliminate_denominators()

        """
        tester = self._tester(**options)

        nonfractions = self.domain().base_ring()
        fractions = nonfractions.fraction_field()
        extended_domain = self.domain().change_ring(fractions)
        w = self.extension(extended_domain)

        S = tester.some_elements(w.domain().some_elements())
        for f in S:
            try:
                g = self._eliminate_denominators(f)
            except ValueError:
                continue
            tester.assertTrue(g.parent() is self.domain())
            tester.assertTrue(w.is_equivalent(f, g))

    def _test_lift_to_key(self, **options):
        r"""
        Test the correctness of :meth:`lift_to_key`.

        EXAMPLES::

            sage: R.<x> = QQ[]
            sage: v = GaussValuation(R, valuations.TrivialValuation(QQ))
            sage: v._test_lift_to_key()

        """
        tester = self._tester(**options)
    
        try:
            self.residue_ring()
        except NotImplementedError:
            from sage.categories.fields import Fields
            if self.domain().base() in Fields():
                raise
            return

        S = tester.some_elements(self.residue_ring().some_elements())
        for F in S:
            if F.is_monic() and not F.is_constant() and F.is_irreducible():
                try:
                    f = self.lift_to_key(F)
                except NotImplementedError:
                    from sage.categories.fields import Fields
                    if self.domain().base() in Fields():
                        raise
                    continue
                tester.assertIs(f.parent(), self.domain())
                tester.assertTrue(self.is_key(f))

                # check that augmentation produces a valuation with roots of F
                # in the residue ring
                from sage.rings.all import infinity
                w = self.augmentation(f, infinity)
                F = F.change_ring(w.residue_ring())
                roots = F.roots(multiplicities=False)
                tester.assertGreaterEqual(len(roots), 1)
                
                # check that f has the right reduction
                if F == F.parent().gen():
                    tester.assertTrue(self.is_equivalent(f, self.phi()))
                else:
                    tester.assertEqual(self.reduce(f * self.equivalence_reciprocal(self.equivalence_unit(self(f)))), F)


    def _test_is_equivalence_irreducible(self, **options):
        r"""
        Test the correctness of :meth:`is_equivalence_irreducible`.

        EXAMPLES::

            sage: R.<x> = QQ[]
            sage: v = GaussValuation(R, valuations.TrivialValuation(QQ))
            sage: v._test_is_equivalence_irreducible()

        """
        tester = self._tester(**options)
        S = tester.some_elements(self.domain().some_elements())
        for f in S:
            if f.is_constant(): continue
            is_equivalence_irreducible = self.is_equivalence_irreducible(f)
            F = self.equivalence_decomposition(f)
            tester.assertEqual(is_equivalence_irreducible, len(F)==0 or (len(F)==1 and F[0][1]==1))
            if self.is_equivalence_unit(f):
                tester.assertTrue(f.is_constant() or self.is_equivalence_irreducible(f))

        tester.assertTrue(self.is_equivalence_irreducible(self.phi()))
        tester.assertTrue(self.is_equivalence_irreducible(-self.phi()))
        tester.assertFalse(self.is_equivalence_irreducible(self.phi() ** 2))


class FinalInductiveValuation(InductiveValuation):
    r"""
    Abstract base class for an inductive valuation which can not be augmented further.

    TESTS::

        sage: R.<x> = QQ[]
        sage: v = GaussValuation(R, valuations.TrivialValuation(QQ))
        sage: w = v.augmentation(x^2 + x + 1, infinity)
        sage: from sage.rings.valuation.inductive_valuation import FinalInductiveValuation
        sage: isinstance(w, FinalInductiveValuation)
        True

    """


class InfiniteInductiveValuation(FinalInductiveValuation, InfiniteDiscretePseudoValuation):
    r"""
    Abstract base class for an inductive valuation which is not discrete, i.e.,
    which assigns infinite valuation to its last key polynomial.

    EXAMPLES::

        sage: R.<x> = QQ[]
        sage: v = GaussValuation(R, QQ.valuation(2))
        sage: w = v.augmentation(x^2 + x + 1, infinity)

    """
    def __init__(self, parent, base_valuation):
        r"""
        TESTS::

            sage: R.<x> = QQ[]
            sage: v = GaussValuation(R, QQ.valuation(2))
            sage: w = v.augmentation(x^2 + x + 1, infinity)
            sage: from sage.rings.valuation.inductive_valuation import InfiniteInductiveValuation
            sage: isinstance(w, InfiniteInductiveValuation)
            True

        """
        FinalInductiveValuation.__init__(self, parent, base_valuation)
        InfiniteDiscretePseudoValuation.__init__(self, parent)

    def change_domain(self, ring):
        r"""
        Return this valuation over ``ring``.

        EXAMPLES:

        We can turn an infinite valuation into a valuation on the quotient::

            sage: R.<x> = QQ[]
            sage: v = GaussValuation(R, QQ.valuation(2))
            sage: w = v.augmentation(x^2 + x + 1, infinity)
            sage: w.change_domain(R.quo(x^2 + x + 1))
            2-adic valuation

        """
        from sage.rings.polynomial.polynomial_quotient_ring import is_PolynomialQuotientRing
        if is_PolynomialQuotientRing(ring) and ring.base() is self.domain() and ring.modulus() == self.phi():
            return self.restriction(self.domain().base())._extensions_to_quotient(ring, approximants=[self])[0]
        return super(InfiniteInductiveValuation, self).change_domain(ring)


def _lift_to_maximal_precision(c):
    r"""
    Lift ``c`` to maximal precision if the parent is not exact.

    EXAMPLES::

        sage: R = Zp(2,5)
        sage: x = R(1,2); x
        1 + O(2^2)
        sage: from sage.rings.valuation.inductive_valuation import _lift_to_maximal_precision
        sage: _lift_to_maximal_precision(x)
        1 + O(2^5)

        sage: x = 1
        sage: _lift_to_maximal_precision(x)
        1

    """
    return c if c.parent().is_exact() else c.lift_to_precision()
<|MERGE_RESOLUTION|>--- conflicted
+++ resolved
@@ -830,7 +830,6 @@
                     assert len(F) == 1
                     break
 
-<<<<<<< HEAD
                 if not allow_equivalent_key and self.phi().degree() == phi.degree():
                     # We ignore augmentations that could have been detected in
                     # the previous MacLane step, see [Rüt2014, Theorem 4.33],
@@ -839,7 +838,7 @@
                     if self.is_equivalent(self.phi(), phi):
                         continue
 
-                verbose("Determining the augmentation of %s for %s"%(self, phi), level=11)
+                verbose("Determining the augmentation of %s for %s" % (self, phi), level=11)
 
                 base = self
                 if phi.degree() == base.phi().degree():
@@ -851,9 +850,6 @@
                     # phi-adic expansion.)
                     if not base.is_gauss_valuation():
                         base = base._base_valuation
-=======
-                verbose("Determining the augmentation of %s for %s" % (self, phi), level=11)
->>>>>>> f894105d
                 old_mu = self(phi)
                 w = base.augmentation(phi, old_mu, check=False)
 
@@ -893,27 +889,13 @@
                     new_mu = old_mu - slope
                     new_valuations = [val - (j*slope if slope is not -infinity else (0 if j == 0 else -infinity))
                                       for j,val in enumerate(w_valuations)]
-<<<<<<< HEAD
                     if phi.degree() == self.phi().degree():
                         assert new_mu > self(phi), "the valuation of the key polynomial must increase when the degree stagnates"
-=======
-                    base = self
-                    if phi.degree() == base.phi().degree():
-                        # very frequently, the degrees of the key polynomials
-                        # stagnate for a bit while the valuation of the key
-                        # polynomial is slowly increased.
-                        # In this case, we can drop previous key polynomials
-                        # of the same degree. (They have no influence on the
-                        # phi-adic expansion.)
-                        assert new_mu > self(phi)
-                        if not base.is_gauss_valuation():
-                            base = base._base_valuation
                     # phi has already been simplified internally by the
                     # equivalence_decomposition method but we can now possibly
                     # simplify it further as we know exactly up to which
                     # precision it needs to be defined.
                     phi = base.simplify(phi, new_mu, force=True)
->>>>>>> f894105d
                     w = base.augmentation(phi, new_mu, check=False)
                     verbose("Augmented %s to %s"%(self, w), level=13)
                     assert slope is -infinity or 0 in w.newton_polygon(G).slopes(repetition=False)
