# -*- coding: utf-8 -*-
r"""
Inductive valuations on polynomial rings

This module provides functionality for inductive valuations, i.e., finite
chains of :mod:`augmented valuations <sage.rings.valuation.augmented_valuation>` on top of a :mod:`Gauss valuation <sage.rings.valuation.gauss_valuation>`.

AUTHORS:

- Julian Rüth (2016-11-01): initial version

EXAMPLES:

A :mod:`Gauss valuation <sage.rings.valuation.gauss_valuation>` is an example of an inductive valuation::

    sage: R.<x> = QQ[]
    sage: v = GaussValuation(R, QQ.valuation(2))

Generally, an inductive valuation is an augmentation of an inductive valuation,
i.e., a valuation that was created from a Gauss valuation in a finite number of
augmentation steps::

    sage: w = v.augmentation(x, 1)
    sage: w = w.augmentation(x^2 + 2*x + 4, 3)

REFERENCES:

Inductive valuations are originally discussed in [Mac1936I]_ and [Mac1936II]_.
An introduction is also given in Chapter 4 of [Rüt2014]_.

"""
#*****************************************************************************
#       Copyright (C) 2016-2018 Julian Rüth <julian.rueth@fsfe.org>
#
#  Distributed under the terms of the GNU General Public License (GPL)
#  as published by the Free Software Foundation; either version 2 of
#  the License, or (at your option) any later version.
#                  http://www.gnu.org/licenses/
#*****************************************************************************
from __future__ import absolute_import

from .valuation import DiscreteValuation, InfiniteDiscretePseudoValuation
from .developing_valuation import DevelopingValuation

from sage.misc.cachefunc import cached_method
from sage.misc.abstract_method import abstract_method


class InductiveValuation(DevelopingValuation):
    r"""
    Abstract base class for iterated :mod:`augmented valuations <sage.rings.valuation.augmented_valuation>` on top of a :mod:`Gauss valuation <sage.rings.valuation.gauss_valuation>`.

    EXAMPLES::

        sage: R.<x> = QQ[]
        sage: v = GaussValuation(R, QQ.valuation(5))

    TESTS::

        sage: TestSuite(v).run() # long time

    """
    def is_equivalence_unit(self, f, valuations=None):
        r"""
        Return whether the polynomial ``f`` is an equivalence unit, i.e., an
        element of :meth:`~sage.rings.valuation.developing_valuation.DevelopingValuation.effective_degree`
        zero (see [Mac1936II]_ p.497.)

        INPUT:

        - ``f`` -- a polynomial in the domain of this valuation

        EXAMPLES::

            sage: R = Zp(2,5)
            sage: S.<x> = R[]
            sage: v = GaussValuation(S)
            sage: v.is_equivalence_unit(x)
            False
            sage: v.is_equivalence_unit(S.zero())
            False
            sage: v.is_equivalence_unit(2*x + 1)
            True

        """
        f = self.domain().coerce(f)

        if f.is_zero():
            return False
        return self.effective_degree(f, valuations=valuations) == 0

    def equivalence_reciprocal(self, f, coefficients=None, valuations=None, check=True):
        r"""
        Return an equivalence reciprocal of ``f``.

        An equivalence reciprocal of `f` is a polynomial `h` such that `f\cdot
        h` is equivalent to 1 modulo this valuation (see [Mac1936II]_ p.497.)

        INPUT:

        - ``f`` -- a polynomial in the domain of this valuation which is an
          :meth:`equivalence_unit`

        - ``coefficients`` -- the coefficients of ``f`` in the :meth:`~sage.rings.valuation.developing_valuation.DevelopingValuation.phi`-adic
          expansion if known (default: ``None``)

        - ``valuations`` -- the valuations of ``coefficients`` if known
          (default: ``None``)

        - ``check`` -- whether or not to check the validity of ``f`` (default:
          ``True``)

        .. WARNING::

            This method may not work over `p`-adic rings due to problems with
            the xgcd implementation there.

        EXAMPLES::

            sage: R = Zp(3,5)
            sage: S.<x> = R[]
            sage: v = GaussValuation(S)
            sage: f = 3*x + 2
            sage: h = v.equivalence_reciprocal(f); h
            2 + O(3^5)
            sage: v.is_equivalent(f*h, 1)
            True

        In an extended valuation over an extension field::

            sage: R.<u> = Qq(4,5)
            sage: S.<x> = R[]
            sage: v = GaussValuation(S)
            sage: v = v.augmentation(x^2 + x + u, 1)
            sage: f = 2*x + u
            sage: h = v.equivalence_reciprocal(f); h
            (u + 1) + O(2^5)
            sage: v.is_equivalent(f*h, 1)
            True

        Extending the valuation once more::

            sage: v = v.augmentation((x^2 + x + u)^2 + 2*x*(x^2 + x + u) + 4*x, 3)
            sage: h = v.equivalence_reciprocal(f); h
            (u + 1) + O(2^5)
            sage: v.is_equivalent(f*h, 1)
            True

        TESTS:

        A case that caused problems at some point::

            sage: K = Qp(2, 4)
            sage: R.<x> = K[]
            sage: L.<a> = K.extension(x^4 + 4*x^3 + 6*x^2 + 4*x + 2)
            sage: R.<t> = L[]
            sage: v = GaussValuation(R)
            sage: w = v.augmentation(t + 1, 5/16)
            sage: w = w.augmentation(t^4 + (a^8 + a^12 + a^14 + a^16 + a^17 + a^19 + a^20 + a^23)*t^3 + (a^6 + a^9 + a^13 + a^15 + a^18 + a^19 + a^21)*t^2 + a^10*t + 1 + a^4 + a^5 + a^8 + a^13 + a^14 + a^15, 17/8)
            sage: f = a^-15*t^2 + (a^-11 + a^-9 + a^-6 + a^-5 + a^-3 + a^-2)*t + a^-15
            sage: f_ = w.equivalence_reciprocal(f)
            sage: w.reduce(f*f_)
            1
            sage: f = f.parent()([f[0], f[1].add_bigoh(1), f[2]])
            sage: f_ = w.equivalence_reciprocal(f)
            sage: w.reduce(f*f_)
            1

        """
        f = self.domain().coerce(f)

        if check:
            if coefficients is None:
                coefficients = list(self.coefficients(f))
            if valuations is None:
                valuations = list(self.valuations(f, coefficients=coefficients))
            if not self.is_equivalence_unit(f, valuations=valuations):
                raise ValueError("f must be an equivalence unit but %r is not"%(f,))

        if coefficients is None:
            e0 = next(self.coefficients(f))
        else:
            e0 = coefficients[0]
        
        # f is an equivalence unit, its valuation is given by the constant coefficient
        if valuations is None:
            vf = self(e0)
        else:
            vf = valuations[0]

        e0 = self.simplify(e0, error=vf)
        s_ = self.equivalence_unit(-vf)
        residue = self.reduce(e0 * s_)
        if not isinstance(self, FinalInductiveValuation):
            assert residue.is_constant()
            residue = residue[0]
        h = self.lift(~residue) * s_

        h = self.simplify(h, -vf)

        # it might be the case that f*h has non-zero valuation because h has
        # insufficient precision, so we must not assert that here but only
        # until we lifted to higher precision

        # We do not actually need g*phi + h*e0 = 1, it is only important that
        # the RHS is 1 in reduction.
        # This allows us to do two things:
        # - we may lift h to arbitrary precision
        # - we can add anything which times e0 has positive valuation, e.g., we
        # may drop coefficients of positive valuation
        h = h.map_coefficients(lambda c:_lift_to_maximal_precision(c))

        return h

    @cached_method
    def mu(self):
        r"""
        Return the valuation of :meth:`~sage.rings.valuation.developing_valuation.DevelopingValuation.phi`.

        EXAMPLES::

            sage: R.<x> = QQ[]
            sage: v = GaussValuation(R, QQ.valuation(2))
            sage: v.mu()
            0

        """
        return self(self.phi())

    @abstract_method
    def equivalence_unit(self, s, reciprocal=False):
        """
        Return an equivalence unit of valuation ``s``.

        INPUT:

        - ``s`` -- an element of the :meth:`~sage.rings.valuation.valuation_space.DiscretePseudoValuationSpace.ElementMethods.value_group`

        - ``reciprocal`` -- a boolean (default: ``False``); whether or not to
          return the equivalence unit as the :meth:`equivalence_reciprocal` of
          the equivalence unit of valuation ``-s``.

        EXAMPLES::

            sage: S.<x> = Qp(3,5)[]
            sage: v = GaussValuation(S)
            sage: v.equivalence_unit(2)
            3^2 + O(3^7)
            sage: v.equivalence_unit(-2)
            3^-2 + O(3^3)

        Note that this might fail for negative ``s`` if the domain is not
        defined over a field::

            sage: v = ZZ.valuation(2)
            sage: R.<x> = ZZ[]
            sage: w = GaussValuation(R, v)
            sage: w.equivalence_unit(1)
            2
            sage: w.equivalence_unit(-1)
            Traceback (most recent call last):
            ...
            ValueError: s must be in the value semigroup of this valuation but -1 is not in Additive Abelian Semigroup generated by 1

        """
        
    @abstract_method
    def augmentation_chain(self):
        r"""
        Return a list with the chain of augmentations down to the underlying
        :mod:`Gauss valuation <sage.rings.valuation.gauss_valuation>`.

        EXAMPLES::

            sage: R.<u> = Qq(4,5)
            sage: S.<x> = R[]
            sage: v = GaussValuation(S)
            sage: v.augmentation_chain()
            [Gauss valuation induced by 2-adic valuation]

        """

    @abstract_method
    def is_gauss_valuation(self):
        r"""
        Return whether this valuation is a Gauss valuation over the domain.

        EXAMPLES::

            sage: R.<u> = Qq(4,5)
            sage: S.<x> = R[]
            sage: v = GaussValuation(S)
            sage: v.is_gauss_valuation()
            True

        """

    @abstract_method
    def E(self):
        """
        Return the ramification index of this valuation over its underlying
        Gauss valuation.

        EXAMPLES::

            sage: R.<u> = Qq(4,5)
            sage: S.<x> = R[]
            sage: v = GaussValuation(S)
            sage: v.E()
            1

        """

    @abstract_method
    def F(self):
        """
        Return the residual degree of this valuation over its Gauss extension.

        EXAMPLES::

            sage: R.<u> = Qq(4,5)
            sage: S.<x> = R[]
            sage: v = GaussValuation(S)
            sage: v.F()
            1

        """

    @abstract_method
    def monic_integral_model(self, G):
        r"""
        Return a monic integral irreducible polynomial which defines the same
        extension of the base ring of the domain as the irreducible polynomial
        ``G`` together with maps between the old and the new polynomial.

        EXAMPLES::

            sage: R.<x> = QQ[]
            sage: v = GaussValuation(R, QQ.valuation(2))
            sage: v.monic_integral_model(5*x^2 + 1/2*x + 1/4)
            (Ring endomorphism of Univariate Polynomial Ring in x over Rational Field
               Defn: x |--> 1/2*x,
             Ring endomorphism of Univariate Polynomial Ring in x over Rational Field
               Defn: x |--> 2*x,
            x^2 + 1/5*x + 1/5)

        """

    @abstract_method
    def element_with_valuation(self, s):
        r"""
        Return a polynomial of minimal degree with valuation ``s``.

        EXAMPLES::

            sage: R.<x> = QQ[]
            sage: v = GaussValuation(R, QQ.valuation(2))
            sage: v.element_with_valuation(-2)
            1/4

        Depending on the base ring, an element of valuation ``s`` might not
        exist::

            sage: R.<x> = ZZ[]
            sage: v = GaussValuation(R, ZZ.valuation(2))
            sage: v.element_with_valuation(-2)
            Traceback (most recent call last):
            ...
            ValueError: s must be in the value semigroup of this valuation but -2 is not in Additive Abelian Semigroup generated by 1
            
        """

    def _test_element_with_valuation_inductive_valuation(self, **options):
        r"""
        Test the correctness of :meth:`element_with_valuation`.

        EXAMPLES::

            sage: R.<x> = QQ[]
            sage: v = GaussValuation(R, QQ.valuation(2))
            sage: v._test_element_with_valuation_inductive_valuation()

        """
        tester = self._tester(**options)
        chain = self.augmentation_chain()
        for s in tester.some_elements(self.value_group().some_elements()):
            try:
                R = self.element_with_valuation(s)
            except (ValueError, NotImplementedError):
                # this is often not possible unless the underlying ring of
                # constants is a field
                from sage.categories.fields import Fields
                if self.domain().base() not in Fields():
                    continue
                raise
            tester.assertEqual(self(R), s)
            if chain != [self]:
                base = chain[1]
                if s in base.value_group():
                    S = base.element_with_valuation(s)
                    tester.assertEqual(self(S), s)
                    tester.assertGreaterEqual(S.degree(), R.degree())

    def _test_EF(self, **options):
        r"""
        Test the correctness of :meth:`E` and :meth:`F`.

        EXAMPLES::

            sage: R.<u> = Qq(4,5)
            sage: S.<x> = R[]
            sage: v = GaussValuation(S)
            sage: v._test_EF()

        """
        tester = self._tester(**options)
        chain = self.augmentation_chain()
        for w,v in zip(chain, chain[1:]):
            from sage.rings.all import infinity, ZZ
            if w(w.phi()) is infinity:
                tester.assertEqual(w.E(), v.E())
            tester.assertIn(w.E(), ZZ)
            tester.assertIn(w.F(), ZZ)
            tester.assertGreaterEqual(w.E(), v.E())
            tester.assertGreaterEqual(w.F(), v.F())

    def _test_augmentation_chain(self, **options):
        r"""
        Test the correctness of :meth:`augmentation_chain`.

        EXAMPLES::

            sage: R.<x> = QQ[]
            sage: v = GaussValuation(R, valuations.TrivialValuation(QQ))
            sage: v._test_augmentation_chain()
            
        """
        tester = self._tester(**options)
        chain = self.augmentation_chain()
        tester.assertIs(chain[0], self)
        tester.assertTrue(chain[-1].is_gauss_valuation())
        for w,v in zip(chain, chain[1:]):
            tester.assertGreaterEqual(w, v)

    def _test_equivalence_unit(self, **options):
        r"""
        Test the correctness of :meth:`lift_to_key`.

        EXAMPLES::

            sage: R.<x> = QQ[]
            sage: v = GaussValuation(R, valuations.TrivialValuation(QQ))
            sage: v._test_equivalence_unit()

        """
        tester = self._tester(**options)

        if self.is_gauss_valuation():
            value_group = self.value_group()
        else:
            value_group = self.augmentation_chain()[1].value_group()

        for s in tester.some_elements(value_group.some_elements()):
            try:
                R = self.equivalence_unit(s)
            except (ValueError, NotImplementedError):
                # this is often not possible unless the underlying ring of
                # constants is a field
                from sage.categories.fields import Fields
                if self.domain().base() not in Fields():
                    continue
                raise
            tester.assertIs(R.parent(), self.domain())
            tester.assertEqual(self(R), s)
            tester.assertTrue(self.is_equivalence_unit(R))

    def _test_is_equivalence_unit(self, **options):
        r"""
        Test the correctness of :meth:`is_equivalence_unit`.

        EXAMPLES::

            sage: R.<x> = QQ[]
            sage: v = GaussValuation(R, valuations.TrivialValuation(QQ))
            sage: v._test_is_equivalence_unit()

        """
        tester = self._tester(**options)
        tester.assertFalse(self.is_equivalence_unit(self.phi()))

    def _test_equivalence_reciprocal(self, **options):
        r"""
        Test the correctness of :meth:`equivalence_reciprocal`.

        EXAMPLES::

            sage: R.<x> = QQ[]
            sage: v = GaussValuation(R, valuations.TrivialValuation(QQ))
            sage: v._test_equivalence_reciprocal()

        """
        tester = self._tester(**options)
        S = tester.some_elements(self.domain().some_elements())
        for f in S:
            if self.is_equivalence_unit(f):
                try:
                    g = self.equivalence_reciprocal(f)
                except (ValueError, NotImplementedError):
                    # this is often not possible unless the underlying ring of
                    # constants is a field
                    from sage.categories.fields import Fields
                    if self.domain().base() not in Fields():
                        continue
                    raise
                tester.assertEqual(self.reduce(f*g), 1)

    def _test_inductive_valuation_inheritance(self, **options):
        r"""
        Test that every instance that is a :class:`InductiveValuation` is
        either a :class:`FiniteInductiveValuation` or a
        :class:`InfiniteInductiveValuation`. Same for
        :class:`FinalInductiveValuation` and
        :class:`NonFinalInductiveValuation`.

        EXAMPLES::

            sage: R.<x> = QQ[]
            sage: v = GaussValuation(R, valuations.TrivialValuation(QQ))
            sage: v._test_inductive_valuation_inheritance()

        """
        tester = self._tester(**options)
        tester.assertTrue(isinstance(self, InfiniteInductiveValuation) != isinstance(self, FiniteInductiveValuation))
        tester.assertTrue(isinstance(self, FinalInductiveValuation) != isinstance(self, NonFinalInductiveValuation))


class FiniteInductiveValuation(InductiveValuation, DiscreteValuation):
    r"""
    Abstract base class for iterated :mod:`augmented valuations <sage.rings.valuation.augmented_valuation>`
    on top of a :mod:`Gauss valuation <sage.rings.valuation.gauss_valuation>` which is a discrete valuation,
    i.e., the last key polynomial has finite valuation.

    EXAMPLES::

        sage: R.<x> = QQ[]
        sage: v = GaussValuation(R, valuations.TrivialValuation(QQ))

    """
    def __init__(self, parent, phi):
        r"""
        TESTS::

            sage: R.<x> = QQ[]
            sage: v = GaussValuation(R, valuations.TrivialValuation(QQ))
            sage: from sage.rings.valuation.inductive_valuation import FiniteInductiveValuation
            sage: isinstance(v, FiniteInductiveValuation)
            True

        """
        InductiveValuation.__init__(self, parent, phi)
        DiscreteValuation.__init__(self, parent)

    def extensions(self, other):
        r"""
        Return the extensions of this valuation to ``other``.

        EXAMPLES::

            sage: R.<x> = ZZ[]
            sage: v = GaussValuation(R, valuations.TrivialValuation(ZZ))
            sage: K.<x> = FunctionField(QQ)
            sage: v.extensions(K)
            [Trivial valuation on Rational Field]

        """
        from sage.categories.function_fields import FunctionFields
        if other in FunctionFields() and other.ngens() == 1:
            # extend to K[x] and from there to K(x)
            v = self.extension(self.domain().change_ring(self.domain().base().fraction_field()))
            return [other.valuation(v)]
        return super(FiniteInductiveValuation, self).extensions(other)


class NonFinalInductiveValuation(FiniteInductiveValuation, DiscreteValuation):
    r"""
    Abstract base class for iterated :mod:`augmented valuations <sage.rings.valuation.augmented_valuation>`
    on top of a :mod:`Gauss valuation <sage.rings.valuation.gauss_valuation>` which can be extended further
    through :meth:`augmentation`.

    EXAMPLES::

        sage: R.<u> = Qq(4,5)
        sage: S.<x> = R[]
        sage: v = GaussValuation(S)
        sage: v = v.augmentation(x^2 + x + u, 1)

    """
    def __init__(self, parent, phi):
        r"""
        TESTS::

            sage: R.<u> = Qq(4,5)
            sage: S.<x> = R[]
            sage: v = GaussValuation(S)
            sage: v = v.augmentation(x^2 + x + u, 1)
            sage: from sage.rings.valuation.inductive_valuation import NonFinalInductiveValuation
            sage: isinstance(v, NonFinalInductiveValuation)
            True

        """
        FiniteInductiveValuation.__init__(self, parent, phi)
        DiscreteValuation.__init__(self, parent)

    def augmentation(self, phi, mu, check=True):
        r"""
        Return the inductive valuation which extends this valuation by mapping
        ``phi`` to ``mu``.

        INPUT:

        - ``phi`` -- a polynomial in the domain of this valuation; this must be
          a key polynomial, see :meth:`is_key` for properties of key
          polynomials.

        - ``mu`` -- a rational number or infinity, the valuation of ``phi`` in
          the extended valuation

        - ``check`` -- a boolean (default: ``True``), whether or not to check
          the correctness of the parameters

        EXAMPLES::

            sage: R.<u> = Qq(4,5)
            sage: S.<x> = R[]
            sage: v = GaussValuation(S)
            sage: v = v.augmentation(x^2 + x + u, 1)
            sage: v = v.augmentation((x^2 + x + u)^2 + 2*x*(x^2 + x + u) + 4*x, 3)
            sage: v
            [ Gauss valuation induced by 2-adic valuation,
              v((1 + O(2^5))*x^2 + (1 + O(2^5))*x + u + O(2^5)) = 1,
              v((1 + O(2^5))*x^4 + (2^2 + O(2^6))*x^3 + (1 + (u + 1)*2 + O(2^5))*x^2 + ((u + 1)*2^2 + O(2^6))*x + (u + 1) + (u + 1)*2 + (u + 1)*2^2 + (u + 1)*2^3 + (u + 1)*2^4 + O(2^5)) = 3 ]

        TESTS:

        Make sure that we do not make the assumption that the degrees of the
        key polynomials are strictly increasing::
            
            sage: v_K = QQ.valuation(3)
            sage: A.<t> = QQ[]
            sage: v0 = GaussValuation(A,v_K)

            sage: v1 = v0.augmentation(t, 1/12)
            sage: v2 = v1.augmentation(t^12 + 3, 7/6)
            sage: v3 = v2.augmentation(t^12 + 3*t^2 + 3, 9/4)
            sage: v4 = v1.augmentation(t^12 + 3*t^2 + 3, 9/4)
            sage: v3 <= v4 and v3 >= v4 
            True

        .. SEEALSO::

            :mod:`~sage.rings.valuation.augmented_valuation`

        """
        from .augmented_valuation import AugmentedValuation
        return AugmentedValuation(self, phi, mu, check)

    def mac_lane_step(self, G, principal_part_bound=None, assume_squarefree=False, assume_equivalence_irreducible=False, report_degree_bounds_and_caches=False, coefficients=None, valuations=None, check=True, allow_equivalent_key=True):
        r"""
        Perform an approximation step towards the squarefree monic non-constant
        integral polynomial ``G`` which is not an :meth:`equivalence unit <InductiveValuation.is_equivalence_unit>`.

        This performs the individual steps that are used in
        :meth:`~sage.rings.valuation.valuation.DiscreteValuation.mac_lane_approximants`.

        INPUT:

        - ``G`` -- a sqaurefree monic non-constant integral polynomial ``G``
          which is not an :meth:`equivalence unit <InductiveValuation.is_equivalence_unit>`

        - ``principal_part_bound`` -- an integer or ``None`` (default:
          ``None``), a bound on the length of the principal part, i.e., the
          section of negative slope, of the Newton polygon of ``G``

        - ``assume_squarefree`` -- whether or not to assume that ``G`` is
          squarefree (default: ``False``)

        - ``assume_equivalence_irreducible`` -- whether or not to assume that
          ``G`` is equivalence irreducible (default: ``False``)

        - ``report_degree_bounds_and_caches`` -- whether or not to include internal state with the returned value (used by :meth:`~sage.rings.valuation.valuation.DiscreteValuation.mac_lane_approximants` to speed up sequential calls)

        - ``coefficients`` -- the coefficients of ``G`` in the :meth:`~sage.rings.valuation.developing_valuation.DevelopingValuation.phi`-adic expansion if known (default: ``None``)

        - ``valuations`` -- the valuations of ``coefficients`` if known
          (default: ``None``)

        - ``check`` -- whether to check that ``G`` is a squarefree monic
          non-constant  integral polynomial and not an :meth:`equivalence unit <InductiveValuation.is_equivalence_unit>`
          (default: ``True``)

        - ``allow_equivalent_key`` -- whether to return valuations which end in
          essentially the same key polynomial as this valuation but have a
          higher valuation assigned to that key polynomial (default: ``True``)

        EXAMPLES:

        We can use this method to perform the individual steps of
        :meth:`~sage.rings.valuation.valuation.DiscreteValuation.mac_lane_approximants`::

            sage: R.<x> = QQ[]
            sage: v = QQ.valuation(2)
            sage: f = x^36 + 1160/81*x^31 + 9920/27*x^30 + 1040/81*x^26 + 52480/81*x^25 + 220160/81*x^24 - 5120/81*x^21 - 143360/81*x^20 - 573440/81*x^19 + 12451840/81*x^18 - 266240/567*x^16 - 20316160/567*x^15 - 198737920/189*x^14 - 1129840640/81*x^13 - 1907359744/27*x^12 + 8192/81*x^11 + 655360/81*x^10 + 5242880/21*x^9 + 2118123520/567*x^8 + 15460204544/567*x^7 + 6509559808/81*x^6 - 16777216/567*x^2 - 268435456/567*x - 1073741824/567
            sage: v.mac_lane_approximants(f)
            [[ Gauss valuation induced by 2-adic valuation, v(x + 2056) = 23/2 ],
             [ Gauss valuation induced by 2-adic valuation, v(x) = 11/9 ],
             [ Gauss valuation induced by 2-adic valuation, v(x) = 2/5, v(x^5 + 4) = 7/2 ],
             [ Gauss valuation induced by 2-adic valuation, v(x) = 3/5, v(x^10 + 8*x^5 + 64) = 7 ],
             [ Gauss valuation induced by 2-adic valuation, v(x) = 3/5, v(x^5 + 8) = 5 ]]

        Starting from the Gauss valuation, a MacLane step branches off with
        some linear key polynomials in the above example::

            sage: v0 = GaussValuation(R, v)
            sage: V1 = v0.mac_lane_step(f); V1
            [[ Gauss valuation induced by 2-adic valuation, v(x) = 3/5 ],
             [ Gauss valuation induced by 2-adic valuation, v(x) = 2/5 ],
             [ Gauss valuation induced by 2-adic valuation, v(x) = 3 ],
             [ Gauss valuation induced by 2-adic valuation, v(x) = 11/9 ]]

        The computation of MacLane approximants would now perform a MacLane
        step on each of these branches, note however, that a direct call to
        this method might produce some unexpected results::

            sage: V1[0].mac_lane_step(f)
            [[ Gauss valuation induced by 2-adic valuation, v(x) = 3/5, v(x^5 + 8) = 5 ],
             [ Gauss valuation induced by 2-adic valuation, v(x) = 3/5, v(x^10 + 8*x^5 + 64) = 7 ],
             [ Gauss valuation induced by 2-adic valuation, v(x) = 3 ],
             [ Gauss valuation induced by 2-adic valuation, v(x) = 11/9 ]]

        Note how this detected the two augmentations of ``V1[0]`` but also two
        other valuations that we had seen in the previous step and that are
        greater than ``V1[0]``. To ignore such trivial augmentations, we can
        set ``allow_equivalent_key``::

            sage: V1[0].mac_lane_step(f, allow_equivalent_key=False)
            [[ Gauss valuation induced by 2-adic valuation, v(x) = 3/5, v(x^5 + 8) = 5 ],
             [ Gauss valuation induced by 2-adic valuation, v(x) = 3/5, v(x^10 + 8*x^5 + 64) = 7 ]]

        TESTS::

            sage: K.<x> = FunctionField(QQ)
            sage: S.<y> = K[]
            sage: F = y^2 - x^2 - x^3 - 3
            sage: v0 = GaussValuation(K._ring, QQ.valuation(3))
            sage: v1 = v0.augmentation(K._ring.gen(), 1/3)
            sage: mu0 = K.valuation(v1)
            sage: eta0 = GaussValuation(S, mu0)
            sage: eta1 = eta0.mac_lane_step(F)[0]
            sage: eta2 = eta1.mac_lane_step(F)[0]
            sage: eta2
            [ Gauss valuation induced by Valuation on rational function field induced by [ Gauss valuation induced by 3-adic valuation, v(x) = 1/3 ], v(y + x) = 2/3 ]

        Check that :trac:`26066` has been resolved::

            sage: R.<x> = QQ[]
            sage: v = QQ.valuation(2)
            sage: v = GaussValuation(R, v).augmentation(x+1, 1/2)
            sage: f = x^4 - 30*x^2 - 75
            sage: v.mac_lane_step(f)
            [[ Gauss valuation induced by 2-adic valuation, v(x + 1) = 3/4 ]]

        """
        G = self.domain().coerce(G)

        if G.is_constant():
            raise ValueError("G must not be constant")

        from itertools import islice
        from sage.misc.misc import verbose
        verbose("Augmenting %s towards %s" % (self, G), level=10)

        if not G.is_monic():
            raise ValueError("G must be monic")

        if coefficients is None:
            coefficients = self.coefficients(G)
            if principal_part_bound:
                coefficients = islice(coefficients, 0,
                                      int(principal_part_bound) + 1, 1)
            coefficients = list(coefficients)
        if valuations is None:
            valuations = self.valuations(G, coefficients=coefficients)
            if principal_part_bound:
                valuations = islice(valuations, 0,
                                    int(principal_part_bound) + 1, 1)
            valuations = list(valuations)

        if check and min(valuations) < 0:
            raise ValueError("G must be integral")

        if check and self.is_equivalence_unit(G, valuations=valuations):
            raise ValueError("G must not be an equivalence-unit")

        if check and not assume_squarefree and not G.is_squarefree():
            raise ValueError("G must be squarefree")

        from sage.rings.all import infinity
        assert self(G) is not infinity # this is a valuation and G is non-zero

        ret = []

        F = self.equivalence_decomposition(G, assume_not_equivalence_unit=True, coefficients=coefficients, valuations=valuations, compute_unit=False, degree_bound=principal_part_bound)
        assert len(F), "%s equivalence-decomposes as an equivalence-unit %s"%(G, F)
        if len(F) == 1 and F[0][1] == 1 and F[0][0].degree() == G.degree():
            assert self.is_key(G, assume_equivalence_irreducible=assume_equivalence_irreducible)
            ret.append((self.augmentation(G, infinity, check=False), G.degree(), principal_part_bound, None, None))
        else:
            for phi,e in F:
                if G == phi:
                    # Something strange happened here:
                    # G is not a key (we checked that before) but phi==G is; so phi must have less precision than G
                    # this can happen if not all coefficients of G have the same precision
                    # if we drop some precision of G then it will be a key (but is
                    # that really what we should do?)
                    assert not G.base_ring().is_exact()
                    prec = min([c.precision_absolute() for c in phi.list()])
                    g = G.map_coefficients(lambda c:c.add_bigoh(prec))
                    assert self.is_key(g)
                    ret.append((self.augmentation(g, infinity, check=False), g.degree(), principal_part_bound, None, None))
                    assert len(F) == 1
                    break

<<<<<<< HEAD
                verbose("Determining the augmentation of %s for %s" % (self, phi), level=11)
=======
                if not allow_equivalent_key and self.phi().degree() == phi.degree():
                    # We ignore augmentations that could have been detected in
                    # the previous MacLane step, see [Rüt2014, Theorem 4.33],
                    # i.e., we ignore key polynomials that are equivalent to
                    # the current key in the sense of that theorem.
                    if self.is_equivalent(self.phi(), phi):
                        continue

                verbose("Determining the augmentation of %s for %s" % (self, phi), level=11)

                base = self
                if phi.degree() == base.phi().degree():
                    # very frequently, the degree of the key polynomials
                    # stagnate for a bit while the valuation of the key
                    # polynomial is slowly increased.
                    # In this case, we can drop previous key polynomials
                    # of the same degree. (They have no influence on the
                    # phi-adic expansion.)
                    if not base.is_gauss_valuation():
                        base = base._base_valuation
>>>>>>> 9db4320e
                old_mu = self(phi)
                w = base.augmentation(phi, old_mu, check=False)

                # we made some experiments here: instead of computing the
                # coefficients again from scratch, update the coefficients when
                # phi - self.phi() is a constant.
                # It turned out to be slightly slower than just recomputing the
                # coefficients. The main issue with the approach was that we
                # needed to keep track of all the coefficients and not just of
                # the coefficients up to principal_part_bound.

                w_coefficients = w.coefficients(G)
                if principal_part_bound:
                    w_coefficients = islice(w_coefficients, 0,
                                            int(principal_part_bound) + 1, 1)
                w_coefficients = list(w_coefficients)

                w_valuations = w.valuations(G, coefficients=w_coefficients)
                if principal_part_bound:
                    w_valuations = islice(w_valuations, 0,
                                          int(principal_part_bound) + 1, 1)
                w_valuations = list(w_valuations)

                from sage.geometry.newton_polygon import NewtonPolygon
                NP = NewtonPolygon(w.newton_polygon(G, valuations=w_valuations).vertices(), last_slope=0)

                verbose("Newton-Polygon for v(phi)=%s : %s"%(self(phi), NP), level=11)
                slopes = NP.slopes(repetition=True)
                multiplicities = {slope : len([s for s in slopes if s == slope]) for slope in slopes}
                slopes = list(multiplicities)
                if NP.vertices()[0][0] != 0:
                    slopes = [-infinity] + slopes
                    multiplicities[-infinity] = 1

                for i, slope in enumerate(slopes):
                    verbose("Slope = %s"%slope, level=12)
                    new_mu = old_mu - slope
                    new_valuations = [val - (j*slope if slope is not -infinity else (0 if j == 0 else -infinity))
                                      for j,val in enumerate(w_valuations)]
                    if phi.degree() == self.phi().degree():
                        assert new_mu > self(phi), "the valuation of the key polynomial must increase when the degree stagnates"
                    # phi has already been simplified internally by the
                    # equivalence_decomposition method but we can now possibly
                    # simplify it further as we know exactly up to which
                    # precision it needs to be defined.
                    phi = base.simplify(phi, new_mu, force=True)
                    w = base.augmentation(phi, new_mu, check=False)
                    verbose("Augmented %s to %s"%(self, w), level=13)
                    assert slope is -infinity or 0 in w.newton_polygon(G).slopes(repetition=False)

                    from sage.rings.all import ZZ
                    assert (phi.degree() / self.phi().degree()) in ZZ 
                    degree_bound = multiplicities[slope] * phi.degree()
                    assert degree_bound <= G.degree()
                    assert degree_bound >= phi.degree()
                    ret.append((w, degree_bound, multiplicities[slope], w_coefficients, new_valuations))

        if len(ret) == 0:
            assert not allow_equivalent_key, "a MacLane step produced no augmentation"
            assert 0 not in self.newton_polygon(G).slopes(), "a MacLane step produced no augmentation but the valuation given to the key polynomial was correct, i.e., it appears to come out of a call to mac_lane_approximants"

        assert ret, "a MacLane step produced no augmentations"
        if not report_degree_bounds_and_caches:
            ret = [v for v,_,_,_,_ in ret]
        return ret

    def is_key(self, phi, explain=False, assume_equivalence_irreducible=False):
        r"""
        Return whether ``phi`` is a key polynomial for this valuation, i.e.,
        whether it is monic, whether it :meth:`is_equivalence_irreducible`, and
        whether it is :meth:`is_minimal`.

        INPUT:

        - ``phi`` -- a polynomial in the domain of this valuation

        - ``explain`` -- a boolean (default: ``False``), if ``True``, return a
          string explaining why ``phi`` is not a key polynomial

        EXAMPLES::

            sage: R.<u> = Qq(4, 5)
            sage: S.<x> = R[]
            sage: v = GaussValuation(S)
            sage: v.is_key(x)
            True
            sage: v.is_key(2*x, explain = True)
            (False, 'phi must be monic')
            sage: v.is_key(x^2, explain = True)
            (False, 'phi must be equivalence irreducible')

            sage: w = v.augmentation(x, 1)
            sage: w.is_key(x + 1, explain = True)
            (False, 'phi must be minimal')

        """
        phi = self.domain().coerce(phi)

        reason = None

        if not phi.is_monic():
            reason = "phi must be monic"
        elif not assume_equivalence_irreducible and not self.is_equivalence_irreducible(phi):
            reason = "phi must be equivalence irreducible"
        elif not self.is_minimal(phi, assume_equivalence_irreducible=True):
            reason = "phi must be minimal"

        if explain:
            return reason is None, reason
        else:
            return reason is None

    def is_minimal(self, f, assume_equivalence_irreducible=False):
        r"""
        Return whether the polynomial ``f`` is minimal with respect to this
        valuation.
        
        A polynomial `f` is minimal with respect to `v` if it is not a constant
        and any non-zero polynomial `h` which is `v`-divisible by `f` has at
        least the degree of `f`.

        A polynomial `h` is `v`-divisible by `f` if there is a polynomial `c`
        such that `fc` :meth:`~sage.rings.valuation.valuation.DiscretePseudoValuation.is_equivalent` to `h`.

        ALGORITHM:

        Based on Theorem 9.4 of [Mac1936II]_.

        EXAMPLES::

            sage: R.<u> = Qq(4, 5)
            sage: S.<x> = R[]
            sage: v = GaussValuation(S)
            sage: v.is_minimal(x + 1)
            True
            sage: w = v.augmentation(x, 1)
            sage: w.is_minimal(x + 1)
            False

        TESTS::

            sage: K = Qp(2, 10)
            sage: R.<x> = K[]
            sage: vp = K.valuation()
            sage: v0 = GaussValuation(R, vp)
            sage: v1 = v0.augmentation(x, 1/4)
            sage: v2 = v1.augmentation(x^4 + 2, 5/4)
            sage: v2.is_minimal(x^5 + x^4 + 2)
            False

        Polynomials which are equivalent to the key polynomial are minimal if
        and only if they have the same degree as the key polynomial::

            sage: v2.is_minimal(x^4 + 2)
            True
            sage: v2.is_minimal(x^4 + 4)
            False

        """
        f = self.domain().coerce(f)

        if f.is_constant():
            return False
    
        if not assume_equivalence_irreducible and not self.is_equivalence_irreducible(f):
            # any factor divides f with respect to this valuation
            return False

        if not f.is_monic():
            # divide out the leading factor, it does not change minimality
            v = self
            if not self.domain().base_ring().is_field():
                domain = self.domain().change_ring(self.domain().base_ring().fraction_field())
                v = self.extension(domain)
                f = domain(f)
            return v.is_minimal(f / f.leading_coefficient())
        
        if self.is_gauss_valuation():
            if self(f) == 0:
                F = self.reduce(f, check=False)
                assert not F.is_constant()
                return F.is_irreducible()
            else:
                assert(self(f) <= 0) # f is monic
                # f is not minimal:
                # Let g be f stripped of its leading term, i.e., g = f - x^n.
                # Then g and f are equivalent with respect to this valuation
                # and in particular g divides f with respect to this valuation
                return False
        
        if self.is_equivalent(self.phi(), f):
            assert f.degree() >= self.phi().degree()
            # If an h divides f with respect to this valuation, then it also divides phi:
            # v(f - c*h) > v(f) = v(c*h) => v(phi - c*h) = v((phi - f) + (f - c*h)) > v(phi) = v(c*h)
            # So if f were not minimal then phi would not be minimal but it is.
            return f.degree() == self.phi().degree()

        else:
            tau = self.value_group().index(self._base_valuation.value_group())
            # see Theorem 9.4 of [Mac1936II]
            return list(self.valuations(f))[-1] == self(f) and \
                   list(self.coefficients(f))[-1].is_constant() and \
                   list(self.valuations(f))[0] == self(f) and \
                   tau.divides(len(list(self.coefficients(f))) - 1)

    def _equivalence_reduction(self, f, coefficients=None, valuations=None, degree_bound=None):
        r"""
        Helper method for :meth:`is_equivalence_irreducible` and
        :meth:`equivalence_decomposition` which essentially returns the
        reduction of ``f`` after multiplication with an ``R`` which
        :meth:`is_equivalence_unit`.

        This only works when ``f`` is not divisible by :meth:`phi` with respect
        to this valuation. Therefore, we also return the number of times that
        we took out :meth:`phi` of ``f`` before we computed the reduction.

        EXAMPLES::

            sage: R.<x> = QQ[]
            sage: v = GaussValuation(R, QQ.valuation(2))
            sage: v._equivalence_reduction(2*x^6 + 4*x^5 + 2*x^4 + 8)
            (1, 4, x^2 + 1)

        """
        f = self.domain().coerce(f)

        # base change from R[x] to K[x], so divisions work and sufficient
        # elements of negative valuation exist
        if not self.domain().base_ring().is_field():
            domain = self.domain().change_ring(self.domain().base_ring().fraction_field())
            v = self.extension(domain)
            assert self.residue_ring() is v.residue_ring()
            return v._equivalence_reduction(f)

        if coefficients is None:
            coefficients = list(self.coefficients(f))
        if valuations is None:
            valuations = list(self.valuations(f, coefficients=coefficients))
        valuation = min(valuations)
        for phi_divides in range(len(valuations)):
            # count how many times phi divides f
            if valuations[phi_divides] <= valuation:
                break

        if phi_divides:
            from sage.rings.all import PolynomialRing
            R = PolynomialRing(f.parent(), 'phi')
            f = R(coefficients[phi_divides:])(self.phi())
        valuations = [vv - self.mu() * phi_divides
                      for vv in valuations[phi_divides:]]
        coefficients = coefficients[phi_divides:]
        valuation = min(valuations)

        R = self.equivalence_unit(-valuation)
        R = next(self.coefficients(R))
        fR_valuations = [vv - valuation for vv in valuations]
        from sage.rings.all import infinity
        fR_coefficients = [next(self.coefficients(c * R))
                           if vv is not infinity and vv == 0 else 0
                           for c, vv in zip(coefficients, fR_valuations)]

        return valuation, phi_divides, self.reduce(f*R, check=False, degree_bound=degree_bound, coefficients=fR_coefficients, valuations=fR_valuations)

    def is_equivalence_irreducible(self, f, coefficients=None, valuations=None):
        r"""
        Return whether the polynomial ``f`` is equivalence-irreducible, i.e.,
        whether its :meth:`equivalence_decomposition` is trivial.

        ALGORITHM:

        We use the same algorithm as in :meth:`equivalence_decomposition` we
        just do not lift the result to key polynomials.

        INPUT:

        - ``f`` -- a non-constant polynomial in the domain of this valuation

        EXAMPLES::

            sage: R.<u> = Qq(4,5)
            sage: S.<x> = R[]
            sage: v = GaussValuation(S)
            sage: v.is_equivalence_irreducible(x)
            True
            sage: v.is_equivalence_irreducible(x^2)
            False
            sage: v.is_equivalence_irreducible(x^2 + 2)
            False

        """
        f = self.domain().coerce(f)

        if not self.domain().base_ring().is_field():
            domain = self.domain().change_ring(self.domain().base_ring().fraction_field())
            v = self.extension(domain)
            return v.is_equivalence_irreducible(v.domain()(f))

        if f.is_constant():
            raise ValueError("f must not be constant")

        _, phi_divides, F = self._equivalence_reduction(f, coefficients=coefficients, valuations=valuations)
        if phi_divides == 0:
            return F.is_constant() or F.is_irreducible()
        if phi_divides == 1:
            return F.is_constant()
        if phi_divides > 1:
            return False

    def equivalence_decomposition(self, f, assume_not_equivalence_unit=False, coefficients=None, valuations=None, compute_unit=True, degree_bound=None):
        r"""
        Return an equivalence decomposition of ``f``, i.e., a polynomial
        `g(x)=e(x)\prod_i \phi_i(x)` with `e(x)` an :meth:`equivalence unit
        <InductiveValuation.is_equivalence_unit>` and the `\phi_i` :meth:`key
        polynomials <is_key>` such that ``f`` :meth:`~sage.rings.valuation.valuation.DiscretePseudoValuation.is_equivalent` to `g`.

        INPUT:

        - ``f`` -- a non-zero polynomial in the domain of this valuation

        - ``assume_not_equivalence_unit`` -- whether or not to assume that
          ``f`` is not an :meth:`equivalence unit <InductiveValuation.is_equivalence_unit>`
          (default: ``False``)

        - ``coefficients`` -- the coefficients of ``f`` in the
          :meth:`~sage.rings.valuation.developing_valuation.DevelopingValuation.phi`-adic
          expansion if known (default: ``None``)

        - ``valuations`` -- the valuations of ``coefficients`` if known
          (default: ``None``)

        - ``compute_unit`` -- whether or not to compute the unit part of the
          decomposition (default: ``True``)

        - ``degree_bound`` -- a bound on the degree of the
          :meth:`_equivalence_reduction` of ``f`` (default: ``None``)

        ALGORITHM:

        We use the algorithm described in Theorem 4.4 of [Mac1936II]_. After
        removing all factors `\phi` from a polynomial `f`, there is an
        equivalence unit `R` such that `Rf` has valuation zero. Now `Rf` can be
        factored as `\prod_i \alpha_i` over the :meth:`~sage.rings.valuation.valuation_space.DiscretePseudoValuationSpace.ElementMethods.residue_field`. Lifting
        all `\alpha_i` to key polynomials `\phi_i` gives `Rf=\prod_i R_i f_i`
        for suitable equivalence units `R_i` (see :meth:`lift_to_key`). Taking
        `R'` an :meth:`~InductiveValuation.equivalence_reciprocal` of `R`, we have `f` equivalent
        to `(R'\prod_i R_i)\prod_i\phi_i`.

        EXAMPLES::

            sage: R.<u> = Qq(4,10)
            sage: S.<x> = R[]
            sage: v = GaussValuation(S)
            sage: v.equivalence_decomposition(S.zero())
            Traceback (most recent call last):
            ...
            ValueError: equivalence decomposition of zero is not defined
            sage: v.equivalence_decomposition(S.one())
            1 + O(2^10)
            sage: v.equivalence_decomposition(x^2+2)
            ((1 + O(2^10))*x)^2
            sage: v.equivalence_decomposition(x^2+1)
            ((1 + O(2^10))*x + 1 + O(2^10))^2

        A polynomial that is an equivalence unit, is returned as the unit part
        of a :class:`~sage.structure.factorization.Factorization`, leading to a unit
        non-minimal degree::

            sage: w = v.augmentation(x, 1)
            sage: F = w.equivalence_decomposition(x^2+1); F
            (1 + O(2^10))*x^2 + 1 + O(2^10)
            sage: F.unit()
            (1 + O(2^10))*x^2 + 1 + O(2^10)

        However, if the polynomial has a non-unit factor, then the unit might
        be replaced by a factor of lower degree::

            sage: f = x * (x^2 + 1)
            sage: F = w.equivalence_decomposition(f); F
            (1 + O(2^10))*x
            sage: F.unit()
            1 + O(2^10)

        Examples over an iterated unramified extension::

            sage: v = v.augmentation(x^2 + x + u, 1)
            sage: v = v.augmentation((x^2 + x + u)^2 + 2*x*(x^2 + x + u) + 4*x, 3)

            sage: v.equivalence_decomposition(x)
            (1 + O(2^10))*x
            sage: F = v.equivalence_decomposition( v.phi() )
            sage: len(F)
            1
            sage: F = v.equivalence_decomposition( v.phi() * (x^4 + 4*x^3 + (7 + 2*u)*x^2 + (8 + 4*u)*x + 1023 + 3*u) )
            sage: len(F)
            2

        TESTS::

            sage: R.<x> = QQ[]
            sage: K1.<pi>=NumberField(x^3 - 2)
            sage: K.<alpha>=K1.galois_closure()
            sage: R.<x>=K[]
            sage: vp = QQ.valuation(2)
            sage: vp = vp.extension(K)
            sage: v0 = GaussValuation(R, vp)
            sage: G=x^36 + 36*x^35 + 630*x^34 + 7144*x^33 + 59055*x^32 + 379688*x^31 +1978792*x^30 + 8604440*x^29 + 31895428*x^28 + 102487784*x^27 + 289310720*x^26 + 725361352*x^25 + 1629938380*x^24 + 3307417800*x^23 + 6098786184*x^22+10273444280*x^21 + 15878121214*x^20 + 22596599536*x^19 + 29695703772*x^18 +36117601976*x^17 + 40722105266*x^16 + 42608585080*x^15 + 41395961848*x^14 +37344435656*x^13 + 31267160756*x^12 + 24271543640*x^11 + 17439809008*x^10 + 11571651608*x^9 + 7066815164*x^8 + 3953912472*x^7 + 2013737432*x^6 + 925014888*x^5 + 378067657*x^4 + 134716588*x^3 + 40441790*x^2 + 9532544*x + 1584151
            sage: v1 = v0.mac_lane_step(G)[0]
            sage: V = v1.mac_lane_step(G)
            sage: v2 = V[0]
            sage: F = v2.equivalence_decomposition(G); F
            (x^4 + 2*alpha + 1)^3 * (x^4 + 1/2*alpha^4 + alpha + 1)^3 * (x^4 + 1/2*alpha^4 + 3*alpha + 1)^3
            sage: v2.is_equivalent(F.prod(), G)
            True

        """
        f = self.domain().coerce(f)

        if f.is_zero():
            raise ValueError("equivalence decomposition of zero is not defined")

        from sage.structure.factorization import Factorization
        if not assume_not_equivalence_unit and self.is_equivalence_unit(f):
            return Factorization([], unit=f, sort=False)

        if not self.domain().base_ring().is_field():
            nonfractions = self.domain().base_ring()
            domain = self.domain().change_ring(nonfractions.fraction_field())
            v = self.extension(domain)
            ret = v.equivalence_decomposition(v.domain()(f))
            return Factorization([(self._eliminate_denominators(g), e)
                                  for (g,e) in ret], unit=self._eliminate_denominators(ret.unit()), sort=False)

        valuation, phi_divides, F = self._equivalence_reduction(f, coefficients=coefficients, valuations=valuations, degree_bound=degree_bound)
        F = F.factor()
        from sage.misc.misc import verbose
        verbose("%s factors as %s = %s in reduction"%(f, F.prod(), F), level=20)

        unit = self.domain().one()
        if compute_unit:
            R_ = self.equivalence_unit(valuation, reciprocal=True)
            unit = self.lift(self.residue_ring()(F.unit())) * R_
        F = list(F)

        if compute_unit:
            from sage.misc.all import prod
            unit *= self.lift(self.residue_ring()(prod([ psi.leading_coefficient()**e for psi,e in F ])))

        # A potential speedup that we tried to implement here:
        # When F factors as T^n - a, then instead of using any lift of T^n - a
        # we tried to take a lift that approximates well an n-th root of the
        # constant coefficient of f[0]. Doing so saved a few invocations of
        # mac_lane_step but in the end made hardly any difference.

        F = [(self.lift_to_key(psi/psi.leading_coefficient()),e) for psi,e in F]

        if compute_unit:
            for g,e in F:
                v_g = self(g)
                unit *= self._pow(self.equivalence_unit(-v_g, reciprocal=True), e, error=-v_g*e, effective_degree=0)
            unit = self.simplify(unit, effective_degree=0, force=True)

        if phi_divides:
            for i,(g,e) in enumerate(F):
                if g == self.phi():
                    F[i] = (self.phi(),e+phi_divides)
                    break
            else:
                F.append((self.phi(),phi_divides))

        ret = Factorization(F, unit=unit, sort=False)

        if compute_unit:
            assert self.is_equivalent(ret.prod(), f) # this might fail because of leading zeros in inexact rings
            assert self.is_equivalence_unit(ret.unit())

        return ret

    def minimal_representative(self, f):
        r"""
        Return a minimal representative for ``f``, i.e., a pair `e, a` such
        that ``f`` :meth:`~sage.rings.valuation.valuation.DiscretePseudoValuation.is_equivalent` to `e a`, `e` is an
        :meth:`equivalence unit <InductiveValuation.is_equivalence_unit>`, and `a` :meth:`is_minimal` and monic.

        INPUT:

        - ``f`` -- a non-zero polynomial which is not an equivalence unit

        OUTPUT:

        A factorization which has `e` as its unit and `a` as its unique factor.

        ALGORITHM:

        We use the algorithm described in the proof of Lemma 4.1 of [Mac1936II]_.
        In the expansion `f=\sum_i f_i\phi^i` take `e=f_i` for the largest `i`
        with `f_i\phi^i` minimal (see :meth:`~sage.rings.valuation.developing_valuation.DevelopingValuation.effective_degree`).
        Let `h` be the :meth:`~InductiveValuation.equivalence_reciprocal` of `e` and take `a` given
        by the terms of minimal valuation in the expansion of `e f`.

        EXAMPLES::

            sage: R.<u> = Qq(4,10)
            sage: S.<x> = R[]
            sage: v = GaussValuation(S)
            sage: v.minimal_representative(x + 2)
            (1 + O(2^10))*x

            sage: v = v.augmentation(x, 1)
            sage: v.minimal_representative(x + 2)
            (1 + O(2^10))*x + 2 + O(2^11)
            sage: f = x^3 + 6*x + 4
            sage: F = v.minimal_representative(f); F
            (2 + 2^2 + O(2^11)) * ((1 + O(2^10))*x + 2 + O(2^11))
            sage: v.is_minimal(F[0][0])
            True
            sage: v.is_equivalent(F.prod(), f)
            True

        """
        f = self.domain().coerce(f)

        from sage.categories.fields import Fields
        if not self.domain().base_ring() in Fields():
            raise NotImplementedError("only implemented for polynomial rings over fields")

        if f.is_zero():
            raise ValueError("zero has no minimal representative")

        degree = self.effective_degree(f)
        if degree == 0:
            raise ValueError("equivalence units can not have a minimal representative")

        e = list(self.coefficients(f))[degree]
        h = self.equivalence_reciprocal(e).map_coefficients(lambda c:_lift_to_maximal_precision(c))
        g = h*f
        vg = self(g)

        coeffs = [c if v == vg else c.parent().zero() for v,c in zip(self.valuations(g), self.coefficients(g))]
        coeffs[degree] = self.domain().base_ring().one()
        ret = sum([c*self._phi**i for i,c in enumerate(coeffs)])

        assert self.effective_degree(ret) == degree
        assert ret.is_monic()
        assert self.is_minimal(ret)

        from sage.structure.factorization import Factorization
        ret = Factorization([(ret, 1)], unit=e, sort=False)

        assert self.is_equivalent(ret.prod(), f) # this might fail because of leading zeros
        return ret

    @abstract_method
    def lift_to_key(self, F):
        """
        Lift the irreducible polynomial ``F`` from the
        :meth:`~sage.rings.valuation.valuation_space.DiscretePseudoValuationSpace.ElementMethods.residue_ring`
        to a key polynomial over this valuation.

        INPUT:

        - ``F`` -- an irreducible non-constant monic polynomial in
          :meth:`~sage.rings.valuation.valuation_space.DiscretePseudoValuationSpace.ElementMethods.residue_ring`
          of this valuation

        OUTPUT:

        A polynomial `f` in the domain of this valuation which is a key
        polynomial for this valuation and which is such that an
        :meth:`augmentation` with this polynomial adjoins a root of ``F`` to
        the resulting :meth:`~sage.rings.valuation.valuation_space.DiscretePseudoValuationSpace.ElementMethods.residue_ring`.

        More specifically, if ``F`` is not the generator of the residue ring,
        then multiplying ``f`` with the :meth:`~InductiveValuation.equivalence_reciprocal` of the
        :meth:`~InductiveValuation.equivalence_unit` of the valuation of ``f``, produces a unit
        which reduces to ``F``.

        EXAMPLES::

            sage: R.<u> = Qq(4,10)
            sage: S.<x> = R[]
            sage: v = GaussValuation(S)
            sage: y = v.residue_ring().gen()
            sage: u0 = v.residue_ring().base_ring().gen()
            sage: f = v.lift_to_key(y^2 + y + u0); f
            (1 + O(2^10))*x^2 + (1 + O(2^10))*x + u + O(2^10)

        """

    def _eliminate_denominators(self, f):
        r"""
        Return a polynomial in the domain of this valuation that
        :meth:`is_equivalent` to ``f``.

        INPUT:

        - ``f`` -- a polynomial with coefficients in the fraction field of the
          base ring of the domain of this valuation.

        EXAMPLES::

            sage: R.<x> = ZZ[]
            sage: v = GaussValuation(R, ZZ.valuation(2))
            sage: v._eliminate_denominators(x/3)
            x

        In general such a polynomial may not exist::

            sage: w = v.augmentation(x, 1)
            sage: w._eliminate_denominators(x/2)
            Traceback (most recent call last):
            ...
            ValueError: element has no approximate inverse in this ring

        In general it exists iff the coefficients of minimal valuation in the
        `\phi`-adic expansion of ``f`` do not have denominators of positive
        valuation and if the same is true for these coefficients in their
        expansion; at least if the coefficient ring's residue ring is already a
        field::

            sage: w._eliminate_denominators(x^3/2 + x)
            x

        """
        if f in self.domain():
            return self.domain()(f)

        nonfractions = self.domain().base_ring()
        fractions = nonfractions.fraction_field()

        extended_domain = self.domain().change_ring(fractions)

        g = extended_domain.coerce(f)
        
        w = self.extension(extended_domain)
        # drop coefficients whose valuation is not minimal (recursively)
        valuation = w(g)
        g = w.simplify(g, error=valuation, force=True, phiadic=True)

        if g in self.domain():
            return self.domain()(g)

        nonfraction_valuation = self.restriction(nonfractions)
        # if this fails then there is no equivalent polynomial in the domain of this valuation
        ret = g.map_coefficients(
                lambda c: c.numerator()*nonfraction_valuation.inverse(c.denominator(),
                        valuation
                        + nonfraction_valuation(c.denominator())
                        - nonfraction_valuation(c.numerator())
                        + nonfraction_valuation.value_group().gen()),
                nonfractions)
        assert w.is_equivalent(f, ret)
        return ret


    def _test_eliminate_denominators(self, **options):
        r"""
        Test the correctness of :meth:`_eliminate_denominators`.

        EXAMPLES::

            sage: R.<x> = ZZ[]
            sage: v = GaussValuation(R, ZZ.valuation(2))
            sage: v._test_eliminate_denominators()

        """
        tester = self._tester(**options)

        nonfractions = self.domain().base_ring()
        fractions = nonfractions.fraction_field()
        extended_domain = self.domain().change_ring(fractions)
        w = self.extension(extended_domain)

        S = tester.some_elements(w.domain().some_elements())
        for f in S:
            try:
                g = self._eliminate_denominators(f)
            except ValueError:
                continue
            tester.assertTrue(g.parent() is self.domain())
            tester.assertTrue(w.is_equivalent(f, g))

    def _test_lift_to_key(self, **options):
        r"""
        Test the correctness of :meth:`lift_to_key`.

        EXAMPLES::

            sage: R.<x> = QQ[]
            sage: v = GaussValuation(R, valuations.TrivialValuation(QQ))
            sage: v._test_lift_to_key()

        """
        tester = self._tester(**options)
    
        try:
            self.residue_ring()
        except NotImplementedError:
            from sage.categories.fields import Fields
            if self.domain().base() in Fields():
                raise
            return

        S = tester.some_elements(self.residue_ring().some_elements())
        for F in S:
            if F.is_monic() and not F.is_constant() and F.is_irreducible():
                try:
                    f = self.lift_to_key(F)
                except NotImplementedError:
                    from sage.categories.fields import Fields
                    if self.domain().base() in Fields():
                        raise
                    continue
                tester.assertIs(f.parent(), self.domain())
                tester.assertTrue(self.is_key(f))

                # check that augmentation produces a valuation with roots of F
                # in the residue ring
                from sage.rings.all import infinity
                w = self.augmentation(f, infinity)
                F = F.change_ring(w.residue_ring())
                roots = F.roots(multiplicities=False)
                tester.assertGreaterEqual(len(roots), 1)
                
                # check that f has the right reduction
                if F == F.parent().gen():
                    tester.assertTrue(self.is_equivalent(f, self.phi()))
                else:
                    tester.assertEqual(self.reduce(f * self.equivalence_reciprocal(self.equivalence_unit(self(f)))), F)


    def _test_is_equivalence_irreducible(self, **options):
        r"""
        Test the correctness of :meth:`is_equivalence_irreducible`.

        EXAMPLES::

            sage: R.<x> = QQ[]
            sage: v = GaussValuation(R, valuations.TrivialValuation(QQ))
            sage: v._test_is_equivalence_irreducible()

        """
        tester = self._tester(**options)
        S = tester.some_elements(self.domain().some_elements())
        for f in S:
            if f.is_constant(): continue
            is_equivalence_irreducible = self.is_equivalence_irreducible(f)
            F = self.equivalence_decomposition(f)
            tester.assertEqual(is_equivalence_irreducible, len(F)==0 or (len(F)==1 and F[0][1]==1))
            if self.is_equivalence_unit(f):
                tester.assertTrue(f.is_constant() or self.is_equivalence_irreducible(f))

        tester.assertTrue(self.is_equivalence_irreducible(self.phi()))
        tester.assertTrue(self.is_equivalence_irreducible(-self.phi()))
        tester.assertFalse(self.is_equivalence_irreducible(self.phi() ** 2))


class FinalInductiveValuation(InductiveValuation):
    r"""
    Abstract base class for an inductive valuation which can not be augmented further.

    TESTS::

        sage: R.<x> = QQ[]
        sage: v = GaussValuation(R, valuations.TrivialValuation(QQ))
        sage: w = v.augmentation(x^2 + x + 1, infinity)
        sage: from sage.rings.valuation.inductive_valuation import FinalInductiveValuation
        sage: isinstance(w, FinalInductiveValuation)
        True

    """


class InfiniteInductiveValuation(FinalInductiveValuation, InfiniteDiscretePseudoValuation):
    r"""
    Abstract base class for an inductive valuation which is not discrete, i.e.,
    which assigns infinite valuation to its last key polynomial.

    EXAMPLES::

        sage: R.<x> = QQ[]
        sage: v = GaussValuation(R, QQ.valuation(2))
        sage: w = v.augmentation(x^2 + x + 1, infinity)

    """
    def __init__(self, parent, base_valuation):
        r"""
        TESTS::

            sage: R.<x> = QQ[]
            sage: v = GaussValuation(R, QQ.valuation(2))
            sage: w = v.augmentation(x^2 + x + 1, infinity)
            sage: from sage.rings.valuation.inductive_valuation import InfiniteInductiveValuation
            sage: isinstance(w, InfiniteInductiveValuation)
            True

        """
        FinalInductiveValuation.__init__(self, parent, base_valuation)
        InfiniteDiscretePseudoValuation.__init__(self, parent)

    def change_domain(self, ring):
        r"""
        Return this valuation over ``ring``.

        EXAMPLES:

        We can turn an infinite valuation into a valuation on the quotient::

            sage: R.<x> = QQ[]
            sage: v = GaussValuation(R, QQ.valuation(2))
            sage: w = v.augmentation(x^2 + x + 1, infinity)
            sage: w.change_domain(R.quo(x^2 + x + 1))
            2-adic valuation

        """
        from sage.rings.polynomial.polynomial_quotient_ring import is_PolynomialQuotientRing
        if is_PolynomialQuotientRing(ring) and ring.base() is self.domain() and ring.modulus() == self.phi():
            return self.restriction(self.domain().base())._extensions_to_quotient(ring, approximants=[self])[0]
        return super(InfiniteInductiveValuation, self).change_domain(ring)


def _lift_to_maximal_precision(c):
    r"""
    Lift ``c`` to maximal precision if the parent is not exact.

    EXAMPLES::

        sage: R = Zp(2,5)
        sage: x = R(1,2); x
        1 + O(2^2)
        sage: from sage.rings.valuation.inductive_valuation import _lift_to_maximal_precision
        sage: _lift_to_maximal_precision(x)
        1 + O(2^5)

        sage: x = 1
        sage: _lift_to_maximal_precision(x)
        1

    """
    return c if c.parent().is_exact() else c.lift_to_precision()
<|MERGE_RESOLUTION|>--- conflicted
+++ resolved
@@ -830,9 +830,6 @@
                     assert len(F) == 1
                     break
 
-<<<<<<< HEAD
-                verbose("Determining the augmentation of %s for %s" % (self, phi), level=11)
-=======
                 if not allow_equivalent_key and self.phi().degree() == phi.degree():
                     # We ignore augmentations that could have been detected in
                     # the previous MacLane step, see [Rüt2014, Theorem 4.33],
@@ -853,7 +850,6 @@
                     # phi-adic expansion.)
                     if not base.is_gauss_valuation():
                         base = base._base_valuation
->>>>>>> 9db4320e
                 old_mu = self(phi)
                 w = base.augmentation(phi, old_mu, check=False)
 
