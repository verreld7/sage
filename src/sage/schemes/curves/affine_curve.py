r"""
Affine curves

Affine curves in Sage are curves in an affine space or an affine plane.

EXAMPLES:

We can construct curves in either an affine plane::

    sage: A.<x,y> = AffineSpace(QQ, 2)
    sage: C = Curve([y - x^2], A); C
    Affine Plane Curve over Rational Field defined by -x^2 + y

or in higher dimensional affine space::

    sage: A.<x,y,z,w> = AffineSpace(QQ, 4)
    sage: C = Curve([y - x^2, z - w^3, w - y^4], A); C
    Affine Curve over Rational Field defined by -x^2 + y, -w^3 + z, -y^4 + w

Integral affine curves over finite fields
-----------------------------------------

If the curve is defined over a finite field and integral, that is reduced and
irreducible, its function field is tightly coupled with the curve so that
advanced computations based on Sage's global function field machinery are
available.

EXAMPLES::

    sage: k.<a> = GF(2)
    sage: A.<x,y,z> = AffineSpace(k, 3)
    sage: C = Curve([x^2 + x - y^3, y^4 - y - z^3], A)
    sage: C.genus()
    10
    sage: C.function_field()
    Function field in z defined by z^9 + x^8 + x^6 + x^5 + x^4 + x^3 + x

Closed points of arbitrary degree can be computed::

    sage: C.closed_points()
    [Point (x, y, z), Point (x + 1, y, z)]
    sage: C.closed_points(2)
    [Point (x^2 + x + 1, y + 1, z),
     Point (y^2 + y + 1, x + y, z),
     Point (y^2 + y + 1, x + y + 1, z)]
    sage: p = _[0]
    sage: p.places()
    [Place (x^2 + x + 1, (1/(x^4 + x^2 + 1))*z^7 + (1/(x^4 + x^2 + 1))*z^6 + 1)]

The places at infinity correspond to the extra closed points of the curve's
projective closure::

    sage: C.places_at_infinity()
    [Place (1/x, 1/x*z)]

It is easy to transit to and from the function field of the curve::

    sage: fx = C(x)
    sage: fy = C(y)
    sage: fx^2 + fx - fy^3
    0
    sage: fx.divisor()
    -9*Place (1/x, 1/x*z)
     + 9*Place (x, z)
    sage: p, = fx.zeros()
    sage: C.place_to_closed_point(p)
    Point (x, y, z)
    sage: _.rational_point()
    (0, 0, 0)
    sage: _.closed_point()
    Point (x, y, z)
    sage: _.place()
    Place (x, z)

Integral affine curves over `\QQ`
---------------------------------

An integral curve over `\QQ` is equipped also with the function field. Unlike
over finite fields, it is not possible to enumerate closed points.

EXAMPLES::

    sage: A.<x,y> = AffineSpace(QQ, 2)
    sage: C = Curve(x^2 + y^2 -1)
    sage: p = C(0,1)
    sage: p
    (0, 1)
    sage: p.closed_point()
    Point (x, y - 1)
    sage: pl = _.place()
    sage: C.parametric_representation(pl)
    (s + ..., 1 - 1/2*s^2 - 1/8*s^4 - 1/16*s^6 + ...)
    sage: sx, sy = _
    sage: sx = sx.polynomial(10); sx
    s
    sage: sy = sy.polynomial(10); sy
    -7/256*s^10 - 5/128*s^8 - 1/16*s^6 - 1/8*s^4 - 1/2*s^2 + 1
    sage: s = var('s')
    sage: P1 = parametric_plot([sx, sy], (s, -1, 1), color='red')
    sage: P2 = C.plot((x, -1, 1), (y, 0, 2))  # half circle
    sage: P1 + P2
    Graphics object consisting of 2 graphics primitives

AUTHORS:

- William Stein (2005-11-13)

- David Joyner (2005-11-13)

- David Kohel (2006-01)

- Grayson Jorgenson (2016-08)

- Kwankyu Lee (2019-05): added integral affine curves

"""
#*****************************************************************************
#       Copyright (C) 2005 William Stein <wstein@gmail.com>
#
#  Distributed under the terms of the GNU General Public License (GPL)
#  as published by the Free Software Foundation; either version 2 of
#  the License, or (at your option) any later version.
#                  http://www.gnu.org/licenses/
#*****************************************************************************

from sage.misc.lazy_attribute import lazy_attribute
from sage.misc.cachefunc import cached_method

from sage.arith.misc import binomial
<<<<<<< HEAD
from sage.interfaces.all import singular
=======
from sage.interfaces.singular import singular
>>>>>>> 89e99f58
from builtins import sum as add

from sage.categories.fields import Fields
from sage.categories.finite_fields import FiniteFields
from sage.categories.homset import Hom, End, hom
from sage.categories.number_fields import NumberFields

from sage.matrix.constructor import matrix

from sage.rings.all import degree_lowest_rational_function
from sage.rings.number_field.number_field import NumberField
from sage.rings.polynomial.polynomial_ring_constructor import PolynomialRing
from sage.rings.qqbar import number_field_elements_from_algebraics, QQbar
from sage.rings.rational_field import is_RationalField
from sage.rings.infinity import infinity

from sage.schemes.affine.affine_space import AffineSpace, is_AffineSpace
from sage.schemes.affine.affine_subscheme import (AlgebraicScheme_subscheme_affine,
                                                  AlgebraicScheme_subscheme_affine_field)

from .curve import Curve_generic

from .point import (AffineCurvePoint_field,
                    AffinePlaneCurvePoint_field,
                    AffinePlaneCurvePoint_finite_field,
                    IntegralAffineCurvePoint,
                    IntegralAffineCurvePoint_finite_field,
                    IntegralAffinePlaneCurvePoint,
                    IntegralAffinePlaneCurvePoint_finite_field)

from .closed_point import IntegralAffineCurveClosedPoint


class AffineCurve(Curve_generic, AlgebraicScheme_subscheme_affine):
    """
    Affine curves.

    EXAMPLES::

        sage: R.<v> = QQ[]
        sage: K.<u> = NumberField(v^2 + 3)
        sage: A.<x,y,z> = AffineSpace(K, 3)
        sage: C = Curve([z - u*x^2, y^2], A); C
        Affine Curve over Number Field in u with defining polynomial v^2 + 3
        defined by (-u)*x^2 + z, y^2

    ::

        sage: A.<x,y,z> = AffineSpace(GF(7), 3)
        sage: C = Curve([x^2 - z, z - 8*x], A); C
        Affine Curve over Finite Field of size 7 defined by x^2 - z, -x + z
    """
    def __init__(self, A, X):
        r"""
        Initialize.

        EXAMPLES::

            sage: R.<v> = QQ[]
            sage: K.<u> = NumberField(v^2 + 3)
            sage: A.<x,y,z> = AffineSpace(K, 3)
            sage: C = Curve([z - u*x^2, y^2], A); C
            Affine Curve over Number Field in u with defining polynomial v^2 + 3
            defined by (-u)*x^2 + z, y^2

        ::

            sage: A.<x,y,z> = AffineSpace(GF(7), 3)
            sage: C = Curve([x^2 - z, z - 8*x], A); C
            Affine Curve over Finite Field of size 7 defined by x^2 - z, -x + z
        """
        if not is_AffineSpace(A):
            raise TypeError("A (={}) must be an affine space".format(A))

        Curve_generic.__init__(self, A, X)

    def _repr_type(self):
        r"""
        Return a string representation of the type of this curve.

        EXAMPLES::

            sage: A.<x,y,z,w> = AffineSpace(QQ, 4)
            sage: C = Curve([x - y, z - w, w - x], A)
            sage: C._repr_type()
            'Affine'
        """
        return "Affine"

    def projective_closure(self, i=0, PP=None):
        r"""
        Return the projective closure of this affine curve.

        INPUT:

        - ``i`` -- (default: 0) the index of the affine coordinate chart of the projective space that the affine
          ambient space of this curve embeds into.

        - ``PP`` -- (default: None) ambient projective space to compute the projective closure in. This is
          constructed if it is not given.

        OUTPUT:

        - a curve in projective space.

        EXAMPLES::

            sage: A.<x,y,z> = AffineSpace(QQ, 3)
            sage: C = Curve([y-x^2,z-x^3], A)
            sage: C.projective_closure()
            Projective Curve over Rational Field defined by x1^2 - x0*x2,
            x1*x2 - x0*x3, x2^2 - x1*x3

        ::

            sage: A.<x,y,z> = AffineSpace(QQ, 3)
            sage: C = Curve([y - x^2, z - x^3], A)
            sage: C.projective_closure()
            Projective Curve over Rational Field defined by
            x1^2 - x0*x2, x1*x2 - x0*x3, x2^2 - x1*x3

        ::

            sage: A.<x,y> = AffineSpace(CC, 2)
            sage: C = Curve(y - x^3 + x - 1, A)
            sage: C.projective_closure(1)
            Projective Plane Curve over Complex Field with 53 bits of precision defined by
            x0^3 - x0*x1^2 + x1^3 - x1^2*x2

        ::

            sage: A.<x,y> = AffineSpace(QQ, 2)
            sage: P.<u,v,w> = ProjectiveSpace(QQ, 2)
            sage: C = Curve([y - x^2], A)
            sage: C.projective_closure(1, P).ambient_space() == P
            True
        """
        from .constructor import Curve
        return Curve(AlgebraicScheme_subscheme_affine.projective_closure(self, i, PP))


class AffinePlaneCurve(AffineCurve):
    """
    Affine plane curves.
    """
    def __init__(self, A, f):
        r"""
        Initialize.

        EXAMPLES::

            sage: A.<x,y> = AffineSpace(QQ, 2)
            sage: C = Curve([x^3 - y^2], A); C
            Affine Plane Curve over Rational Field defined by x^3 - y^2

        ::

            sage: A.<x,y> = AffineSpace(CC, 2)
            sage: C = Curve([y^2 + x^2], A); C
            Affine Plane Curve over Complex Field with 53 bits of precision defined
            by x^2 + y^2
        """
        if not (is_AffineSpace(A) and A.dimension != 2):
            raise TypeError("Argument A (= %s) must be an affine plane." % A)

        super(AffinePlaneCurve, self).__init__(A, [f])

    def _repr_type(self):
        r"""
        Return a string representation of the type of this curve.

        EXAMPLES::

            sage: A.<x,y> = AffineSpace(QQ, 2)
            sage: C = Curve([y - 7/2*x^5 + x - 3], A)
            sage: C._repr_type()
            'Affine Plane'
        """
        return "Affine Plane"

    def divisor_of_function(self, r):
        """
        Return the divisor of a function on a curve.

        INPUT: r is a rational function on X

        OUTPUT:


        -  ``list`` - The divisor of r represented as a list of
           coefficients and points. (TODO: This will change to a more
           structural output in the future.)


        EXAMPLES::

            sage: F = GF(5)
            sage: P2 = AffineSpace(2, F, names = 'xy')
            sage: R = P2.coordinate_ring()
            sage: x, y = R.gens()
            sage: f = y^2 - x^9 - x
            sage: C = Curve(f)
            sage: K = FractionField(R)
            sage: r = 1/x
            sage: C.divisor_of_function(r)     # todo: not implemented (broken)
                  [[-1, (0, 0, 1)]]
            sage: r = 1/x^3
            sage: C.divisor_of_function(r)     # todo: not implemented (broken)
                  [[-3, (0, 0, 1)]]
        """
        F = self.base_ring()
        f = self.defining_polynomial()
        pts = self.places_on_curve()
        R = f.parent()
        x, y = R.gens()
        R0 = PolynomialRing(F, 3, names=[str(x), str(y), "t"])
        vars0 = R0.gens()
        t = vars0[2]
        divf = []
        for pt0 in pts:
            if pt0[2] != F(0):
                lcs = self.local_coordinates(pt0, 5)
                yt = lcs[1]
                xt = lcs[0]
                ldg = degree_lowest_rational_function(r(xt, yt), t)
                if ldg != 0:
                    divf.append([ldg, pt0])
        return divf

    def local_coordinates(self, pt, n):
        r"""
        Return local coordinates to precision n at the given point.

        Behaviour is flaky - some choices of `n` are worst that
        others.


        INPUT:


        -  ``pt`` - an F-rational point on X which is not a
           point of ramification for the projection (x,y) - x.

        -  ``n`` - the number of terms desired


        OUTPUT: x = x0 + t y = y0 + power series in t

        EXAMPLES::

            sage: F = GF(5)
            sage: pt = (2,3)
            sage: R = PolynomialRing(F,2, names = ['x','y'])
            sage: x,y = R.gens()
            sage: f = y^2-x^9-x
            sage: C = Curve(f)
            sage: C.local_coordinates(pt, 9)
            [t + 2, -2*t^12 - 2*t^11 + 2*t^9 + t^8 - 2*t^7 - 2*t^6 - 2*t^4 + t^3 - 2*t^2 - 2]
        """
        f = self.defining_polynomial()
        R = f.parent()
        F = self.base_ring()
        p = F.characteristic()
        x0 = F(pt[0])
        y0 = F(pt[1])
        astr = ["a"+str(i) for i in range(1,2*n)]
        x,y = R.gens()
        R0 = PolynomialRing(F,2*n+2,names = [str(x),str(y),"t"]+astr)
        vars0 = R0.gens()
        t = vars0[2]
        yt = y0*t**0+add([vars0[i]*t**(i-2) for i in range(3,2*n+2)])
        xt = x0+t
        ft = f(xt,yt)
        S = singular
        S.eval('ring s = '+str(p)+','+str(R0.gens())+',lp;')
        S.eval('poly f = '+str(ft) + ';')
        c = S('coeffs(%s, t)' % ft)
        N = int(c.size())
        b = ','.join("%s[%s,1]" % (c.name(), i) for i in range(2, N//2-4))
        cmd = 'ideal I = ' + b
        S.eval(cmd)
        S.eval('short=0')    # print using *'s and ^'s.
        c = S.eval('slimgb(I)')
        d = c.split("=")
        d = d[1:]
        d[len(d)-1] += "\n"
        e = [xx[:xx.index("\n")] for xx in d]
        vals = []
        for x in e:
            for y in vars0:
                if str(y) in x:
                    if x.replace(str(y), ""):
                        i = x.find("-")
                        if i>0:
                            vals.append([eval(x[1:i]),x[:i],F(eval(x[i+1:]))])
                        i = x.find("+")
                        if i>0:
                            vals.append([eval(x[1:i]),x[:i],-F(eval(x[i+1:]))])
                    else:
                        vals.append([eval(str(y)[1:]),str(y),F(0)])
        vals.sort()
        return [x0 + t, y0 + add(v[2] * t**(j+1) for j, v in enumerate(vals))]

    def plot(self, *args, **kwds):
        r"""
        Plot the real points on this affine plane curve.

        INPUT:

        -  ``*args`` - optional tuples (variable, minimum, maximum) for
           plotting dimensions

        -  ``**kwds`` - optional keyword arguments passed on to
           ``implicit_plot``

        EXAMPLES:

        A cuspidal curve::

            sage: R.<x, y> = QQ[]
            sage: C = Curve(x^3 - y^2)
            sage: C.plot()
            Graphics object consisting of 1 graphics primitive

        A 5-nodal curve of degree 11.  This example also illustrates
        some of the optional arguments::

            sage: R.<x, y> = ZZ[]
            sage: C = Curve(32*x^2 - 2097152*y^11 + 1441792*y^9 - 360448*y^7 + 39424*y^5 - 1760*y^3 + 22*y - 1)
            sage: C.plot((x, -1, 1), (y, -1, 1), plot_points=400)
            Graphics object consisting of 1 graphics primitive

        A line over `\mathbf{RR}`::

            sage: R.<x, y> = RR[]
            sage: C = Curve(R(y - sqrt(2)*x))
            sage: C.plot()
            Graphics object consisting of 1 graphics primitive
        """
        I = self.defining_ideal()
        return I.plot(*args, **kwds)

    def is_transverse(self, C, P):
        r"""
        Return whether the intersection of this curve with the curve ``C`` at the point ``P`` is transverse.

        The intersection at ``P`` is transverse if ``P`` is a nonsingular point of both curves, and if the
        tangents of the curves at ``P`` are distinct.

        INPUT:

        - ``C`` -- a curve in the ambient space of this curve.

        - ``P`` -- a point in the intersection of both curves.

        OUTPUT: Boolean.

        EXAMPLES::

            sage: A.<x,y> = AffineSpace(QQ, 2)
            sage: C = Curve([x^2 + y^2 - 1], A)
            sage: D = Curve([x - 1], A)
            sage: Q = A([1,0])
            sage: C.is_transverse(D, Q)
            False

        ::

            sage: R.<a> = QQ[]
            sage: K.<b> = NumberField(a^3 + 2)
            sage: A.<x,y> = AffineSpace(K, 2)
            sage: C = A.curve([x*y])
            sage: D = A.curve([y - b*x])
            sage: Q = A([0,0])
            sage: C.is_transverse(D, Q)
            False

        ::

            sage: A.<x,y> = AffineSpace(QQ, 2)
            sage: C = Curve([y - x^3], A)
            sage: D = Curve([y + x], A)
            sage: Q = A([0,0])
            sage: C.is_transverse(D, Q)
            True
        """
        if not self.intersects_at(C, P):
            raise TypeError("(=%s) must be a point in the intersection of (=%s) and this curve" % (P, C))
        if self.is_singular(P) or C.is_singular(P):
            return False

        # there is only one tangent at a nonsingular point of a plane curve
        return not self.tangents(P)[0] == C.tangents(P)[0]

    def multiplicity(self, P):
        r"""
        Return the multiplicity of this affine plane curve at the point ``P``.

        In the special case of affine plane curves, the multiplicity of an affine
        plane curve at the point (0,0) can be computed as the minimum of the degrees
        of the homogeneous components of its defining polynomial. To compute the
        multiplicity of a different point, a linear change of coordinates is used.

        This curve must be defined over a field. An error if raised if ``P`` is
        not a point on this curve.

        INPUT:

        - ``P`` -- a point in the ambient space of this curve.

        OUTPUT:

        An integer.

        EXAMPLES::

            sage: A.<x,y> = AffineSpace(QQ, 2)
            sage: C = Curve([y^2 - x^3], A)
            sage: Q1 = A([1,1])
            sage: C.multiplicity(Q1)
            1
            sage: Q2 = A([0,0])
            sage: C.multiplicity(Q2)
            2

        ::

            sage: A.<x,y> = AffineSpace(QQbar,2)
            sage: C = Curve([-x^7 + (-7)*x^6 + y^6 + (-21)*x^5 + 12*y^5 + (-35)*x^4 + 60*y^4 +\
            (-35)*x^3 + 160*y^3 + (-21)*x^2 + 240*y^2 + (-7)*x + 192*y + 63], A)
            sage: Q = A([-1,-2])
            sage: C.multiplicity(Q)
            6

        ::

            sage: A.<x,y> = AffineSpace(QQ, 2)
            sage: C = A.curve([y^3 - x^3 + x^6])
            sage: Q = A([1,1])
            sage: C.multiplicity(Q)
            Traceback (most recent call last):
            ...
            TypeError: (=(1, 1)) is not a point on (=Affine Plane Curve over
            Rational Field defined by x^6 - x^3 + y^3)
        """
        if not self.base_ring() in Fields():
            raise TypeError("curve must be defined over a field")

        # Check whether P is a point on this curve
        try:
            P = self(P)
        except TypeError:
            raise TypeError("(=%s) is not a point on (=%s)" % (P, self))

        # Apply a linear change of coordinates to self so that P becomes (0,0)
        AA = self.ambient_space()
        f = self.defining_polynomials()[0](AA.gens()[0] + P[0], AA.gens()[1] + P[1])

        # Compute the multiplicity of the new curve at (0,0), which is the minimum of the degrees of its
        # nonzero terms
        return min([g.degree() for g in f.monomials()])

    def tangents(self, P, factor=True):
        r"""
        Return the tangents of this affine plane curve at the point ``P``.

        The point ``P`` must be a point on this curve.

        INPUT:

        - ``P`` -- a point on this curve

        - ``factor`` -- (default: True) whether to attempt computing the
          polynomials of the individual tangent lines over the base field of this
          curve, or to just return the polynomial corresponding to the union of
          the tangent lines (which requires fewer computations)

        OUTPUT: a list of polynomials in the coordinate ring of the ambient space

        EXAMPLES::

            sage: set_verbose(-1)
            sage: A.<x,y> = AffineSpace(QQbar, 2)
            sage: C = Curve([x^5*y^3 + 2*x^4*y^4 + x^3*y^5 + 3*x^4*y^3 + 6*x^3*y^4 + 3*x^2*y^5\
            + 3*x^3*y^3 + 6*x^2*y^4 + 3*x*y^5 + x^5 + 10*x^4*y + 40*x^3*y^2 + 81*x^2*y^3 + 82*x*y^4\
            + 33*y^5], A)
            sage: Q = A([0,0])
            sage: C.tangents(Q)
            [x + 3.425299577684700?*y, x + (1.949159013086856? + 1.179307909383728?*I)*y,
            x + (1.949159013086856? - 1.179307909383728?*I)*y, x + (1.338191198070795? + 0.2560234251008043?*I)*y,
            x + (1.338191198070795? - 0.2560234251008043?*I)*y]
            sage: C.tangents(Q, factor=False)
            [120*x^5 + 1200*x^4*y + 4800*x^3*y^2 + 9720*x^2*y^3 + 9840*x*y^4 + 3960*y^5]

        ::

            sage: R.<a> = QQ[]
            sage: K.<b> = NumberField(a^2 - 3)
            sage: A.<x,y> = AffineSpace(K, 2)
            sage: C = Curve([(x^2 + y^2 - 2*x)^2 - x^2 - y^2], A)
            sage: Q = A([0,0])
            sage: C.tangents(Q)
            [x + (-1/3*b)*y, x + (1/3*b)*y]

        ::

            sage: A.<x,y> = AffineSpace(QQ, 2)
            sage: C = A.curve([y^2 - x^3 - x^2])
            sage: Q = A([0,0])
            sage: C.tangents(Q)
            [x - y, x + y]

        ::

            sage: A.<x,y> = AffineSpace(QQ, 2)
            sage: C = A.curve([y*x - x^4 + 2*x^2])
            sage: Q = A([1,1])
            sage: C.tangents(Q)
            Traceback (most recent call last):
            ...
            TypeError: (=(1, 1)) is not a point on (=Affine Plane Curve over
            Rational Field defined by -x^4 + 2*x^2 + x*y)
        """
        r = self.multiplicity(P)
        f = self.defining_polynomial()
        # move P to (0,0)
        vars = self.ambient_space().gens()
        coords = [vars[0] + P[0], vars[1] + P[1]]
        f = f(coords)
        coords = [vars[0] - P[0], vars[1] - P[1]] # coords to change back with
        deriv = [f.derivative(vars[0],i).derivative(vars[1], r-i)([0,0]) for i in range(r+1)]
        T = sum([binomial(r,i)*deriv[i]*(vars[0])**i*(vars[1])**(r-i) for i in range(r+1)])
        if not factor:
            return [T(coords)]
        if self.base_ring() == QQbar:
            fact = []
            # first add tangents corresponding to vars[0], vars[1] if they divide T
            t = min([e[0] for e in T.exponents()])
            # vars[0] divides T
            if t > 0:
                fact.append(vars[0])
                # divide T by that power of vars[0]
                T = self.ambient_space().coordinate_ring()(dict([((v[0] - t,v[1]), h) for (v,h) in T.dict().items()]))
            t = min([e[1] for e in T.exponents()])
            # vars[1] divides T
            if t > 0:
                fact.append(vars[1])
                # divide T by that power of vars[1]
                T = self.ambient_space().coordinate_ring()(dict([((v[0],v[1] - t), h) for (v,h) in T.dict().items()]))
            # T is homogeneous in var[0], var[1] if nonconstant, so dehomogenize
            if T not in self.base_ring():
                if T.degree(vars[0]) > 0:
                    T = T(vars[0], 1)
                    roots = T.univariate_polynomial().roots()
                    fact.extend([vars[0] - roots[i][0]*vars[1] for i in range(len(roots))])
                else:
                    T = T(1, vars[1])
                    roots = T.univariate_polynomial().roots()
                    fact.extend([vars[1] - roots[i][0]*vars[0] for i in range(len(roots))])
            return [ff(coords) for ff in fact]
        else:
            return [l[0](coords) for l in T.factor()]

    def is_ordinary_singularity(self, P):
        r"""
        Return whether the singular point ``P`` of this affine plane curve is
        an ordinary singularity.

        The point ``P`` is an ordinary singularity of this curve if it is a
        singular point, and if the tangents of this curve at ``P`` are
        distinct.

        INPUT:

        - ``P`` -- a point on this curve

        OUTPUT:

        ``True`` or ``False`` depending on whether ``P`` is or is not an ordinary
        singularity of this curve, respectively. An error is raised if ``P`` is
        not a singular point of this curve.

        EXAMPLES::

            sage: A.<x,y> = AffineSpace(QQ, 2)
            sage: C = Curve([y^2 - x^3], A)
            sage: Q = A([0,0])
            sage: C.is_ordinary_singularity(Q)
            False

        ::

            sage: R.<a> = QQ[]
            sage: K.<b> = NumberField(a^2 - 3)
            sage: A.<x,y> = AffineSpace(K, 2)
            sage: C = Curve([(x^2 + y^2 - 2*x)^2 - x^2 - y^2], A)
            sage: Q = A([0,0])
            sage: C.is_ordinary_singularity(Q)
            True

        ::

            sage: A.<x,y> = AffineSpace(QQ, 2)
            sage: C = A.curve([x^2*y - y^2*x + y^2 + x^3])
            sage: Q = A([-1,-1])
            sage: C.is_ordinary_singularity(Q)
            Traceback (most recent call last):
            ...
            TypeError: (=(-1, -1)) is not a singular point of (=Affine Plane Curve
            over Rational Field defined by x^3 + x^2*y - x*y^2 + y^2)
        """
        r = self.multiplicity(P)
        if r < 2:
            raise TypeError("(=%s) is not a singular point of (=%s)" % (P,self))

        T = self.tangents(P, factor=False)[0]
        vars = self.ambient_space().gens()

        # use resultants to determine if there is a higher multiplicity tangent
        if T.degree(vars[0]) > 0:
            return T.resultant(T.derivative(vars[0]), vars[0]) != 0
        else:
            return T.resultant(T.derivative(vars[1]), vars[1]) != 0

    def rational_parameterization(self):
        r"""
        Return a rational parameterization of this curve.

        This curve must have rational coefficients and be absolutely irreducible (i.e. irreducible
        over the algebraic closure of the rational field). The curve must also be rational (have
        geometric genus zero).

        The rational parameterization may have coefficients in a quadratic extension of the rational
        field.

        OUTPUT:

        - a birational map between `\mathbb{A}^{1}` and this curve, given as a scheme morphism.

        EXAMPLES::

            sage: A.<x,y> = AffineSpace(QQ, 2)
            sage: C = Curve([y^2 - x], A)
            sage: C.rational_parameterization()
            Scheme morphism:
              From: Affine Space of dimension 1 over Rational Field
              To:   Affine Plane Curve over Rational Field defined by y^2 - x
              Defn: Defined on coordinates by sending (t) to
                    (t^2, t)

        ::

            sage: A.<x,y> = AffineSpace(QQ, 2)
            sage: C = Curve([(x^2 + y^2 - 2*x)^2 - x^2 - y^2], A)
            sage: C.rational_parameterization()
            Scheme morphism:
              From: Affine Space of dimension 1 over Rational Field
              To:   Affine Plane Curve over Rational Field defined by x^4 +
            2*x^2*y^2 + y^4 - 4*x^3 - 4*x*y^2 + 3*x^2 - y^2
              Defn: Defined on coordinates by sending (t) to
                    ((-12*t^4 + 6*t^3 + 4*t^2 - 2*t)/(-25*t^4 + 40*t^3 - 26*t^2 +
            8*t - 1), (-9*t^4 + 12*t^3 - 4*t + 1)/(-25*t^4 + 40*t^3 - 26*t^2 + 8*t - 1))

        ::

            sage: A.<x,y> = AffineSpace(QQ, 2)
            sage: C = Curve([x^2 + y^2 + 7], A)
            sage: C.rational_parameterization()
            Scheme morphism:
              From: Affine Space of dimension 1 over Number Field in a with defining polynomial a^2 + 7
              To:   Affine Plane Curve over Number Field in a with defining
            polynomial a^2 + 7 defined by x^2 + y^2 + 7
              Defn: Defined on coordinates by sending (t) to
                    ((-7*t^2 + 7)/((-a)*t^2 + (-a)), 14*t/((-a)*t^2 + (-a)))
        """
        para = self.projective_closure(i=0).rational_parameterization().defining_polynomials()
        # these polynomials are homogeneous in two indeterminants, so dehomogenize wrt one of the variables
        R = para[0].parent()
        A_line = AffineSpace(R.base_ring(), 1, 't')
        para = [A_line.coordinate_ring()(para[i].substitute({R.gens()[0]: 1})) for i in range(3)]
        C = self.change_ring(R.base_ring())
        # because of the parameter i=0, the projective closure is constructed with respect to the
        # affine patch corresponding to the first coordinate being nonzero. Thus para[0] will not be
        # the zero polynomial, and dehomogenization won't change this
        H = Hom(A_line, C)
        return H([para[1]/para[0], para[2]/para[0]])


class AffineCurve_field(AffineCurve, AlgebraicScheme_subscheme_affine_field):
    """
    Affine curves over fields.
    """
    _point = AffineCurvePoint_field

    def __init__(self, A, X):
        r"""
        Initialize.

        EXAMPLES::

            sage: R.<v> = QQ[]
            sage: K.<u> = NumberField(v^2 + 3)
            sage: A.<x,y,z> = AffineSpace(K, 3)
            sage: C = Curve([z - u*x^2, y^2], A); C
            Affine Curve over Number Field in u with defining polynomial v^2 + 3
            defined by (-u)*x^2 + z, y^2

        ::

            sage: A.<x,y,z> = AffineSpace(GF(7), 3)
            sage: C = Curve([x^2 - z, z - 8*x], A); C
            Affine Curve over Finite Field of size 7 defined by x^2 - z, -x + z
        """
        super(AffineCurve_field, self).__init__(A, X)

        if not A.base_ring() in Fields():
            raise TypeError("curve not defined over a field")

        d = self.dimension()
        if d != 1:
            raise ValueError("defining equations (={}) define a scheme of dimension {} != 1".format(X, d))

    def projection(self, indices, AS=None):
        r"""
        Return the projection of this curve onto the coordinates specified by
        ``indices``.

        INPUT:

        - ``indices`` -- a list or tuple of distinct integers specifying the
          indices of the coordinates to use in the projection. Can also be a list
          or tuple consisting of variables of the coordinate ring of the ambient
          space of this curve. If integers are used to specify the coordinates, 0
          denotes the first coordinate. The length of ``indices`` must be between
          two and one less than the dimension of the ambient space of this curve,
          inclusive.

        - ``AS`` -- (default: None) the affine space the projected curve will
          be defined in. This space must be defined over the same base field as
          this curve, and must have dimension equal to the length of ``indices``.
          This space is constructed if not specified.

        OUTPUT: a tuple of

        - a scheme morphism from this curve to affine space of dimension equal
          to the number of coordinates specified in ``indices``

        - the affine subscheme that is the image of that morphism. If the image
          is a curve, the second element of the tuple will be a curve.

        EXAMPLES::

            sage: A.<x,y,z> = AffineSpace(QQ, 3)
            sage: C = Curve([y^7 - x^2 + x^3 - 2*z, z^2 - x^7 - y^2], A)
            sage: C.projection([0,1])
            (Scheme morphism:
               From: Affine Curve over Rational Field defined by y^7 + x^3 - x^2 -
            2*z, -x^7 - y^2 + z^2
               To:   Affine Space of dimension 2 over Rational Field
               Defn: Defined on coordinates by sending (x, y, z) to
                     (x, y),
             Affine Plane Curve over Rational Field defined by x1^14 + 2*x0^3*x1^7 -
            2*x0^2*x1^7 - 4*x0^7 + x0^6 - 2*x0^5 + x0^4 - 4*x1^2)
            sage: C.projection([0,1,3,4])
            Traceback (most recent call last):
            ...
            ValueError: (=[0, 1, 3, 4]) must be a list or tuple of length between 2
            and (=2), inclusive

        ::

            sage: A.<x,y,z,w> = AffineSpace(QQ, 4)
            sage: C = Curve([x - 2, y - 3, z - 1], A)
            sage: B.<a,b,c> = AffineSpace(QQ, 3)
            sage: C.projection([0,1,2], AS=B)
            (Scheme morphism:
               From: Affine Curve over Rational Field defined by x - 2, y - 3, z - 1
               To:   Affine Space of dimension 3 over Rational Field
               Defn: Defined on coordinates by sending (x, y, z, w) to
                     (x, y, z),
             Closed subscheme of Affine Space of dimension 3 over Rational Field
            defined by:
               c - 1,
               b - 3,
               a - 2)

        ::

            sage: A.<x,y,z,w,u> = AffineSpace(GF(11), 5)
            sage: C = Curve([x^3 - 5*y*z + u^2, x - y^2 + 3*z^2, w^2 + 2*u^3*y, y - u^2 + z*x], A)
            sage: B.<a,b,c> = AffineSpace(GF(11), 3)
            sage: proj1 = C.projection([1,2,4], AS=B)
            sage: proj1
            (Scheme morphism:
               From: Affine Curve over Finite Field of size 11 defined by x^3 -
            5*y*z + u^2, -y^2 + 3*z^2 + x, 2*y*u^3 + w^2, x*z - u^2 + y
               To:   Affine Space of dimension 3 over Finite Field of size 11
               Defn: Defined on coordinates by sending (x, y, z, w, u) to
                     (y, z, u),
             Affine Curve over Finite Field of size 11 defined by a^2*b - 3*b^3 -
            c^2 + a, c^6 - 5*a*b^4 + b^3*c^2 - 3*a*c^4 + 3*a^2*c^2 - a^3, a^2*c^4 -
            3*b^2*c^4 - 2*a^3*c^2 - 5*a*b^2*c^2 + a^4 - 5*a*b^3 + 2*b^4 + b^2*c^2 -
            3*b*c^2 + 3*a*b, a^4*c^2 + 2*b^4*c^2 - a^5 - 2*a*b^4 + 5*b*c^4 + a*b*c^2
            - 5*a*b^2 + 4*b^3 + b*c^2 + 5*c^2 - 5*a, a^6 - 5*b^6 - 5*b^3*c^2 +
            5*a*b^3 + 2*c^4 - 4*a*c^2 + 2*a^2 - 5*a*b + c^2)
            sage: proj1[1].ambient_space() is B
            True
            sage: proj2 = C.projection([1,2,4])
            sage: proj2[1].ambient_space() is B
            False
            sage: C.projection([1,2,3,5], AS=B)
            Traceback (most recent call last):
            ...
            TypeError: (=Affine Space of dimension 3 over Finite Field of size 11)
            must have dimension (=4)

        ::

            sage: A.<x,y,z,w> = AffineSpace(QQ, 4)
            sage: C = A.curve([x*y - z^3, x*z - w^3, w^2 - x^3])
            sage: C.projection([y,z])
            (Scheme morphism:
               From: Affine Curve over Rational Field defined by -z^3 + x*y, -w^3 +
            x*z, -x^3 + w^2
               To:   Affine Space of dimension 2 over Rational Field
               Defn: Defined on coordinates by sending (x, y, z, w) to
                     (y, z),
             Affine Plane Curve over Rational Field defined by x1^23 - x0^7*x1^4)
            sage: B.<x,y,z> = AffineSpace(QQ, 3)
            sage: C.projection([x,y,z], AS=B)
            (Scheme morphism:
               From: Affine Curve over Rational Field defined by -z^3 + x*y, -w^3 +
            x*z, -x^3 + w^2
               To:   Affine Space of dimension 3 over Rational Field
               Defn: Defined on coordinates by sending (x, y, z, w) to
                     (x, y, z),
             Affine Curve over Rational Field defined by z^3 - x*y, x^8 - x*z^2,
            x^7*z^2 - x*y*z)
            sage: C.projection([y,z,z])
            Traceback (most recent call last):
            ...
            ValueError: (=[y, z, z]) must be a list or tuple of distinct indices or
            variables
        """
        AA = self.ambient_space()
        n = AA.dimension_relative()
        if n == 2:
            raise TypeError("this curve is already a plane curve")
        if self.base_ring() not in Fields():
            raise TypeError("this curve must be defined over a field")
        if len(indices) < 2 or len(indices) >= n:
            raise ValueError("(=%s) must be a list or tuple of length between 2 and (=%s), inclusive" % (indices, n - 1))
        if len(set(indices)) < len(indices):
            raise ValueError("(=%s) must be a list or tuple of distinct indices or variables" % indices)
        if AS is not None:
            if not is_AffineSpace(AS):
                raise TypeError("(=%s) must be an affine space" % AS)
            if AS.dimension_relative() != len(indices):
                raise TypeError("(=%s) must have dimension (=%s)" % (AS, len(indices)))
            if AS.base_ring() != AA.base_ring():
                raise TypeError("(=%s) must be defined over the same base field as this curve" % AS)
        indices = list(indices)
        if all(f in AA.gens() for f in indices):
            indices = [AA.gens().index(f) for f in indices]
            indices.sort()
        else:
            indices = [int(i) for i in indices] # type checking
            indices.sort()
            if indices[0] < 0 or indices[-1] > n - 1:
                raise ValueError("index values must be between 0 and one minus the dimension of the ambient space " \
                                 "of this curve")
        # construct the projection map
        if AS is None:
            AA2 = AffineSpace(self.base_ring(), len(indices))
        else:
            AA2 = AS
        H = Hom(self, AA2)
        psi = H([AA.gens()[i] for i in indices])
        # compute the image via elimination
        removecoords = list(AA.gens())
        for i in range(len(indices) - 1, -1, -1):
            removecoords.pop(indices[i])
        J = self.defining_ideal().elimination_ideal(removecoords)
        K = Hom(AA.coordinate_ring(), AA2.coordinate_ring())
        l = [0]*(n)
        for i in range(len(indices)):
            l[indices[i]] = AA2.gens()[i]
        phi = K(l)
        G = [phi(f) for f in J.gens()]
        try:
            C = AA2.curve(G)
        except (TypeError, ValueError):
            C = AA2.subscheme(G)
        return tuple([psi, C])

    def plane_projection(self, AP=None):
        r"""
        Return a projection of this curve into an affine plane so that the
        image of the projection is a plane curve.

        INPUT:

        - ``AP`` -- (default: None) the affine plane to project this curve
          into. This space must be defined over the same base field as this
          curve, and must have dimension two. This space will be constructed if
          not specified.

        OUTPUT: a tuple of

        - a scheme morphism from this curve into an affine plane

        - the plane curve that defines the image of that morphism

        EXAMPLES::

            sage: A.<x,y,z,w> = AffineSpace(QQ, 4)
            sage: C = Curve([x^2 - y*z*w, z^3 - w, w + x*y - 3*z^3], A)
            sage: C.plane_projection()
            (Scheme morphism:
              From: Affine Curve over Rational Field defined by -y*z*w + x^2, z^3 -
            w, -3*z^3 + x*y + w
              To:   Affine Space of dimension 2 over Rational Field
              Defn: Defined on coordinates by sending (x, y, z, w) to
                    (x, y), Affine Plane Curve over Rational Field defined by
            x0^2*x1^7 - 16*x0^4)

        ::

            sage: R.<a> = QQ[]
            sage: K.<b> = NumberField(a^2 + 2)
            sage: A.<x,y,z> = AffineSpace(K, 3)
            sage: C = A.curve([x - b, y - 2])
            sage: B.<a,b> = AffineSpace(K, 2)
            sage: proj1 = C.plane_projection(AP=B)
            sage: proj1
            (Scheme morphism:
               From: Affine Curve over Number Field in b with defining polynomial
            a^2 + 2 defined by x + (-b), y - 2
               To:   Affine Space of dimension 2 over Number Field in b with
            defining polynomial a^2 + 2
               Defn: Defined on coordinates by sending (x, y, z) to
                     (x, z),
             Affine Plane Curve over Number Field in b with defining polynomial a^2
            + 2 defined by a + (-b))
            sage: proj1[1].ambient_space() is B
            True
            sage: proj2 = C.plane_projection()
            sage: proj2[1].ambient_space() is B
            False
        """
        n = self.ambient_space().dimension_relative()
        # finds a projection that will have a plane curve as its image
        # the following iterates over all pairs (i,j) with j > i to test all
        # possible projections
        for i in range(0, n - 1):
            for j in range(i + 1, n):
                L = self.projection([i,j], AP)
                if isinstance(L[1], Curve_generic):
                    return L

    def blowup(self, P=None):
        r"""
        Return the blow up of this affine curve at the point ``P``.

        The blow up is described by affine charts. This curve must be irreducible.

        INPUT:

        - ``P`` -- (default: None) a point on this curve at which to blow up;
          if ``None``, then ``P`` is taken to be the origin.

        OUTPUT: a tuple of

        - a tuple of curves in affine space of the same dimension as the
          ambient space of this curve, which define the blow up in each affine
          chart.

        - a tuple of tuples such that the jth element of the ith tuple is the
          transition map from the ith affine patch to the jth affine patch.

        - a tuple consisting of the restrictions of the projection map from the
          blow up back to the original curve, restricted to each affine patch.
          There the ith element will be the projection from the ith affine patch.

        EXAMPLES::

            sage: A.<x,y> = AffineSpace(QQ, 2)
            sage: C = Curve([y^2 - x^3], A)
            sage: C.blowup()
            ((Affine Plane Curve over Rational Field defined by s1^2 - x,
             Affine Plane Curve over Rational Field defined by y*s0^3 - 1),
            ([Scheme endomorphism of Affine Plane Curve over Rational Field defined by s1^2 - x
                Defn: Defined on coordinates by sending (x, s1) to
                      (x, s1), Scheme morphism:
                From: Affine Plane Curve over Rational Field defined by s1^2 - x
                To:   Affine Plane Curve over Rational Field defined by y*s0^3 - 1
                Defn: Defined on coordinates by sending (x, s1) to
                      (x*s1, 1/s1)], [Scheme morphism:
                From: Affine Plane Curve over Rational Field defined by y*s0^3 - 1
                To:   Affine Plane Curve over Rational Field defined by s1^2 - x
                Defn: Defined on coordinates by sending (y, s0) to
                      (y*s0, 1/s0),
              Scheme endomorphism of Affine Plane Curve over Rational Field defined by y*s0^3 - 1
                Defn: Defined on coordinates by sending (y, s0) to
                      (y, s0)]),
            (Scheme morphism:
               From: Affine Plane Curve over Rational Field defined by s1^2 - x
               To:   Affine Plane Curve over Rational Field defined by -x^3 + y^2
               Defn: Defined on coordinates by sending (x, s1) to
                     (x, x*s1), Scheme morphism:
               From: Affine Plane Curve over Rational Field defined by y*s0^3 - 1
               To:   Affine Plane Curve over Rational Field defined by -x^3 + y^2
               Defn: Defined on coordinates by sending (y, s0) to
                     (y*s0, y)))

        ::

            sage: K.<a> = QuadraticField(2)
            sage: A.<x,y,z> = AffineSpace(K, 3)
            sage: C = Curve([y^2 - a*x^5, x - z], A)
            sage: B = C.blowup()
            sage: B[0]
            (Affine Curve over Number Field in a with defining polynomial x^2 - 2 with a = 1.414213562373095? defined by s2 - 1, 2*x^3 + (-a)*s1^2,
             Affine Curve over Number Field in a with defining polynomial x^2 - 2 with a = 1.414213562373095? defined by s0 - s2, 2*y^3*s2^5 + (-a),
             Affine Curve over Number Field in a with defining polynomial x^2 - 2 with a = 1.414213562373095? defined by s0 - 1, 2*z^3 + (-a)*s1^2)
            sage: B[1][0][2]
            Scheme morphism:
              From: Affine Curve over Number Field in a with defining polynomial x^2 - 2 with a = 1.414213562373095? defined by s2 - 1, 2*x^3 + (-a)*s1^2
              To:   Affine Curve over Number Field in a with defining polynomial x^2 - 2 with a = 1.414213562373095? defined by s0 - 1, 2*z^3 + (-a)*s1^2
              Defn: Defined on coordinates by sending (x, s1, s2) to
                    (x*s2, 1/s2, s1/s2)
            sage: B[1][2][0]
            Scheme morphism:
              From: Affine Curve over Number Field in a with defining polynomial x^2 - 2 with a = 1.414213562373095? defined by s0 - 1, 2*z^3 + (-a)*s1^2
              To:   Affine Curve over Number Field in a with defining polynomial x^2 - 2 with a = 1.414213562373095? defined by s2 - 1, 2*x^3 + (-a)*s1^2
              Defn: Defined on coordinates by sending (z, s0, s1) to
                    (z*s0, s1/s0, 1/s0)
            sage: B[2]
            (Scheme morphism:
               From: Affine Curve over Number Field in a with defining polynomial x^2 - 2 with a = 1.414213562373095? defined by s2 - 1, 2*x^3 + (-a)*s1^2
               To:   Affine Curve over Number Field in a with defining polynomial x^2 - 2 with a = 1.414213562373095? defined by (-a)*x^5 + y^2, x - z
               Defn: Defined on coordinates by sending (x, s1, s2) to
                     (x, x*s1, x*s2), Scheme morphism:
               From: Affine Curve over Number Field in a with defining polynomial x^2 - 2 with a = 1.414213562373095? defined by s0 - s2, 2*y^3*s2^5 + (-a)
               To:   Affine Curve over Number Field in a with defining polynomial x^2 - 2 with a = 1.414213562373095? defined by (-a)*x^5 + y^2, x - z
               Defn: Defined on coordinates by sending (y, s0, s2) to
                     (y*s0, y, y*s2), Scheme morphism:
               From: Affine Curve over Number Field in a with defining polynomial x^2 - 2 with a = 1.414213562373095? defined by s0 - 1, 2*z^3 + (-a)*s1^2
               To:   Affine Curve over Number Field in a with defining polynomial x^2 - 2 with a = 1.414213562373095? defined by (-a)*x^5 + y^2, x - z
               Defn: Defined on coordinates by sending (z, s0, s1) to
                     (z*s0, z*s1, z))

        ::

            sage: A.<x,y> = AffineSpace(QQ, 2)
            sage: C = A.curve((y - 3/2)^3 - (x + 2)^5 - (x + 2)^6)
            sage: Q = A([-2,3/2])
            sage: C.blowup(Q)
            ((Affine Plane Curve over Rational Field defined by x^3 - s1^3 + 7*x^2 + 16*x + 12,
              Affine Plane Curve over Rational Field defined by 8*y^3*s0^6 - 36*y^2*s0^6 + 8*y^2*s0^5 +
              54*y*s0^6 - 24*y*s0^5 - 27*s0^6 + 18*s0^5 - 8),
             ([Scheme endomorphism of Affine Plane Curve over Rational Field defined by x^3 - s1^3 + 7*x^2 +
             16*x + 12
                 Defn: Defined on coordinates by sending (x, s1) to
                       (x, s1), Scheme morphism:
                 From: Affine Plane Curve over Rational Field defined by x^3 - s1^3 + 7*x^2 + 16*x + 12
                 To:   Affine Plane Curve over Rational Field defined by 8*y^3*s0^6 - 36*y^2*s0^6 + 8*y^2*s0^5 +
                 54*y*s0^6 - 24*y*s0^5 - 27*s0^6 + 18*s0^5 - 8
                 Defn: Defined on coordinates by sending (x, s1) to
                       (x*s1 + 2*s1 + 3/2, 1/s1)], [Scheme morphism:
                 From: Affine Plane Curve over Rational Field defined by 8*y^3*s0^6 - 36*y^2*s0^6 + 8*y^2*s0^5 +
                 54*y*s0^6 - 24*y*s0^5 - 27*s0^6 + 18*s0^5 - 8
                 To:   Affine Plane Curve over Rational Field defined by x^3 - s1^3 + 7*x^2 + 16*x + 12
                 Defn: Defined on coordinates by sending (y, s0) to
                       (y*s0 - 3/2*s0 - 2, 1/s0),
               Scheme endomorphism of Affine Plane Curve over Rational Field defined by 8*y^3*s0^6 - 36*y^2*s0^6 +
               8*y^2*s0^5 + 54*y*s0^6 - 24*y*s0^5 - 27*s0^6 + 18*s0^5 - 8
                 Defn: Defined on coordinates by sending (y, s0) to
                       (y, s0)]),
             (Scheme morphism:
                From: Affine Plane Curve over Rational Field defined by x^3 - s1^3 + 7*x^2 + 16*x + 12
                To:   Affine Plane Curve over Rational Field defined by -x^6 - 13*x^5 - 70*x^4 - 200*x^3 + y^3 -
                320*x^2 - 9/2*y^2 - 272*x + 27/4*y - 795/8
                Defn: Defined on coordinates by sending (x, s1) to
                      (x, x*s1 + 2*s1 + 3/2), Scheme morphism:
                From: Affine Plane Curve over Rational Field defined by 8*y^3*s0^6 - 36*y^2*s0^6 + 8*y^2*s0^5 +
                54*y*s0^6 - 24*y*s0^5 - 27*s0^6 + 18*s0^5 - 8
                To:   Affine Plane Curve over Rational Field defined by -x^6 - 13*x^5 - 70*x^4 - 200*x^3 + y^3 -
                320*x^2 - 9/2*y^2 - 272*x + 27/4*y - 795/8
                Defn: Defined on coordinates by sending (y, s0) to
                      (y*s0 - 3/2*s0 - 2, y)))

        ::

            sage: A.<x,y,z,w> = AffineSpace(QQ, 4)
            sage: C = A.curve([((x + 1)^2 + y^2)^3 - 4*(x + 1)^2*y^2, y - z, w - 4])
            sage: Q = C([-1,0,0,4])
            sage: B = C.blowup(Q)
            sage: B[0]
            (Affine Curve over Rational Field defined by s3, s1 - s2, x^2*s2^6 +
            2*x*s2^6 + 3*x^2*s2^4 + s2^6 + 6*x*s2^4 + 3*x^2*s2^2 + 3*s2^4 + 6*x*s2^2
            + x^2 - s2^2 + 2*x + 1,
             Affine Curve over Rational Field defined by s3, s2 - 1, y^2*s0^6 +
            3*y^2*s0^4 + 3*y^2*s0^2 + y^2 - 4*s0^2,
             Affine Curve over Rational Field defined by s3, s1 - 1, z^2*s0^6 +
            3*z^2*s0^4 + 3*z^2*s0^2 + z^2 - 4*s0^2,
             Closed subscheme of Affine Space of dimension 4 over Rational Field
            defined by:
               1)
            sage: Q = A([6,2,3,1])
            sage: B = C.blowup(Q)
            Traceback (most recent call last):
            ...
            TypeError: (=(6, 2, 3, 1)) must be a point on this curve

        ::

            sage: A.<x,y> = AffineSpace(QuadraticField(-1), 2)
            sage: C = A.curve([y^2 + x^2])
            sage: C.blowup()
            Traceback (most recent call last):
            ...
            TypeError: this curve must be irreducible
        """
        A = self.ambient_space()
        n = A.dimension_relative()
        if P is None:
            P = A([0]*n)
        try:
            self(P)
        except TypeError:
            raise TypeError("(=%s) must be a point on this curve" % P)
        if not self.base_ring() in Fields():
            raise TypeError("the base ring of this curve must be a field")
        if not self.is_irreducible():
            raise TypeError("this curve must be irreducible")
        # attempt to make the variable names more organized
        # the convention used here is to have the homogeneous coordinates for the projective component of the
        # product space the blow up resides in be generated from the letter 's'. The following loop is in place
        # to prevent conflicts in the names from occurring
        rf = 1
        for i in range(n):
            if str(A.gens()[i])[0] == 's' and len(str(A.gens()[i])) > rf:
                rf = len(str(A.gens()[i]))
        var_names = [str(A.gens()[i]) for i in range(n)] + ['s'*rf + str(i) for i in range(n)]
        R = PolynomialRing(A.base_ring(), 2*n, var_names)
        # move the defining polynomials of this curve into R
        H = Hom(A.coordinate_ring(), R)
        psi = H([R.gens()[i] for i in range(n)])
        n_polys = [psi(f) for f in self.defining_polynomials()]
        # the blow up ideal of A at P is the ideal generated by
        # (z_i - p_i)*s_j - (z_j - p_j)*s_i for i != j from 0,...,n-1
        # in the mixed product space of A^n and P^{n-1} where the z_i are the gens
        # of A^n, the s_i are the gens for P^{n-1}, and P = (p_1,...,p_n). We describe the
        # blow up of this curve at P in each affine chart
        patches = []
        for i in range(n):
            # in this chart, s_i is assumed to be 1
            # substitute in z_j = (z_i - p_i)*s_j + p_j for each j != i
            coords = list(R.gens())
            for j in range(n):
                if j != i:
                    coords[j] = (R.gens()[i] - P[i])*R.gens()[j + n] + P[j]
            c_polys = [f(coords) for f in n_polys]
            var_names = list(R.gens())[n:2*n]
            var_names.pop(i)
            var_names.insert(0, R.gens()[i])
            c_A = AffineSpace(R.base_ring(), n, var_names)
            H = Hom(R, c_A.coordinate_ring())
            coords = [0]*(2*n)
            coords[i] = c_A.gens()[0]
            t = 1
            for j in range(n):
                if j != i:
                    coords[j + n] = c_A.gens()[t]
                    t = t + 1
                else:
                    coords[j + n] = 1
            psi = H(coords)
            c_polys = [psi(f) for f in c_polys]
            # choose the component of the subscheme defined by these polynomials
            # that corresponds to the proper transform
            irr_comps = c_A.subscheme(c_polys).irreducible_components()
            for j in range(len(irr_comps)):
                proper_transform = True
                for f in irr_comps[j].defining_polynomials():
                    if (c_A.gens()[0] - P[i]).divides(f):
                        proper_transform = False
                        break
                if proper_transform:
                    patches.append(c_A.curve(irr_comps[j].defining_polynomials()))
                    break
                elif j + 1 == len(irr_comps):
                    # patch of blowup in this chart is empty
                    patches.append(c_A.subscheme(1))
        # create the transition maps between the charts
        t_maps = []
        for i in range(n):
            maps = []
            for j in range(n):
                AA = patches[i].ambient_space()
                H = Hom(patches[i], patches[j])
                vars = AA.gens()
                homvars = list(AA.gens())
                homvars.pop(0)
                homvars.insert(i, 1)
                coords = [(vars[0] - P[i])*homvars[j] + P[j]]
                for t in range(n):
                    if t != j:
                        coords.append(homvars[t]/homvars[j])
                maps.append(H(coords))
            t_maps.append(maps)
        # create the restrictions of the projection map
        proj_maps = []
        for i in range(n):
            p_A = patches[i].ambient_space()
            H = Hom(patches[i], self)
            homvars = list(p_A.gens())[1:n]
            homvars.insert(i, 1)
            coords = [(p_A.gens()[0] - P[i])*homvars[j] + P[j] for j in range(n)]
            proj_maps.append(H(coords))
        return tuple([tuple(patches), tuple(t_maps), tuple(proj_maps)])

    def resolution_of_singularities(self, extend=False):
        r"""
        Return a nonsingular model for this affine curve created by blowing up
        its singular points.

        The nonsingular model is given as a collection of affine patches that
        cover it. If ``extend`` is ``False`` and if the base field is a number
        field, or if the base field is a finite field, the model returned may
        have singularities with coordinates not contained in the base field. An
        error is returned if this curve is already nonsingular, or if it has no
        singular points over its base field. This curve must be irreducible,
        and must be defined over a number field or finite field.

        INPUT:

        - ``extend`` -- (default: False) specifies whether to extend the base
          field when necessary to find all singular points when this curve is
          defined over a number field. If ``extend`` is ``False``, then only
          singularities with coordinates in the base field of this curve will be
          resolved. However, setting ``extend`` to ``True`` will slow down
          computations.

        OUTPUT: a tuple of

        - a tuple of curves in affine space of the same dimension as the
          ambient space of this curve, which represent affine patches of the
          resolution of singularities.

        - a tuple of tuples such that the jth element of the ith tuple is the
          transition map from the ith patch to the jth patch.

        - a tuple consisting of birational maps from the patches back to the
          original curve that were created by composing the projection maps
          generated from the blow up computations. There the ith element will be
          a map from the ith patch.

        EXAMPLES::

            sage: A.<x,y> = AffineSpace(QQ, 2)
            sage: C = Curve([y^2 - x^3], A)
            sage: C.resolution_of_singularities()
            ((Affine Plane Curve over Rational Field defined by s1^2 - x,
              Affine Plane Curve over Rational Field defined by y*s0^3 - 1),
             ((Scheme endomorphism of Affine Plane Curve over Rational Field defined by s1^2 - x
                 Defn: Defined on coordinates by sending (x, s1) to
                       (x, s1), Scheme morphism:
                 From: Affine Plane Curve over Rational Field defined by s1^2 - x
                 To:   Affine Plane Curve over Rational Field defined by y*s0^3 - 1
                 Defn: Defined on coordinates by sending (x, s1) to
                       (x*s1, 1/s1)), (Scheme morphism:
                 From: Affine Plane Curve over Rational Field defined by y*s0^3 - 1
                 To:   Affine Plane Curve over Rational Field defined by s1^2 - x
                 Defn: Defined on coordinates by sending (y, s0) to
                       (y*s0, 1/s0),
               Scheme endomorphism of Affine Plane Curve over Rational Field defined by y*s0^3 - 1
                 Defn: Defined on coordinates by sending (y, s0) to
                       (y, s0))),
             (Scheme morphism:
                From: Affine Plane Curve over Rational Field defined by s1^2 - x
                To:   Affine Plane Curve over Rational Field defined by -x^3 + y^2
                Defn: Defined on coordinates by sending (x, s1) to
                      (x, x*s1), Scheme morphism:
                From: Affine Plane Curve over Rational Field defined by y*s0^3 - 1
                To:   Affine Plane Curve over Rational Field defined by -x^3 + y^2
                Defn: Defined on coordinates by sending (y, s0) to
                      (y*s0, y)))

        ::

            sage: set_verbose(-1)
            sage: K.<a> = QuadraticField(3)
            sage: A.<x,y> = AffineSpace(K, 2)
            sage: C = A.curve(x^4 + 2*x^2 + a*y^3 + 1)
            sage: C.resolution_of_singularities(extend=True)[0] # long time (2 seconds)
            (Affine Plane Curve over Number Field in a0 with defining polynomial y^4 - 4*y^2 + 16 defined by
            24*x^2*ss1^3 + 24*ss1^3 + (a0^3 - 8*a0),
             Affine Plane Curve over Number Field in a0 with defining polynomial y^4 - 4*y^2 + 16 defined by
             24*s1^2*ss0 + (a0^3 - 8*a0)*ss0^2 + (-6*a0^3)*s1,
             Affine Plane Curve over Number Field in a0 with defining polynomial y^4 - 4*y^2 + 16 defined by
             8*y^2*s0^4 + (4*a0^3)*y*s0^3 - 32*s0^2 + (a0^3 - 8*a0)*y)

        ::

            sage: A.<x,y,z> = AffineSpace(GF(5), 3)
            sage: C = Curve([y - x^3, (z - 2)^2 - y^3 - x^3], A)
            sage: R = C.resolution_of_singularities()
            sage: R[0]
            (Affine Curve over Finite Field of size 5 defined by x^2 - s1, s1^4 - x*s2^2 + s1, x*s1^3 - s2^2 + x,
             Affine Curve over Finite Field of size 5 defined by y*s2^2 - y^2 - 1, s2^4 - s0^3 - y^2 - 2, y*s0^3
             - s2^2 + y, Affine Curve over Finite Field of size 5 defined by s0^3*s1 + z*s1^3 + s1^4 - 2*s1^3 - 1,
             z*s0^3 + z*s1^3 - 2*s0^3 - 2*s1^3 - 1, z^2*s1^3 + z*s1^3 - s1^3 - z + s1 + 2)

        ::

            sage: A.<x,y,z,w> = AffineSpace(QQ, 4)
            sage: C = A.curve([((x - 2)^2 + y^2)^2 - (x - 2)^2 - y^2 + (x - 2)^3, z - y - 7, w - 4])
            sage: B = C.resolution_of_singularities()
            sage: B[0]
            (Affine Curve over Rational Field defined by s3, s1 - s2, x^2*s2^4 -
            4*x*s2^4 + 2*x^2*s2^2 + 4*s2^4 - 8*x*s2^2 + x^2 + 7*s2^2 - 3*x + 1,
             Affine Curve over Rational Field defined by s3, s2 - 1, y^2*s0^4 +
            2*y^2*s0^2 + y*s0^3 + y^2 - s0^2 - 1,
             Affine Curve over Rational Field defined by s3, s1 - 1, z^2*s0^4 -
            14*z*s0^4 + 2*z^2*s0^2 + z*s0^3 + 49*s0^4 - 28*z*s0^2 - 7*s0^3 + z^2 +
            97*s0^2 - 14*z + 48,
             Closed subscheme of Affine Space of dimension 4 over Rational Field
            defined by:
               1)

        ::

            sage: A.<x,y> = AffineSpace(QQ, 2)
            sage: C = Curve([y - x^2 + 1], A)
            sage: C.resolution_of_singularities()
            Traceback (most recent call last):
            ...
            TypeError: this curve is already nonsingular

        ::

            sage: A.<x,y> = AffineSpace(QQ, 2)
            sage: C = A.curve([(x^2 + y^2 - y - 2)*(y - x^2 + 2) + y^3])
            sage: C.resolution_of_singularities()
            Traceback (most recent call last):
            ...
            TypeError: this curve has no singular points over its base field. If
            working over a number field use extend=True
        """
        # helper function for extending the base field (in the case of working over a number field)
        def extension(self):
            F = self.base_ring()
            pts = self.change_ring(F.embeddings(QQbar)[0]).rational_points()
            L = [t for pt in pts for t in pt]
            K = number_field_elements_from_algebraics(L)[0]
            if is_RationalField(K):
                return F.embeddings(F)[0]
            else:
                if is_RationalField(F):
                    return F.embeddings(K)[0]
                else:
                    # make sure the defining polynomial variable names are the same for K, N
                    N = NumberField(K.defining_polynomial().parent()(F.defining_polynomial()), str(K.gen()))
                    return N.composite_fields(K, both_maps=True)[0][1]*F.embeddings(N)[0]
        # find the set of singular points of this curve
        # in the case that the base field is a number field, extend it as needed (if extend == True)
        C = self
        n = C.ambient_space().dimension_relative()
        if not self.is_irreducible():
            raise TypeError("this curve must be irreducible")
        if not (self.base_ring() in NumberFields() or self.base_ring() in FiniteFields()):
            raise NotImplementedError("this curve must be defined over either a number field or a finite field")
        if C.base_ring() in NumberFields() and extend:
            C = C.change_ring(extension(C.singular_subscheme()))
        H = End(C)
        placeholder = H(C.ambient_space().gens())
        # the list res holds the data for the patches of the resolution of singularities
        # each element is a list consisting of the curve defining the patch, a list
        # of the transition maps from that patch to the other patches, a projection
        # map from the patch to the original curve, and the set of singular points
        # of the patch
        res = [[C, [placeholder], placeholder, C.singular_points()]]
        if not res[0][3]:
            if C.is_smooth():
                raise TypeError("this curve is already nonsingular")
            else:
                raise TypeError("this curve has no singular points over its base field. If working over"\
                                " a number field use extend=True")
        not_resolved = True
        t = 0
        # loop through the patches and blow up each until no patch has singular points
        while not_resolved:
            [BC, t_maps, pi, pts] = [res[t][0], res[t][1], res[t][2], res[t][3]]
            # check if there are any singular points in this patch
            if not pts:
                t = t + 1
                if t == len(res):
                    not_resolved = False
                continue
            # the identity map should be replaced for each of the charts of the blow up
            t_maps.pop(t)
            # blow up pts[0]
            B = list(BC.blowup(pts[0]))
            B = [list(B[0]), [list(B[1][i]) for i in range(len(B[1]))], list(B[2])]
            # the t-th element of res will be replaced with the new data corresponding to the charts
            # of the blow up
            res.pop(t)
            # take out the transition maps from the other resolution patches to the t-th patch
            old_maps = [res[i][1].pop(t) for i in range(len(res))]
            patches_to_add = []
            # generate the needed data for each patch of the blow up
            for i in range(len(B[0])):
                # check if there are any singular points where this patch meets the exceptional divisor
                AA = AffineSpace(B[0][i].base_ring(), n - 1, 'x')
                coords = [pts[0][i]]
                coords.extend(list(AA.gens()))
                H = Hom(B[0][i].ambient_space().coordinate_ring(), AA.coordinate_ring())
                poly_hom = H(coords)
                X = AA.subscheme([poly_hom(f) for f in B[0][i].defining_polynomials()])
                # in the case of working over a number field, it might be necessary to extend the base
                # field in order to find all intersection points
                n_pts = []
                if B[0][i].base_ring() in NumberFields() and extend:
                    emb = extension(X)
                    X = X.change_ring(emb)
                    tmp_curve = B[0][i].change_ring(emb)
                    for pt in X.rational_points():
                        tmp_pt = tmp_curve([pts[0][i]] + list(pt))
                        if tmp_curve.is_singular(tmp_pt):
                            n_pts.append(tmp_pt)
                    # avoid needlessly extending the base field
                    if n_pts:
                        # coerce everything to the new base field
                        BC = BC.change_ring(emb)
                        t_maps = [t_maps[j].change_ring(emb) for j in range(len(t_maps))]
                        old_maps = [old_maps[j].change_ring(emb) for j in range(len(old_maps))]
                        pi = pi.change_ring(emb)
                        pts = [pt.change_ring(emb) for pt in pts]
                        # coerce the current blow up data
                        for j in range(len(B[0])):
                            B[0][j] = B[0][j].change_ring(emb)
                        for j in range(len(B[1])):
                            for k in range(len(B[1])):
                                B[1][j][k] = B[1][j][k].change_ring(emb)
                        for j in range(len(B[2])):
                            B[2][j] = B[2][j].change_ring(emb)
                        # coerce the other data in res
                        for j in range(len(res)):
                            res[j][0] = res[j][0].change_ring(emb)
                            for k in range(len(res[j][1])):
                                res[j][1][k] = res[j][1][k].change_ring(emb)
                            res[j][2].change_ring(emb)
                            for k in range(len(res[j][3])):
                                res[j][3][k] = res[j][3][k].change_ring(emb)
                else:
                    for pt in X.rational_points():
                        tmp_pt = B[0][i]([pts[0][i]] + list(pt))
                        if B[0][i].is_singular(tmp_pt):
                            n_pts.append(tmp_pt)
                b_data = [B[0][i]]
                # projection map and its inverse
                t_pi = B[2][i]
                coords = [(BC.ambient_space().gens()[j] - pts[0][j])/(BC.ambient_space().gens()[i] - pts[0][i]) for\
                          j in range(n)]
                coords.pop(i)
                coords.insert(0, BC.ambient_space().gens()[i])
                H = Hom(BC, B[0][i])
                t_pi_inv = H(coords)
                # compose the current transition maps from the original curve to the other patches
                # with the projection map
                L = list(t_maps)
                for j in range(len(t_maps)):
                    L[j] = L[j]*t_pi
                for j in range(len(B[1][i])):
                    L.insert(t + j, B[1][i][j])
                b_data.append(L)
                # update transition maps of each other element of res
                for j in range(len(res)):
                    new_t_map = t_pi_inv*old_maps[j]
                    res[j][1].insert(t + i, new_t_map)
                # create the projection map
                b_data.append(pi*t_pi)
                # singular points
                # translate the singular points of the parent patch (other than that which was the center of the
                # blow up) by the inverse of the first projection map
                for j in range(1, len(pts)):
                    # make sure this point is in this chart before attempting to map it
                    try:
                        n_pts.append(t_pi_inv(BC(pts[j])))
                    except (TypeError, ZeroDivisionError):
                        pass
                b_data.append(n_pts)
                patches_to_add.append(b_data)
            for i in range(len(patches_to_add)):
                res.insert(t + i, patches_to_add[i])
            t = 0
        patches = [res[i][0] for i in range(len(res))]
        t_maps = [tuple(res[i][1]) for i in range(len(res))]
        p_maps = [res[i][2] for i in range(len(res))]
        return tuple([tuple(patches), tuple(t_maps), tuple(p_maps)])

    def tangent_line(self, p):
        """
        Return the tangent line at the point ``p``.

        INPUT:

        - ``p`` -- a rational point of the curve

        EXAMPLES::

            sage: A3.<x,y,z> = AffineSpace(3, QQ)
            sage: C = Curve([x + y + z, x^2 - y^2*z^2 + z^3])
            sage: p = C(0,0,0)
            sage: C.tangent_line(p)
            Traceback (most recent call last):
            ...
            ValueError: the curve is not smooth at (0, 0, 0)
            sage: p = C(1,0,-1)
            sage: C.tangent_line(p)
            Affine Curve over Rational Field defined by x + y + z, 2*x + 3*z + 1

        We check that the tangent line at ``p`` is the tangent space at ``p``,
        translated to ``p``. ::

            sage: Tp = C.tangent_space(p)
            sage: Tp
            Closed subscheme of Affine Space of dimension 3 over Rational Field defined by:
              x + y + z,
              2*x + 3*z
            sage: phi = A3.translation(A3.origin(), p)
            sage: T = phi * Tp.embedding_morphism()
            sage: T.image()
            Closed subscheme of Affine Space of dimension 3 over Rational Field defined by:
              -2*y + z + 1,
              x + y + z
            sage: _ == C.tangent_line(p)
            True

        """
        A = self.ambient_space()
        R = A.coordinate_ring()
        gens = R.gens()

        Tp = self.tangent_space(p)

        if Tp.dimension() > 1:
            raise ValueError("the curve is not smooth at {}".format(p))

        from sage.schemes.curves.all import Curve

        # translate to p
        I = []
        for poly in Tp.defining_polynomials():
            I.append(poly.subs({x: x - c for x, c in zip(gens, p)}))

        return Curve(I, A)


class AffinePlaneCurve_field(AffinePlaneCurve, AffineCurve_field):
    """
    Affine plane curves over fields.
    """
    _point = AffinePlaneCurvePoint_field

    def fundamental_group(self):
        r"""
        Return a presentation of the fundamental group of the complement
        of ``self``.

        .. NOTE::

            The curve must be defined over the rationals or a number field
            with an embedding over `\QQbar`.

        EXAMPLES::

            sage: A.<x,y> = AffineSpace(QQ, 2)
            sage: C = A.curve(y^2 - x^3 - x^2)
            sage: C.fundamental_group() # optional - sirocco
            Finitely presented group < x0 |  >

        In the case of number fields, they need to have an embedding
        to the algebraic field::

            sage: a = QQ[x](x^2+5).roots(QQbar)[0][0]
            sage: F = NumberField(a.minpoly(), 'a', embedding=a)
            sage: F.inject_variables()
            Defining a
            sage: A.<x,y> = AffineSpace(F, 2)
            sage: C = A.curve(y^2 - a*x^3 - x^2)
            sage: C.fundamental_group() # optional - sirocco
            Finitely presented group < x0 |  >

        .. WARNING::

            This functionality requires the sirocco package to be installed.
        """
        from sage.schemes.curves.zariski_vankampen import fundamental_group
        F = self.base_ring()
        from sage.rings.qqbar import QQbar
        if QQbar.coerce_map_from(F) is None:
            raise NotImplementedError("the base field must have an embedding"
                                      " to the algebraic field")
        f = self.defining_polynomial()
        return fundamental_group(f, projective=False)

    def braid_monodromy(self):
        r"""
        Compute the braid monodromy of a projection of the curve.

        OUTPUT:

        A list of braids. The braids correspond to paths based in the same point;
        each of this paths is the conjugated of a loop around one of the points
        in the discriminant of the projection of `self`.

        NOTE:

        The projection over the `x` axis is used if there are no vertical asymptotes.
        Otherwise, a linear change of variables is done to fall into the previous case.

        EXAMPLES::

            sage: A.<x,y> = AffineSpace(QQ, 2)
            sage: C = A.curve((x^2-y^3)*(x+3*y-5))
            sage: C.braid_monodromy()   # optional -  sirocco
            [s1*s0*(s1*s2)^2*s0*s2^2*s0^-1*(s2^-1*s1^-1)^2*s0^-1*s1^-1,
             s1*s0*(s1*s2)^2*(s0*s2^-1*s1*s2*s1*s2^-1)^2*(s2^-1*s1^-1)^2*s0^-1*s1^-1,
             s1*s0*(s1*s2)^2*s2*s1^-1*s2^-1*s1^-1*s0^-1*s1^-1,
             s1*s0*s2*s0^-1*s2*s1^-1]

        """
        from sage.schemes.curves.zariski_vankampen import braid_monodromy
        F = self.base_ring()
        from sage.rings.qqbar import QQbar
        if QQbar.coerce_map_from(F) is None:
            raise NotImplementedError("the base field must have an embedding"
                                      " to the algebraic field")
        f = self.defining_polynomial()
        return braid_monodromy(f)


    def riemann_surface(self, **kwargs):
        r"""
        Return the complex Riemann surface determined by this curve

        OUTPUT:

        - RiemannSurface object

        EXAMPLES::

            sage: R.<x,y>=QQ[]
            sage: C = Curve(x^3+3*y^3+5)
            sage: C.riemann_surface()
            Riemann surface defined by polynomial f = x^3 + 3*y^3 + 5 = 0, with 53 bits of precision
        """
        from sage.schemes.riemann_surfaces.riemann_surface import RiemannSurface
        return RiemannSurface(self.defining_polynomial(),**kwargs)


class AffinePlaneCurve_finite_field(AffinePlaneCurve_field):
    """
    Affine plane curves over finite fields.
    """
    _point = AffinePlaneCurvePoint_finite_field

    # CHECK WHAT ASSUMPTIONS ARE MADE REGARDING AFFINE VS. PROJECTIVE MODELS!!!
    # THIS IS VERY DIRTY STILL -- NO DATASTRUCTURES FOR DIVISORS.
    def riemann_roch_basis(self, D):
        r"""
        Return a basis of the Riemann-Roch space of the divisor ``D``.

        This interfaces with Singular's Brill-Noether command.

        This curve is assumed to be a plane curve defined by a polynomial
        equation `f(x,y) = 0` over a prime finite field `F = GF(p)` in 2
        variables `x,y` representing a curve `X: f(x,y) = 0` having `n`
        `F`-rational points (see the Sage function ``places_on_curve``)

        INPUT:

        - ``D`` -- an `n`-tuple of integers `(d_1, ..., d_n)` representing the
          divisor `Div = d_1P_1 + \dots + d_nP_n`, where `X(F) = \{P_1, \dots,
          P_n\}`.  The ordering is that dictated by ``places_on_curve``.

        OUTPUT: a basis of `L(Div)`

        EXAMPLES::

            sage: R = PolynomialRing(GF(5),2,names = ["x","y"])
            sage: x, y = R.gens()
            sage: f = y^2 - x^9 - x
            sage: C = Curve(f)
            sage: D = [6,0,0,0,0,0]
            sage: C.riemann_roch_basis(D)
            [1, (-x*z^5 + y^2*z^4)/x^6, (-x*z^6 + y^2*z^5)/x^7, (-x*z^7 + y^2*z^6)/x^8]
        """
        F = self.base_ring()
        if not F.is_prime_field():
            raise TypeError("only works for curves over prime finite fields")

        p = F.characteristic()
        f = self.defining_polynomial()
        gens = f.parent().gens()

        G = singular(','.join(str(x) for x in D), type='intvec')

        singular.lib('brnoeth')
        singular.ring(p, gens, 'lp')

        X = singular(f).Adj_div()
        P = singular.NSplaces(1, X)
        T = P[1][2]
        T.set_ring()  # necessary

        return [g[1].sage() / g[2].sage() for g in G.BrillNoether(P)]

    def rational_points(self, algorithm="enum"):
        r"""
        Return sorted list of all rational points on this curve.

        INPUT:

        -  ``algorithm`` -- possible choices:

           +  ``'enum'`` -- use *very* naive point enumeration to find all
              rational points on this curve over a finite field.

           +  ``'bn'`` -- via Singular's Brill-Noether package.

           +  ``'all'`` -- use all implemented algorithms and verify that they
              give the same answer, then return it

        .. NOTE::

           The Brill-Noether package does not always work. When it fails, a
           RuntimeError exception is raised.

        EXAMPLES::

            sage: x, y = (GF(5)['x,y']).gens()
            sage: f = y^2 - x^9 - x
            sage: C = Curve(f); C
            Affine Plane Curve over Finite Field of size 5 defined by -x^9 + y^2 - x
            sage: C.rational_points(algorithm='bn')
            [(0, 0), (2, 2), (2, 3), (3, 1), (3, 4)]
            sage: C = Curve(x - y + 1)
            sage: C.rational_points()
            [(0, 1), (1, 2), (2, 3), (3, 4), (4, 0)]

        We compare Brill-Noether and enumeration::

            sage: x, y = (GF(17)['x,y']).gens()
            sage: C = Curve(x^2 + y^5 + x*y - 19)
            sage: v = C.rational_points(algorithm='bn')
            sage: w = C.rational_points(algorithm='enum')
            sage: len(v)
            20
            sage: v == w
            True

            sage: A.<x,y> = AffineSpace(2,GF(9,'a'))
            sage: C = Curve(x^2 + y^2 - 1)
            sage: C
            Affine Plane Curve over Finite Field in a of size 3^2 defined by x^2 + y^2 - 1
            sage: C.rational_points()
            [(0, 1), (0, 2), (1, 0), (2, 0), (a + 1, a + 1), (a + 1, 2*a + 2), (2*a + 2, a + 1), (2*a + 2, 2*a + 2)]
        """
        if algorithm == "enum":
            f = self.defining_polynomial()
            K = f.parent().base_ring()
            return sorted((self((x,y)) for x in K for y in K if f(x,y) == 0))

        F = self.base_ring()
        if not F.is_prime_field():
            raise TypeError("other algorithms only work for curves over prime finite fields")

        if algorithm == "bn":
            f = self.defining_polynomial()._singular_()
            singular = f.parent()
            singular.lib('brnoeth')
            try:
                X1 = f.Adj_div()
            except (TypeError, RuntimeError) as s:
                raise RuntimeError(str(s) + "\n\n ** Unable to use the Brill-Noether Singular package to compute all points (see above).")

            X2 = singular.NSplaces(1, X1)
            R = X2[5][1][1]
            singular.set_ring(R)

            # We use sage_flattened_str_list since iterating through
            # the entire list through the sage/singular interface directly
            # would involve hundreds of calls to singular, and timing issues
            # with the expect interface could crop up.  Also, this is vastly
            # faster (and more robust).
            v = singular('POINTS').sage_flattened_str_list()
            pnts = [self(int(v[3*i]), int(v[3*i+1]))
                    for i in range(len(v)//3) if int(v[3*i+2])]
            # remove multiple points
            return sorted(set(pnts))

        elif algorithm == "all":

            S_enum = self.rational_points(algorithm = "enum")
            S_bn = self.rational_points(algorithm = "bn")
            if S_enum != S_bn:
                raise RuntimeError("Bug in rational_points -- different algorithms give different answers for curve %s!" % self)
            return S_enum

        else:
            raise ValueError("No algorithm '%s' known"%algorithm)


class IntegralAffineCurve(AffineCurve_field):
    """
    Base class for integral affine curves.
    """
    _point = IntegralAffineCurvePoint
    _closed_point = IntegralAffineCurveClosedPoint

    def function_field(self):
        """
        Return the function field of the curve.

        EXAMPLES::

            sage: A.<x,y> = AffineSpace(QQ, 2)
            sage: C = Curve(x^3 - y^2 - x^4 - y^4)
            sage: C.function_field()
            Function field in y defined by y^4 + y^2 + x^4 - x^3

        ::

            sage: A.<x,y> = AffineSpace(GF(8), 2)
            sage: C = Curve(x^5 + y^5 + x*y + 1)
            sage: C.function_field()
            Function field in y defined by y^5 + x*y + x^5 + 1
        """
        return self._function_field

    @lazy_attribute
    def _genus(self):
        """
        The geometric genus of the curve.

        EXAMPLES::

            sage: A.<x,y> = AffineSpace(GF(2), 2)
            sage: C = Curve(x^5 + y^5 + x*y + 1)
            sage: C.genus()   # indirect doctest
            1
        """
        k = self.base_ring()

        # Singular's genus command is usually much faster than the genus method
        # of function fields in Sage. But unfortunately Singular's genus
        # command does not yet work over non-prime finite fields.
        if k.is_finite() and k.degree() > 1:
            return self._function_field.genus()

        # call Singular's genus command
        return self.defining_ideal().genus()

    def __call__(self, *args):
        """
        Return a rational point, a pointset or a function depending on ``args``.

        EXAMPLES::

            sage: A.<x,y> = AffineSpace(GF(8), 2)
            sage: C = Curve(x^5 + y^5 + x*y + 1)
            sage: C(1,1)
            (1, 1)
            sage: C(x/y)
            (x/(x^5 + 1))*y^4 + x^2/(x^5 + 1)
            sage: C(GF(8^2))
            Set of rational points of Closed subscheme of Affine Space of dimension 2
            over Finite Field in z6 of size 2^6 defined by: x^5 + y^5 + x*y + 1

        ::

            sage: A.<x,y,z> = AffineSpace(GF(11), 3)
            sage: C = Curve([x*z - y^2, y - z^2, x - y*z], A)
            sage: C([0,0,0])
            (0, 0, 0)
            sage: C(y)
            z^2
            sage: C(A.coordinate_ring()(y))
            z^2
        """
        try:
            return super(IntegralAffineCurve, self).__call__(*args)
        except TypeError as e:
            try:
                return self.function(*args)
            except AttributeError:
                raise e

    def function(self, f):
        """
        Return the function field element coerced from ``f``.

        INPUT:

        - ``f`` -- an element of the coordinate ring of either the curve or its
          ambient space.

        EXAMPLES::

            sage: A.<x,y> = AffineSpace(GF(8), 2)
            sage: C = Curve(x^5 + y^5 + x*y + 1)
            sage: f = C.function(x/y)
            sage: f
            (x/(x^5 + 1))*y^4 + x^2/(x^5 + 1)
            sage: df = f.differential(); df
            ((1/(x^10 + 1))*y^4 + x^6/(x^10 + 1)) d(x)
            sage: df.divisor()
            2*Place (1/x, 1/x^4*y^4 + 1/x^3*y^3 + 1/x^2*y^2 + 1/x*y + 1)
             + 2*Place (1/x, 1/x*y + 1)
             - 2*Place (x + 1, y)
             - 2*Place (x^4 + x^3 + x^2 + x + 1, y)
        """
        R = self.ambient_space().coordinate_ring()
        if f not in R and f.parent() is self.coordinate_ring():
            f = f.lift()

        phi = self._lift_to_function_field
        num = R(f.numerator())
        den = R(f.denominator())
        return phi(num)/phi(den)

    def coordinate_functions(self):
        """
        Return the coordinate functions.

        EXAMPLES::

            sage: A.<x,y> = AffineSpace(GF(8), 2)
            sage: C = Curve(x^5 + y^5 + x*y + 1)
            sage: x, y = C.coordinate_functions()
            sage: x^5 + y^5 + x*y + 1
            0
        """
        return self._coordinate_functions

    @lazy_attribute
    def _nonsingular_model(self):
        """
        Return the data of a nonsingular model of the curve.

        The data consists of an abstract function field `M` and a map from the
        coordinate ring `R` of the ambient space of the curve into the function
        field. The coordinate ring of the curve is thus the quotient of `R` by
        the kernel of the map.

        TESTS::

            sage: A.<x,y,z> = AffineSpace(GF(11), 3)
            sage: C = Curve([x*z - y^2, y - z^2, x - y*z], A)
            sage: C._nonsingular_model
            (Function field in z defined by z^3 + 10*x, Ring morphism:
               From: Multivariate Polynomial Ring in x, y, z over Finite Field of size 11
               To:   Function field in z defined by z^3 + 10*x
               Defn: x |--> x
                     y |--> z^2
                     z |--> z)
        """
        from sage.rings.function_field.all import FunctionField

        k = self.base_ring()
        I = self.defining_ideal()

        # invlex is the lex order with x < y < z for R = k[x,y,z] for instance
        R = I.parent().ring().change_ring(order='invlex')
        I = I.change_ring(R)
        n = R.ngens()

        names = R.variable_names()

        gbasis = I.groebner_basis()

        if not I.is_prime():
            raise TypeError("the curve is not integral")

        # Suppose the generators of the defining ideal I of the curve is
        #
        #       -y^2 + x*z, -z^2 + y, -y*z + x.
        #
        # Then the Groebner basis of the ideal with respect to the elimination
        # order invlex is
        #
        #        f0 = z^2 - y,
        #        f1 = y*z - x,
        #        f2 = x*z - y^2,
        #        f3 = y^3 - x^2.
        #
        # Now the task is to find f that has minimal degree as a polynomial
        # in the i-th variable. The result is
        #
        #        f0 z^2
        #        f1 y*z
        #        f2 x*z                       o
        #        f3 y^3             o
        #        ------------------------------
        #                k[x]  k[x,y]  k[x,y,z]
        #
        # Hence x is an independent variable; f3 is the syzygy for y; f2 is the
        # syzygy for z. Now x is the generator of a rational function field F0;
        # y is the generator of the extension F1 of F0 by f3; z is the
        # generator of the extension F2 of F1 by f2.
        basis = list(gbasis)
        syzygy = {}
        for i in range(n):
            S = k[R._first_ngens(i + 1)]
            while basis:
                f = basis.pop()
                if f in S:
                    if i not in syzygy and f:
                        syzygy[i] = f
                else:
                    basis.append(f)
                    break

        indep = [i for i in range(n) if i not in syzygy]
        if len(indep) != 1:
            raise TypeError("not a curve")
        else:
            indep = indep[0]

        F = FunctionField(k, names[indep])
        coords = {indep: F.gen()}

        for i in range(n):
            if i == indep:
                continue
            P = PolynomialRing(F, 'T')
            f = P([R(c).subs(coords) for c in syzygy[i].polynomial(R.gen(i))])
            F = F.extension(f, names[i])
            coords[i] = F.gen()

        if F.base_field() is not F:  # proper extension
            N, from_N, to_N = F.simple_model()
            M, from_M, to_M = N.separable_model()
            coordinate_functions = tuple([to_M(to_N(F(coords[i]))) for i in range(n)])
        else:  # rational function field
            M = F
            coordinate_functions = tuple([coords[i] for i in range(n)])

        lift_to_function_field = hom(R, M, coordinate_functions)

        # sanity check
        assert all(lift_to_function_field(f).is_zero() for f in I.gens())

        return M, lift_to_function_field

    @lazy_attribute
    def _function_field(self):
        """
        Return the abstract function field of the curve.

        TESTS::

            sage: A.<x,y,z> = AffineSpace(GF(11), 3)
            sage: C = Curve([x*z - y^2, y - z^2, x - y*z], A)
            sage: C._function_field
            Function field in z defined by z^3 + 10*x
        """
        return self._nonsingular_model[0]

    @lazy_attribute
    def _lift_to_function_field(self):
        """
        Return the map to function field of the curve.

        TESTS::

            sage: A.<x,y,z> = AffineSpace(GF(11), 3)
            sage: C = Curve([x*z - y^2, y - z^2, x - y*z], A)
            sage: C._lift_to_function_field
            Ring morphism:
              From: Multivariate Polynomial Ring in x, y, z over Finite Field of size 11
              To:   Function field in z defined by z^3 + 10*x
              Defn: x |--> x
                    y |--> z^2
                    z |--> z
        """
        return self._nonsingular_model[1]

    @lazy_attribute
    def _coordinate_functions(self):
        """
        Return the coordinate functions of the curve.

        TESTS::

            sage: A.<x,y,z> = AffineSpace(GF(11), 3)
            sage: C = Curve([x*z - y^2, y - z^2, x - y*z], A)
            sage: C._coordinate_functions
            [x, z^2, z]
        """
        return self._nonsingular_model[1].im_gens()

    @lazy_attribute
    def _singularities(self):
        """
        Return a list of the pairs of singular closed points and the places above it.

        TESTS::

            sage: A.<x,y> = AffineSpace(GF(7^2),2)
            sage: C = Curve(x^2 - x^4 - y^4)
            sage: C._singularities
            [(Point (x, y),
              [Place (x, 1/x*y^3 + 1/x*y^2 + 1), Place (x, 1/x*y^3 + 1/x*y^2 + 6)])]
        """
        to_F = self._lift_to_function_field
        sing = self.singular_subscheme()

        funcs = []
        for p in sing.defining_polynomials():
            f = to_F(p)
            if not f.is_zero():
                funcs.append(f)

        if funcs:
            f = funcs.pop()
            places = f.zeros()
            for f in funcs:
                places = [p for p in places if f.valuation(p) > 0]
        else:
            places = []

        points = []
        for place in places:
            p = self.place_to_closed_point(place)

            for q, places in points:
                if p == q:
                    places.append(place)
                    break
            else: # new singularity
                points.append((p, [place]))

        return points

    def singular_closed_points(self):
        """
        Return the singular closed points of the curve.

        EXAMPLES::

            sage: A.<x,y> = AffineSpace(GF(7^2),2)
            sage: C = Curve(x^2 - x^4 - y^4)
            sage: C.singular_closed_points()
            [Point (x, y)]

        ::

            sage: A.<x,y,z> = AffineSpace(GF(11), 3)
            sage: C = Curve([x*z - y^2, y - z^2, x - y*z], A)
            sage: C.singular_closed_points()
            []
        """
        return [p for p, _ in self._singularities]

    @cached_method
    def place_to_closed_point(self, place):
        """
        Return the closed point on the place.

        INPUT:

        - ``place`` -- a place of the function field of the curve

        EXAMPLES::

            sage: A.<x,y> = AffineSpace(GF(4), 2)
            sage: C = Curve(x^5 + y^5 + x*y + 1)
            sage: F = C.function_field()
            sage: pls = F.places(1)
            sage: C.place_to_closed_point(pls[-1])
            Point (x + 1, y + 1)
            sage: C.place_to_closed_point(pls[-2])
            Point (x + 1, y + 1)
        """
        F = self.function_field()

        A = self.ambient_space()
        R = A.coordinate_ring().change_ring(order='degrevlex')

        coords = self._coordinate_functions

        if any(f.valuation(place) < 0 for f in coords):
            raise ValueError("the place is at infinity")

        k, from_k, to_k = place.residue_field()
        V, from_V, to_V = k.vector_space(F.constant_base_field(), map=True)

        # implement an FGLM-like algorithm
        e = [0 for i in range(R.ngens())]
        basis = [R.one()]
        basis_vecs = [to_V(k.one())] # represent as a vector

        gens = []
        gens_lts = []
        terminate = False
        while True: # check FGLM termination condition
            # compute next exponent in degree reverse lexicographical order
            j = R.ngens() - 1
            while j > 0 and not e[j]:
                j -= 1

            if not j: # j is zero
                if terminate:
                    break
                terminate = True
                d = e[0]
                e[0] = 0
                e[-1] = d + 1
            else:
                e[j] -= 1
                e[j-1] += 1

            m = R.monomial(*e)
            if any(g.divides(m) for g in gens_lts):
                continue

            prod = 1
            for i in range(R.ngens()):
                prod *= coords[i]**e[i]
            vec = to_V(to_k(prod)) # represent as a vector
            mat = matrix(basis_vecs)
            try:
                s = mat.solve_left(vec)
            except ValueError: # no solution
                basis.append(m)
                basis_vecs.append(vec)
                terminate = False
                continue

            gens.append(m - sum([s[i] * basis[i] for i in range(len(basis))]))
            gens_lts.append(m)

        prime = R.ideal(gens).groebner_basis().ideal()

        return self._closed_point(self, prime, len(basis))

    def places_at_infinity(self):
        """
        Return the places of the curve at infinity.

        EXAMPLES::

            sage: A.<x,y> = AffineSpace(QQ, 2)
            sage: C = Curve(x^3 - y^2 - x^4 - y^4)
            sage: C.places_at_infinity()
            [Place (1/x, 1/x^2*y, 1/x^3*y^2, 1/x^4*y^3)]

        ::

            sage: F = GF(9)
            sage: A2.<x,y> = AffineSpace(F, 2)
            sage: C = A2.curve(y^3 + y - x^4)
            sage: C.places_at_infinity()
            [Place (1/x, 1/x^3*y^2)]

        ::

            sage: A.<x,y,z> = AffineSpace(GF(11), 3)
            sage: C = Curve([x*z-y^2,y-z^2,x-y*z], A)
            sage: C.places_at_infinity()
            [Place (1/x, 1/x*z^2)]
        """
        return list(set(p for f in self._coordinate_functions if f for p in f.poles()))

    def places_on(self, point):
        """
        Return the places on the closed point.

        INPUT:

        - ``point`` -- a closed point of the curve

        OUTPUT: a list of the places of the function field of the curve

        EXAMPLES::

            sage: A.<x,y> = AffineSpace(QQ, 2)
            sage: C = Curve(x^3 - y^2 - x^4 - y^4)
            sage: C.singular_closed_points()
            [Point (x, y)]
            sage: p, = _
            sage: C.places_on(p)
            [Place (x, y, y^2, 1/x*y^3 + 1/x*y)]

        ::

            sage: k.<a> = GF(9)
            sage: A.<x,y> = AffineSpace(k,2)
            sage: C = Curve(y^2 - x^5 - x^4 - 2*x^3 - 2*x - 2)
            sage: pts = C.closed_points()
            sage: pts
            [Point (x, y + (a + 1)),
             Point (x, y + (-a - 1)),
             Point (x + (a + 1), y + (a - 1)),
             Point (x + (a + 1), y + (-a + 1)),
             Point (x - 1, y + (a + 1)),
             Point (x - 1, y + (-a - 1)),
             Point (x + (-a - 1), y + a),
             Point (x + (-a - 1), y + (-a)),
             Point (x + 1, y + 1),
             Point (x + 1, y - 1)]
            sage: p1, p2, p3 = pts[:3]
            sage: C.places_on(p1)
            [Place (x, y + a + 1)]
            sage: C.places_on(p2)
            [Place (x, y + 2*a + 2)]
            sage: C.places_on(p3)
            [Place (x + a + 1, y + a + 2)]

        ::

            sage: F.<a> = GF(8)
            sage: P.<x,y,z> = ProjectiveSpace(F, 2)
            sage: Cp = Curve(x^3*y + y^3*z + x*z^3)
            sage: C = Cp.affine_patch(0)
        """
        phi = self._lift_to_function_field
        gs = [phi(g) for g in point.prime_ideal().gens()]
        fs = [g for g in gs if not g.is_zero()]
        f = fs.pop()
        places = []
        for p in f.zeros():
            if all(f.valuation(p) > 0 for f in fs):
                places.append(p)
        return places

    def parametric_representation(self, place, name=None):
        """
        Return a power series representation of the branch of the
        curve given by ``place``.

        INPUT:

        - ``place`` -- a place on the curve

        EXAMPLES::

            sage: A.<x,y> = AffineSpace(QQ, 2)
            sage: C = Curve(x^2 + y^2 -1)
            sage: p = C(0,1)
            sage: p.closed_point()
            Point (x, y - 1)
            sage: pl = _.place()
            sage: C.parametric_representation(pl)
            (s + ..., 1 - 1/2*s^2 - 1/8*s^4 - 1/16*s^6 + ...)

        ::

            sage: A.<x,y> = AffineSpace(GF(7^2), 2)
            sage: C = Curve(x^2 - x^4 - y^4)
            sage: p, = C.singular_closed_points()
            sage: b1, b2 = p.places()
            sage: xs, ys = C.parametric_representation(b1)
            sage: f = xs^2 - xs^4 - ys^4
            sage: [f.coefficient(i) for i in range(5)]
            [0, 0, 0, 0, 0]
            sage: xs, ys = C.parametric_representation(b2)
            sage: f = xs^2 - xs^4 - ys^4
            sage: [f.coefficient(i) for i in range(5)]
            [0, 0, 0, 0, 0]
        """
        F = place.function_field()
        F_place = F.completion(place, prec=infinity, name=name)

        return tuple(F_place._expand_lazy(c) for c in self._coordinate_functions)


class IntegralAffineCurve_finite_field(IntegralAffineCurve):
    """
    Integral affine curves.

    INPUT:

    - ``A`` -- an ambient space in which the curve lives

    - ``X`` -- list of polynomials that define the curve

    EXAMPLES::

        sage: A.<x,y,z> = AffineSpace(GF(11), 3)
        sage: C = Curve([x*z - y^2, y - z^2, x - y*z], A); C
        Affine Curve over Finite Field of size 11 defined by -y^2 + x*z, -z^2 + y, -y*z + x
        sage: C.function_field()
        Function field in z defined by z^3 + 10*x
    """
    _point = IntegralAffineCurvePoint_finite_field

    def places(self, degree=1):
        """
        Return all places on the curve of the ``degree``.

        INPUT:

        - ``degree`` -- positive integer

        EXAMPLES::

            sage: F = GF(9)
            sage: A2.<x,y> = AffineSpace(F, 2)
            sage: C = A2.curve(y^3 + y - x^4)
            sage: C.places()
            [Place (1/x, 1/x^3*y^2),
             Place (x, y),
             Place (x, y + z2 + 1),
             Place (x, y + 2*z2 + 2),
             Place (x + z2, y + 2),
             Place (x + z2, y + z2),
             Place (x + z2, y + 2*z2 + 1),
             Place (x + z2 + 1, y + 1),
             Place (x + z2 + 1, y + z2 + 2),
             Place (x + z2 + 1, y + 2*z2),
             Place (x + 2*z2 + 1, y + 2),
             Place (x + 2*z2 + 1, y + z2),
             Place (x + 2*z2 + 1, y + 2*z2 + 1),
             Place (x + 2, y + 1),
             Place (x + 2, y + z2 + 2),
             Place (x + 2, y + 2*z2),
             Place (x + 2*z2, y + 2),
             Place (x + 2*z2, y + z2),
             Place (x + 2*z2, y + 2*z2 + 1),
             Place (x + 2*z2 + 2, y + 1),
             Place (x + 2*z2 + 2, y + z2 + 2),
             Place (x + 2*z2 + 2, y + 2*z2),
             Place (x + z2 + 2, y + 2),
             Place (x + z2 + 2, y + z2),
             Place (x + z2 + 2, y + 2*z2 + 1),
             Place (x + 1, y + 1),
             Place (x + 1, y + z2 + 2),
             Place (x + 1, y + 2*z2)]
        """
        F = self.function_field()
        return F.places(degree)

    @cached_method(do_pickle=True)
    def closed_points(self, degree=1):
        """
        Return a list of the closed points of ``degree`` of the curve.

        INPUT:

        - ``degree`` -- a positive integer

        EXAMPLES::

            sage: A.<x,y> = AffineSpace(GF(7),2)
            sage: C = Curve(x^2 - x^4 - y^4)
            sage: C.closed_points()
            [Point (x, y),
             Point (x + 1, y),
             Point (x + 2, y + 2),
             Point (x + 2, y - 2),
             Point (x - 2, y + 2),
             Point (x - 2, y - 2),
             Point (x - 1, y)]
        """
        F = self.function_field()
        places_above = F.places(degree)

        points = []

        # consider singular points
        for p in self.singular_closed_points():
            if p.degree() == degree:
                points.append(p)
            for place in p.places():
                if place.degree() == degree:
                    places_above.remove(place)

        for place in places_above:
            try:
                p = self.place_to_closed_point(place)
            except ValueError: # place is at infinity
                continue
            assert p.degree() == degree # sanity check
            points.append(p)

        return points


class IntegralAffinePlaneCurve(IntegralAffineCurve, AffinePlaneCurve_field):
    _point = IntegralAffinePlaneCurvePoint


class IntegralAffinePlaneCurve_finite_field(AffinePlaneCurve_finite_field, IntegralAffineCurve_finite_field):
    """
    Integral affine plane curve over a finite field.

    EXAMPLES::

        sage: A.<x,y> = AffineSpace(GF(8), 2)
        sage: C = Curve(x^5 + y^5 + x*y + 1); C
        Affine Plane Curve over Finite Field in z3 of size 2^3 defined by x^5 + y^5 + x*y + 1
        sage: C.function_field()
        Function field in y defined by y^5 + x*y + x^5 + 1
    """
    _point = IntegralAffinePlaneCurvePoint_finite_field
<|MERGE_RESOLUTION|>--- conflicted
+++ resolved
@@ -127,11 +127,7 @@
 from sage.misc.cachefunc import cached_method
 
 from sage.arith.misc import binomial
-<<<<<<< HEAD
-from sage.interfaces.all import singular
-=======
 from sage.interfaces.singular import singular
->>>>>>> 89e99f58
 from builtins import sum as add
 
 from sage.categories.fields import Fields
