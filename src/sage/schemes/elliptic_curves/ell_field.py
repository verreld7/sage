--- conflicted
+++ resolved
@@ -878,14 +878,8 @@
             Elliptic Curve defined
              by y^2 = x^3 + 5*a0*x^2 + (-200*a0^2)*x + (-42000*a0^2+42000*a0+126000)
              over Number Field in a0 with defining polynomial x^3 - 3*x^2 + 3*x + 9
-<<<<<<< HEAD
-            sage: K.<b> = E.division_field(3, simplify_all=True); K                         # optional - sage.rings.number_field
+            sage: K.<b> = E.division_field(3, simplify_all=True); K
             Number Field in b with defining polynomial x^12 - 25*x^10 + 130*x^8 + 645*x^6 + 1050*x^4 + 675*x^2 + 225
-=======
-            sage: K.<b> = E.division_field(3, simplify_all=True); K
-            Number Field in b with defining polynomial
-             x^12 + 5*x^10 + 40*x^8 + 315*x^6 + 750*x^4 + 675*x^2 + 2025
->>>>>>> ebef87aa
 
         Some higher-degree examples::
 
@@ -1047,17 +1041,12 @@
         - Lorenz Panny (2023): extend to composite `n`.
         """
         from sage.misc.verbose import verbose
-<<<<<<< HEAD
-        n = rings.Integer(n)
+
+        n = Integer(n)
         if n <= 0:
             raise ValueError("n must be a positive integer")
 
         verbose("Adjoining X-coordinates of %s-torsion points" % n)
-=======
-        l = Integer(l)
-        if not l.is_prime():
-            raise ValueError("l must be a prime number")
->>>>>>> ebef87aa
 
         F = self.base_ring()
         f = self.division_polynomial(n)
@@ -1115,16 +1104,10 @@
         # This implies that it suffices to adjoin the Y-coordinate
         # of just one full-order point.
 
-<<<<<<< HEAD
         x = f.change_ring(F_to_K).any_root(assume_squarefree=True)
-        h = self.defining_polynomial().change_ring(F_to_K)(x, rings.polygen(K), 1)
+        h = self.defining_polynomial().change_ring(F_to_K)(x, polygen(K), 1)
         L = h.splitting_field(names, map=map, **kwds)
-=======
-        # Polynomial defining the corresponding Y-coordinate
-        curve = self.defining_polynomial().map_coefficients(F_to_K)
-        ypol = curve(X, polygen(K), 1)
-        L = ypol.splitting_field(names, map=map, **kwds)
->>>>>>> ebef87aa
+
         if map:
             L, K_to_L = L
             L = L, F_to_K.post_compose(K_to_L)
