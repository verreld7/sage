r"""
Projective plane conics over a field

AUTHORS:

- Marco Streng (2010-07-20)

- Nick Alexander (2008-01-08)

"""
# *****************************************************************************
#        Copyright (C) 2008 Nick Alexander <ncalexander@gmail.com>
#        Copyright (C) 2009/2010 Marco Streng <marco.streng@gmail.com>
#
#   Distributed under the terms of the GNU General Public License (GPL)
#
#     This code is distributed in the hope that it will be useful,
#     but WITHOUT ANY WARRANTY; without even the implied warranty of
#     MERCHANTABILITY or FITNESS FOR A PARTICULAR PURPOSE.  See the GNU
#     General Public License for more details.
#
#   The full text of the GPL is available at:
#
#                   http://www.gnu.org/licenses/
# *****************************************************************************

from sage.rings.polynomial.polynomial_ring_constructor import PolynomialRing

import sage.rings.abc

from sage.modules.free_module_element import vector
from sage.structure.sequence import Sequence
from sage.structure.element import is_Vector
from sage.schemes.projective.projective_space import ProjectiveSpace
from sage.matrix.constructor import Matrix
from sage.structure.element import is_Matrix

from sage.schemes.curves.projective_curve import ProjectivePlaneCurve_field

from sage.categories.fields import Fields
_Fields = Fields()

class ProjectiveConic_field(ProjectivePlaneCurve_field):
    r"""
    Create a projective plane conic curve over a field.
    See ``Conic`` for full documentation.

    EXAMPLES::

        sage: K = FractionField(PolynomialRing(QQ, 't'))
        sage: P.<X, Y, Z> = K[]
        sage: Conic(X^2 + Y^2 - Z^2)
        Projective Conic Curve over Fraction Field of Univariate Polynomial Ring in t over Rational Field defined by X^2 + Y^2 - Z^2

    TESTS::

        sage: K = FractionField(PolynomialRing(QQ, 't'))
        sage: Conic([K(1), 1, -1])._test_pickling()
    """
    def __init__(self, A, f):
        r"""
        See ``Conic`` for full documentation.

        EXAMPLES:

        ::

            sage: c = Conic([1, 1, 1]); c
            Projective Conic Curve over Rational Field defined by x^2 + y^2 + z^2
        """
        super().__init__(A, f)
        self._coefficients = [f[(2,0,0)], f[(1,1,0)], f[(1,0,1)],
                                f[(0,2,0)], f[(0,1,1)], f[(0,0,2)]]
        self._parametrization = None
        self._diagonal_matrix = None

        self._rational_point = None

    def _repr_type(self):
        r"""
        Returns ``'Projective Conic'``, which is the first part of the
        plain text representation of this object as output by
        the function ``_repr_`` of the class ``Curve_generic``.

        EXAMPLES::

            sage: c = Conic([1, 1, 1]); c
            Projective Conic Curve over Rational Field defined by x^2 + y^2 + z^2
            sage: c._repr_()
            'Projective Conic Curve over Rational Field defined by x^2 + y^2 + z^2'
            sage: c._repr_type()
            'Projective Conic'
        """
        return "Projective Conic"

    def base_extend(self, S):
        r"""
        Returns the conic over ``S`` given by the same equation as ``self``.

        EXAMPLES::

            sage: c = Conic([1, 1, 1]); c
            Projective Conic Curve over Rational Field defined by x^2 + y^2 + z^2
            sage: c.has_rational_point()
            False
            sage: d = c.base_extend(QuadraticField(-1, 'i')); d
            Projective Conic Curve over Number Field in i with defining polynomial x^2 + 1 with i = 1*I defined by x^2 + y^2 + z^2
            sage: d.rational_point(algorithm = 'rnfisnorm')
            (i : 1 : 0)
        """
        if S in _Fields:
            B = self.base_ring()
            if B == S:
                return self
            if not S.has_coerce_map_from(B):
                raise ValueError("No natural map from the base ring of self " \
                                  "(= %s) to S (= %s)" % (self, S))
            from .constructor import Conic
            con = Conic([S(c) for c in self.coefficients()], \
                        self.variable_names())
            if self._rational_point is not None:
                pt = [S(c) for c in Sequence(self._rational_point)]
                if not pt == [0,0,0]:
                    # The following line stores the point in the cache
                    # if (and only if) there is no point in the cache.
                    pt = con.point(pt)
            return con
        return super().base_extend(S)

    def cache_point(self, p):
        r"""
        Replace the point in the cache of ``self`` by ``p`` for use
        by ``self.rational_point()`` and ``self.parametrization()``.

        EXAMPLES::

            sage: c = Conic([1, -1, 1])
            sage: c.point([15, 17, 8])
            (15/8 : 17/8 : 1)
            sage: c.rational_point()
            (15/8 : 17/8 : 1)
            sage: c.cache_point(c.rational_point(read_cache = False))
            sage: c.rational_point()
            (-1 : 1 : 0)
        """
        if isinstance(p, (tuple, list)):
            p = self.point(p)
        self._rational_point = p

    def coefficients(self):
        r"""
        Gives a the `6` coefficients of the conic ``self``
        in lexicographic order.

        EXAMPLES::

            sage: Conic(QQ, [1,2,3,4,5,6]).coefficients()
            [1, 2, 3, 4, 5, 6]

            sage: P.<x,y,z> = GF(13)[]
            sage: a = Conic(x^2+5*x*y+y^2+z^2).coefficients(); a
            [1, 5, 0, 1, 0, 1]
            sage: Conic(a)
            Projective Conic Curve over Finite Field of size 13 defined by x^2 + 5*x*y + y^2 + z^2
        """
        return self._coefficients

    def derivative_matrix(self):
        r"""
        Gives the derivative of the defining polynomial of
        the conic ``self``, which is a linear map,
        as a `3 \times 3` matrix.

        EXAMPLES:

        In characteristic different from `2`, the
        derivative matrix is twice the symmetric matrix:

        ::

            sage: c = Conic(QQ, [1,1,1,1,1,0])
            sage: c.symmetric_matrix()
            [  1 1/2 1/2]
            [1/2   1 1/2]
            [1/2 1/2   0]
            sage: c.derivative_matrix()
            [2 1 1]
            [1 2 1]
            [1 1 0]

        An example in characteristic `2`:

        ::

            sage: P.<t> = GF(2)[]
            sage: c = Conic([t, 1, t^2, 1, 1, 0]); c
            Projective Conic Curve over Fraction Field of Univariate Polynomial Ring in t over Finite Field of size 2 (using GF2X) defined by t*x^2 + x*y + y^2 + (t^2)*x*z + y*z
            sage: c.is_smooth()
            True
            sage: c.derivative_matrix()
            [  0   1 t^2]
            [  1   0   1]
            [t^2   1   0]
        """
        a, b, c, d, e, f = self.coefficients()
        return Matrix([[ 2*a ,   b ,   c ],
                       [   b , 2*d ,   e ],
                       [   c ,   e , 2*f ]])

    def determinant(self):
        r"""
        Returns the determinant of the symmetric matrix that defines
        the conic ``self``.

        This is defined only if the base field has characteristic
        different from `2`.

        EXAMPLES:

        ::

            sage: C = Conic([1,2,3,4,5,6])
            sage: C.determinant()
            41/4
            sage: C.symmetric_matrix().determinant()
            41/4

        Determinants are only defined in characteristic different from `2`::

            sage: C = Conic(GF(2), [1, 1, 1, 1, 1, 0])
            sage: C.is_smooth()
            True
            sage: C.determinant()
            Traceback (most recent call last):
            ...
            ValueError: The conic self (= Projective Conic Curve over Finite Field of size 2 defined by x^2 + x*y + y^2 + x*z + y*z) has no symmetric matrix because the base field has characteristic 2
        """
        return self.symmetric_matrix().determinant()

    def diagonal_matrix(self):
        r"""
        Returns a diagonal matrix `D` and a matrix `T` such that `T^t A T = D`
        holds, where `(x, y, z) A (x, y, z)^t` is the defining polynomial
        of the conic ``self``.

        EXAMPLES:

        ::

            sage: c = Conic(QQ, [1,2,3,4,5,6])
            sage: d, t = c.diagonal_matrix(); d, t
            (
            [    1     0     0]  [   1   -1 -7/6]
            [    0     3     0]  [   0    1 -1/3]
            [    0     0 41/12], [   0    0    1]
            )
            sage: t.transpose()*c.symmetric_matrix()*t
            [    1     0     0]
            [    0     3     0]
            [    0     0 41/12]

        Diagonal matrices are only defined in characteristic different
        from `2`:

        ::

            sage: c = Conic(GF(4, 'a'), [0, 1, 1, 1, 1, 1])
            sage: c.is_smooth()
            True
            sage: c.diagonal_matrix()
            Traceback (most recent call last):
            ...
            ValueError: The conic self (= Projective Conic Curve over Finite Field in a of size 2^2 defined by x*y + y^2 + x*z + y*z + z^2) has no symmetric matrix because the base field has characteristic 2
        """
        A = self.symmetric_matrix()
        B = self.base_ring()
        basis = [vector(B,{2:0,i:1}) for i in range(3)]
        for i in range(3):
            zerovalue = (basis[i]*A*basis[i].column()== 0)
            if zerovalue:
                for j in range(i+1,3):
                    if basis[j]*A*basis[j].column() != 0:
                        b = basis[i]
                        basis[i] = basis[j]
                        basis[j] = b
                        zerovalue = False
            if zerovalue:
                for j in range(i+1,3):
                    if basis[i]*A*basis[j].column() != 0:
                        basis[i] = basis[i]+basis[j]
                        zerovalue = False
            if not zerovalue:
                l = (basis[i]*A*basis[i].column())
                for j in range(i+1,3):
                    basis[j] = basis[j] - \
                               (basis[i]*A*basis[j].column())/l * basis[i]
        T = Matrix(basis).transpose()
        return T.transpose()*A*T, T

    def diagonalization(self, names=None):
        r"""
        Returns a diagonal conic `C`, an isomorphism of schemes `M: C` -> ``self``
        and the inverse `N` of `M`.

        EXAMPLES::

            sage: Conic(GF(5), [1,0,1,1,0,1]).diagonalization()
            (Projective Conic Curve over Finite Field of size 5 defined by x^2 + y^2 + 2*z^2,
             Scheme morphism:
              From: Projective Conic Curve over Finite Field of size 5 defined by x^2 + y^2 + 2*z^2
              To:   Projective Conic Curve over Finite Field of size 5 defined by x^2 + y^2 + x*z + z^2
              Defn: Defined on coordinates by sending (x : y : z) to
                    (x + 2*z : y : z),
             Scheme morphism:
              From: Projective Conic Curve over Finite Field of size 5 defined by x^2 + y^2 + x*z + z^2
              To:   Projective Conic Curve over Finite Field of size 5 defined by x^2 + y^2 + 2*z^2
              Defn: Defined on coordinates by sending (x : y : z) to
                    (x - 2*z : y : z))

        The diagonalization is only defined in characteristic different
        from 2:

        ::

            sage: Conic(GF(2), [1,1,1,1,1,0]).diagonalization()
            Traceback (most recent call last):
            ...
            ValueError: The conic self (= Projective Conic Curve over Finite Field of size 2 defined by x^2 + x*y + y^2 + x*z + y*z) has no symmetric matrix because the base field has characteristic 2

        An example over a global function field:

        ::

            sage: K = FractionField(PolynomialRing(GF(7), 't'))
            sage: (t,) = K.gens()
            sage: C = Conic(K, [t/2,0, 1, 2, 0, 3])
            sage: C.diagonalization()
            (Projective Conic Curve over Fraction Field of Univariate Polynomial Ring in t over Finite Field of size 7 defined by (-3*t)*x^2 + 2*y^2 + (3*t + 3)/t*z^2,
             Scheme morphism:
               From: Projective Conic Curve over Fraction Field of Univariate Polynomial Ring in t over Finite Field of size 7 defined by (-3*t)*x^2 + 2*y^2 + (3*t + 3)/t*z^2
               To:   Projective Conic Curve over Fraction Field of Univariate Polynomial Ring in t over Finite Field of size 7 defined by (-3*t)*x^2 + 2*y^2 + x*z + 3*z^2
               Defn: Defined on coordinates by sending (x : y : z) to
                     (x - 1/t*z : y : z),
             Scheme morphism:
               From: Projective Conic Curve over Fraction Field of Univariate Polynomial Ring in t over Finite Field of size 7 defined by (-3*t)*x^2 + 2*y^2 + x*z + 3*z^2
               To:   Projective Conic Curve over Fraction Field of Univariate Polynomial Ring in t over Finite Field of size 7 defined by (-3*t)*x^2 + 2*y^2 + (3*t + 3)/t*z^2
               Defn: Defined on coordinates by sending (x : y : z) to
                     (x + 1/t*z : y : z))


        """
        if names is None:
            names = self.defining_polynomial().parent().variable_names()
        from .constructor import Conic
        D, T = self.diagonal_matrix()
        con = Conic(D, names=names)
        return con, con.hom(T, self), self.hom(T.inverse(), con)

    def gens(self):
        r"""
        Returns the generators of the coordinate ring of ``self``.

        EXAMPLES:

        ::

            sage: P.<x,y,z> = QQ[]
            sage: c = Conic(x^2+y^2+z^2)
            sage: c.gens()
            (xbar, ybar, zbar)
            sage: c.defining_polynomial()(c.gens())
            0

        The function ``gens()`` is required for the following construction:

        ::

            sage: C.<a,b,c> = Conic(GF(3), [1, 1, 1])
            sage: C
            Projective Conic Curve over Finite Field of size 3 defined by a^2 + b^2 + c^2

        """
        return self.coordinate_ring().gens()

    def has_rational_point(self, point=False,
                           algorithm='default', read_cache=True):
        r"""
        Returns True if and only if the conic ``self``
        has a point over its base field `B`.

        If ``point`` is True, then returns a second output, which is
        a rational point if one exists.

        Points are cached whenever they are found. Cached information
        is used if and only if ``read_cache`` is True.

        ALGORITHM:

        The parameter ``algorithm`` specifies the algorithm
        to be used:

         - ``'default'`` -- If the base field is real or complex,
           use an elementary native Sage implementation.

         - ``'magma'`` (requires Magma to be installed) --
           delegates the task to the Magma computer algebra
           system.

        EXAMPLES::

            sage: Conic(RR, [1, 1, 1]).has_rational_point()
            False
            sage: Conic(CC, [1, 1, 1]).has_rational_point()
            True

            sage: Conic(RR, [1, 2, -3]).has_rational_point(point = True)
            (True, (1.73205080756888 : 0.000000000000000 : 1.00000000000000))

        Conics over polynomial rings can be solved internally::

            sage: R.<t> = QQ[]
            sage: C = Conic([-2,t^2+1,t^2-1])
            sage: C.has_rational_point()
            True

        And they can also be solved with Magma::

            sage: C.has_rational_point(algorithm='magma') # optional - magma
            True
            sage: C.has_rational_point(algorithm='magma', point=True) # optional - magma
            (True, (-t : 1 : 1))

            sage: D = Conic([t,1,t^2])
            sage: D.has_rational_point(algorithm='magma') # optional - magma
            False

        TESTS:

        One of the following fields comes with an embedding into the complex
        numbers, one does not. Check that they are both handled correctly by
        the Magma interface. ::

            sage: K.<i> = QuadraticField(-1)
            sage: K.coerce_embedding()
            Generic morphism:
              From: Number Field in i with defining polynomial x^2 + 1 with i = 1*I
              To:   Complex Lazy Field
              Defn: i -> 1*I
            sage: Conic(K, [1,1,1]).rational_point(algorithm='magma') # optional - magma
            (-i : 1 : 0)

            sage: x = QQ['x'].gen()
            sage: L.<i> = NumberField(x^2+1, embedding=None)
            sage: Conic(L, [1,1,1]).rational_point(algorithm='magma') # optional - magma
            (-i : 1 : 0)
            sage: L == K
            False
        """
        if read_cache:
            if self._rational_point is not None:
                if point:
                    return True, self._rational_point
                else:
                    return True

        B = self.base_ring()

        if algorithm == 'magma':
            from sage.interfaces.magma import magma
            M = magma(self)
            b = M.HasRationalPoint().sage()
            if not point:
                return b
            if not b:
                return False, None
            M_pt = M.HasRationalPoint(nvals=2)[1]

            # Various attempts will be made to convert `pt` to
            # a Sage object. The end result will always be checked
            # by self.point().

            pt = [M_pt[1], M_pt[2], M_pt[3]]

            # The first attempt is to use sequences. This is efficient and
            # succeeds in cases where the Magma interface fails to convert
            # number field elements, because embeddings between number fields
            # may be lost on conversion to and from Magma.
            # This should deal with all absolute number fields.
            try:
                return True, self.point([B(c.Eltseq().sage()) for c in pt])
            except TypeError:
                pass

            # The second attempt tries to split Magma elements into
            # numerators and denominators first. This is necessary
            # for the field of rational functions, because (at the moment of
            # writing) fraction field elements are not converted automatically
            # from Magma to Sage.
            try:
                return True, self.point( \
                  [B(c.Numerator().sage()/c.Denominator().sage()) for c in pt])
            except (TypeError, NameError):
                pass

            # Finally, let the Magma interface handle conversion.
            try:
                return True, self.point([B(c.sage()) for c in pt])
            except (TypeError, NameError):
                pass

            raise NotImplementedError("No correct conversion implemented for converting the Magma point %s on %s to a correct Sage point on self (=%s)" % (M_pt, M, self))

        if algorithm != 'default':
            raise ValueError("Unknown algorithm: %s" % algorithm)

        if isinstance(B, sage.rings.abc.ComplexField):
            if point:
                [_,_,_,d,e,f] = self._coefficients
                if d == 0:
                    return True, self.point([0,1,0])
                return True, self.point([0, ((e**2-4*d*f).sqrt()-e)/(2*d), 1],
                                        check=False)
            return True
        if isinstance(B, sage.rings.abc.RealField):
            D, T = self.diagonal_matrix()
            [a, b, c] = [D[0,0], D[1,1], D[2,2]]
            if a == 0:
                ret = True, self.point(T*vector([1,0,0]), check=False)
            elif a*c <= 0:
                ret = True, self.point(T*vector([(-c/a).sqrt(),0,1]),
                                       check=False)
            elif b == 0:
                ret = True, self.point(T*vector([0,1,0]), check=False)
            elif b*c <= 0:
                ret = True, self.point(T*vector([0,(-c/b).sqrt(),0,1]),
                                       check=False)
            else:
                ret = False, None
            if point:
                return ret
            return ret[0]
        raise NotImplementedError("has_rational_point not implemented for " \
                                   "conics over base field %s" % B)

    def has_singular_point(self, point=False):
        r"""
        Return True if and only if the conic ``self`` has a rational
        singular point.

        If ``point`` is True, then also return a rational singular
        point (or ``None`` if no such point exists).

        EXAMPLES:

        ::

            sage: c = Conic(QQ, [1,0,1]); c
            Projective Conic Curve over Rational Field defined by x^2 + z^2
            sage: c.has_singular_point(point = True)
            (True, (0 : 1 : 0))

            sage: P.<x,y,z> = GF(7)[]
            sage: e = Conic((x+y+z)*(x-y+2*z)); e
            Projective Conic Curve over Finite Field of size 7 defined by x^2 - y^2 + 3*x*z + y*z + 2*z^2
            sage: e.has_singular_point(point = True)
            (True, (2 : 4 : 1))

            sage: Conic([1, 1, -1]).has_singular_point()
            False
            sage: Conic([1, 1, -1]).has_singular_point(point = True)
            (False, None)

        ``has_singular_point`` is not implemented over all fields
        of characteristic `2`. It is implemented over finite fields.

        ::

            sage: F.<a> = FiniteField(8)
            sage: Conic([a, a+1, 1]).has_singular_point(point = True)
            (True, (a + 1 : 0 : 1))

            sage: P.<t> = GF(2)[]
            sage: C = Conic(P, [t,t,1]); C
            Projective Conic Curve over Fraction Field of Univariate Polynomial Ring in t over Finite Field of size 2 (using GF2X) defined by t*x^2 + t*y^2 + z^2
            sage: C.has_singular_point(point = False)
            Traceback (most recent call last):
            ...
            NotImplementedError: Sorry, find singular point on conics not implemented over all fields of characteristic 2.
        """
        if not point:
            ret = self.has_singular_point(point=True)
            return ret[0]
        B = self.base_ring()
        if B.characteristic() == 2:
            [a,b,c,d,e,f] = self.coefficients()
            if b == 0 and c == 0 and e == 0:
                for i in range(3):
                    if [a, d, f][i] == 0:
                        return True, self.point(vector(B, {2:0, i:1}))
                if hasattr(a/f, 'is_square') and hasattr(a/f, 'sqrt'):
                    if (a/f).is_square():
                        return True, self.point([1,0,(a/f).sqrt()])
                    if (d/f).is_square():
                        return True, self.point([0,1,(d/f).sqrt()])
                raise NotImplementedError("Sorry, find singular point on conics not implemented over all fields of characteristic 2.")
            pt = [e, c, b]
            if self.defining_polynomial()(pt) == 0:
                return True, self.point(pt)
            return False, None
        D = self.symmetric_matrix()
        if D.determinant() == 0:
            return True, self.point(Sequence(D.right_kernel().gen()))
        return False, None

    def hom(self, x, Y=None):
        r"""
        Return the scheme morphism from ``self`` to ``Y`` defined by ``x``.
        Here ``x`` can be a matrix or a sequence of polynomials.
        If ``Y`` is omitted, then a natural image is found if possible.

        EXAMPLES:

        Here are a few Morphisms given by matrices. In the first
        example, ``Y`` is omitted, in the second example, ``Y`` is specified.

        ::

            sage: c = Conic([-1, 1, 1])
            sage: h = c.hom(Matrix([[1,1,0],[0,1,0],[0,0,1]])); h
            Scheme morphism:
              From: Projective Conic Curve over Rational Field defined by -x^2 + y^2 + z^2
              To:   Projective Conic Curve over Rational Field defined by -x^2 + 2*x*y + z^2
              Defn: Defined on coordinates by sending (x : y : z) to
                    (x + y : y : z)
            sage: h([-1, 1, 0])
            (0 : 1 : 0)

            sage: c = Conic([-1, 1, 1])
            sage: d = Conic([4, 1, -1])
            sage: c.hom(Matrix([[0, 0, 1/2], [0, 1, 0], [1, 0, 0]]), d)
            Scheme morphism:
              From: Projective Conic Curve over Rational Field defined by -x^2 + y^2 + z^2
              To:   Projective Conic Curve over Rational Field defined by 4*x^2 + y^2 - z^2
              Defn: Defined on coordinates by sending (x : y : z) to
                    (1/2*z : y : x)

        ``ValueError`` is raised if the wrong codomain ``Y`` is specified:

        ::

            sage: c = Conic([-1, 1, 1])
            sage: c.hom(Matrix([[0, 0, 1/2], [0, 1, 0], [1, 0, 0]]), c)
            Traceback (most recent call last):
            ...
            ValueError: The matrix x (= [  0   0 1/2]
            [  0   1   0]
            [  1   0   0]) does not define a map from self (= Projective Conic Curve over Rational Field defined by -x^2 + y^2 + z^2) to Y (= Projective Conic Curve over Rational Field defined by -x^2 + y^2 + z^2)

        The identity map between two representations of the same conic:

        ::

            sage: C = Conic([1,2,3,4,5,6])
            sage: D = Conic([2,4,6,8,10,12])
            sage: C.hom(identity_matrix(3), D)
            Scheme morphism:
              From: Projective Conic Curve over Rational Field defined by x^2 + 2*x*y + 4*y^2 + 3*x*z + 5*y*z + 6*z^2
              To:   Projective Conic Curve over Rational Field defined by 2*x^2 + 4*x*y + 8*y^2 + 6*x*z + 10*y*z + 12*z^2
              Defn: Defined on coordinates by sending (x : y : z) to
                    (x : y : z)

        An example not over the rational numbers:

        ::

            sage: P.<t> = QQ[]
            sage: C = Conic([1,0,0,t,0,1/t])
            sage: D = Conic([1/t^2, 0, -2/t^2, t, 0, (t + 1)/t^2])
            sage: T = Matrix([[t,0,1],[0,1,0],[0,0,1]])
            sage: C.hom(T, D)
            Scheme morphism:
              From: Projective Conic Curve over Fraction Field of Univariate Polynomial Ring in t over Rational Field defined by x^2 + t*y^2 + 1/t*z^2
              To:   Projective Conic Curve over Fraction Field of Univariate Polynomial Ring in t over Rational Field defined by 1/(t^2)*x^2 + t*y^2 - 2/(t^2)*x*z + (t + 1)/(t^2)*z^2
              Defn: Defined on coordinates by sending (x : y : z) to
                    (t*x + z : y : z)

        """
        if is_Matrix(x):
            from .constructor import Conic
            y = x.inverse()
            A = y.transpose()*self.matrix()*y
            im = Conic(A)
            if Y is None:
                Y = im
            elif not Y == im:
                raise ValueError("The matrix x (= %s) does not define a " \
                                 "map from self (= %s) to Y (= %s)" % \
                                 (x, self, Y))
            x = Sequence(x*vector(self.ambient_space().gens()))
<<<<<<< HEAD
            return self.Hom(Y)(x, check = False)
        return super().hom(x, Y)
=======
            return self.Hom(Y)(x, check=False)
        return ProjectivePlaneCurve.hom(self, x, Y)
>>>>>>> d93b793c

    def is_diagonal(self):
        r"""
        Return True if and only if the conic has the form
        `a*x^2 + b*y^2 + c*z^2`.

        EXAMPLES:

        ::

            sage: c=Conic([1,1,0,1,0,1]); c
            Projective Conic Curve over Rational Field defined by x^2 + x*y + y^2 + z^2
            sage: d,t = c.diagonal_matrix()
            sage: c.is_diagonal()
            False
            sage: c.diagonalization()[0].is_diagonal()
            True
        """
        return all(self.coefficients()[i] == 0 for i in [1, 2, 4])

    def is_smooth(self):
        r"""
        Returns True if and only if ``self`` is smooth.

        EXAMPLES:

        ::

            sage: Conic([1,-1,0]).is_smooth()
            False
            sage: Conic(GF(2),[1,1,1,1,1,0]).is_smooth()
            True
        """
        if self.base_ring().characteristic() == 2:
            [a,b,c,d,e,f] = self.coefficients()
            if b == 0 and c == 0 and e == 0:
                return False
            return self.defining_polynomial()([e, c, b]) != 0
        return self.determinant() != 0

    def _magma_init_(self, magma):
        """
        Internal function. Returns a string to initialize this
        conic in the Magma subsystem.

        EXAMPLES::

            sage: C = Conic(QQ, [1,2,3])
            sage: C._magma_init_(magma)                     # optional - magma
            'Conic([_sage_ref...|1/1,2/1,3/1,0/1,0/1,0/1])'
            sage: C = Conic(GF(41), [-1,2,5])               # optional - magma
            sage: C._magma_init_(magma)                     # optional - magma
            'Conic([_sage_ref...|GF(41)!40,GF(41)!2,GF(41)!5,GF(41)!0,GF(41)!0,GF(41)!0])'
            sage: F.<a> = GF(25)
            sage: C = Conic([3,0,1,4,a,2])
            sage: C
            Projective Conic Curve over Finite Field in a of size 5^2 defined by -2*x^2 - y^2 + x*z + a*y*z + 2*z^2
            sage: magma(C)                                  # optional - magma
            Conic over GF(5^2) defined by
            3*X^2 + 4*Y^2 + X*Z + a*Y*Z + 2*Z^2
            sage: magma(Conic([1/2,2/3,-4/5,6/7,8/9,-10/11])) # optional - magma
            Conic over Rational Field defined by
            1/2*X^2 + 2/3*X*Y + 6/7*Y^2 - 4/5*X*Z + 8/9*Y*Z - 10/11*Z^2
            sage: R.<x> = Frac(QQ['x'])
            sage: magma(Conic([x,1+x,1-x]))                 # optional - magma
            Conic over Univariate rational function field over Rational Field defined by
            x*X^2 + (x + 1)*Y^2 + (-x + 1)*Z^2
            sage: P.<x> = QQ[]
            sage: K.<b> = NumberField(x^3+x+1)
            sage: magma(Conic([b,1,2]))                     # optional - magma
            Conic over Number Field with defining polynomial x^3 + x + 1 over the Rational Field defined by
            b*X^2 + Y^2 + 2*Z^2
        """
        kmn = magma(self.base_ring())._ref()
        coeffs = self.coefficients()
        magma_coeffs = [coeffs[i]._magma_init_(magma) for i in [0, 3, 5, 1, 4, 2]]
        return 'Conic([%s|%s])' % (kmn,','.join(magma_coeffs))

    def matrix(self):
        r"""
        Returns a matrix `M` such that `(x, y, z) M (x, y, z)^t`
        is the defining equation of ``self``.

        The matrix `M` is upper triangular if the base field has
        characteristic `2` and symmetric otherwise.

        EXAMPLES::

            sage: R.<x, y, z> = QQ[]
            sage: C = Conic(x^2 + x*y + y^2 + z^2)
            sage: C.matrix()
            [  1 1/2   0]
            [1/2   1   0]
            [  0   0   1]

            sage: R.<x, y, z> = GF(2)[]
            sage: C = Conic(x^2 + x*y + y^2 + x*z + z^2)
            sage: C.matrix()
            [1 1 1]
            [0 1 0]
            [0 0 1]
        """
        if self.base_ring().characteristic() == 2:
            return self.upper_triangular_matrix()
        return self.symmetric_matrix()

    _matrix_ = matrix

    def parametrization(self, point=None, morphism=True):
        r"""
        Return a parametrization `f` of ``self`` together with the
        inverse of `f`.

        If ``point`` is specified, then that point is used
        for the parametrization. Otherwise, use ``self.rational_point()``
        to find a point.

        If ``morphism`` is True, then `f` is returned in the form
        of a Scheme morphism. Otherwise, it is a tuple of polynomials
        that gives the parametrization.

        EXAMPLES:

        An example over a finite field ::

            sage: c = Conic(GF(2), [1,1,1,1,1,0])
            sage: f, g = c.parametrization(); f, g
            (Scheme morphism:
              From: Projective Space of dimension 1 over Finite Field of size 2
              To:   Projective Conic Curve over Finite Field of size 2 defined by x^2 + x*y
            + y^2 + x*z + y*z
              Defn: Defined on coordinates by sending (x : y) to ...,
             Scheme morphism:
              From: Projective Conic Curve over Finite Field of size 2 defined by x^2 + x*y
            + y^2 + x*z + y*z
              To:   Projective Space of dimension 1 over Finite Field of size 2
              Defn: Defined on coordinates by sending (x : y : z) to ...)
            sage: set(f(p) for p in f.domain())
            {(0 : 0 : 1), (0 : 1 : 1), (1 : 0 : 1)}

        Verfication of the example ::

            sage: h = g*f; h
            Scheme endomorphism of Projective Space of dimension 1 over Finite Field of size 2
              Defn: Defined on coordinates by sending (x : y) to ...
            sage: h[0]/h[1]
            x/y
            sage: h.is_one()  # known bug  (see :trac:`31892`)
            True
            sage: (x,y,z) = c.gens()
            sage: x.parent()
            Quotient of Multivariate Polynomial Ring in x, y, z over Finite Field of size 2 by the ideal (x^2 + x*y + y^2 + x*z + y*z)
            sage: k = f*g
            sage: k[0]*z-k[2]*x
            0
            sage: k[1]*z-k[2]*y
            0

        The morphisms are mathematically defined in all points,
        but don't work completely in SageMath (see :trac:`31892`) ::

            sage: f, g = c.parametrization([0,0,1])
            sage: g([0,1,1])
            (1 : 0)
            sage: f([1,0])
            (0 : 1 : 1)
            sage: f([1,1])
            (0 : 0 : 1)
            sage: g([0,0,1])
            (1 : 1)

        An example with ``morphism = False`` ::

            sage: R.<x,y,z> = QQ[]
            sage: C = Curve(7*x^2 + 2*y*z + z^2)
            sage: (p, i) = C.parametrization(morphism = False); (p, i)
            ([-2*x*y, x^2 + 7*y^2, -2*x^2], [-1/2*x, 1/7*y + 1/14*z])
            sage: C.defining_polynomial()(p)
            0
            sage: i[0](p) / i[1](p)
            x/y

        A ``ValueError`` is raised if ``self`` has no rational point ::

            sage: C = Conic(x^2 + y^2 + 7*z^2)
            sage: C.parametrization()
            Traceback (most recent call last):
            ...
            ValueError: Conic Projective Conic Curve over Rational Field defined by x^2 + y^2 + 7*z^2 has no rational points over Rational Field!

        A ``ValueError`` is raised if ``self`` is not smooth ::

            sage: C = Conic(x^2 + y^2)
            sage: C.parametrization()
            Traceback (most recent call last):
            ...
            ValueError: The conic self (=Projective Conic Curve over Rational Field defined by x^2 + y^2) is not smooth, hence does not have a parametrization.
        """
        if (self._parametrization is not None) and not point:
            par = self._parametrization
        else:
            if not self.is_smooth():
                raise ValueError("The conic self (=%s) is not smooth, hence does not have a parametrization." % self)
            if point is None:
                point = self.rational_point()
            point = Sequence(point)
            B = self.base_ring()
            Q = PolynomialRing(B, 'x,y')
            [x, y] = Q.gens()
            gens = self.ambient_space().gens()
            P = PolynomialRing(B, 4, ['X', 'Y', 'T0', 'T1'])
            [X, Y, T0, T1] = P.gens()
            c3 = [j for j in range(2,-1,-1) if point[j] != 0][0]
            c1 = [j for j in range(3) if j != c3][0]
            c2 = [j for j in range(3) if j != c3 and j != c1][0]
            L = [0,0,0]
            L[c1] = Y*T1*point[c1] + Y*T0
            L[c2] = Y*T1*point[c2] + X*T0
            L[c3] = Y*T1*point[c3]
            bezout = P(self.defining_polynomial()(L) / T0)
            t = [bezout([x,y,0,-1]),bezout([x,y,1,0])]
            par = (tuple([Q(p([x,y,t[0],t[1]])/y) for  p in L]),
                   tuple([gens[m]*point[c3]-gens[c3]*point[m]
                       for m in [c2,c1]]))
            if self._parametrization is None:
                self._parametrization = par
        if not morphism:
            return par
        P1 = ProjectiveSpace(self.base_ring(), 1, 'x,y')
        return P1.hom(par[0],self), self.Hom(P1)(par[1], check=False)

    def point(self, v, check=True):
        r"""
        Constructs a point on ``self`` corresponding to the input ``v``.

        If ``check`` is True, then checks if ``v`` defines a valid
        point on ``self``.

        If no rational point on ``self`` is known yet, then also caches the point
        for use by ``self.rational_point()`` and ``self.parametrization()``.

        EXAMPLES::

            sage: c = Conic([1, -1, 1])
            sage: c.point([15, 17, 8])
            (15/8 : 17/8 : 1)
            sage: c.rational_point()
            (15/8 : 17/8 : 1)
            sage: d = Conic([1, -1, 1])
            sage: d.rational_point()
            (-1 : 1 : 0)
        """
        if is_Vector(v):
            v = Sequence(v)
        p = super().point(v, check=check)
        if self._rational_point is None:
            self._rational_point = p
        return p

    def random_rational_point(self, *args1, **args2):
        r"""
        Return a random rational point of the conic ``self``.

        ALGORITHM:

            1. Compute a parametrization `f` of ``self`` using
               ``self.parametrization()``.
            2. Computes a random point `(x:y)` on the projective
               line.
            3. Output `f(x:y)`.

        The coordinates x and y are computed using
        ``B.random_element``, where ``B`` is the base field of
        ``self`` and additional arguments to ``random_rational_point``
        are passed to ``random_element``.

        If the base field is a finite field, then the
        output is uniformly distributed over the points of self.

        EXAMPLES::

            sage: c = Conic(GF(2), [1,1,1,1,1,0])
            sage: [c.random_rational_point() for i in range(10)] # output is random
            [(1 : 0 : 1), (1 : 0 : 1), (1 : 0 : 1), (0 : 1 : 1), (1 : 0 : 1), (0 : 0 : 1), (1 : 0 : 1), (1 : 0 : 1), (0 : 0 : 1), (1 : 0 : 1)]

            sage: d = Conic(QQ, [1, 1, -1])
            sage: d.random_rational_point(den_bound = 1, num_bound = 5) # output is random
            (-24/25 : 7/25 : 1)

            sage: Conic(QQ, [1, 1, 1]).random_rational_point()
            Traceback (most recent call last):
            ...
            ValueError: Conic Projective Conic Curve over Rational Field defined by x^2 + y^2 + z^2 has no rational points over Rational Field!

        """
        if not self.is_smooth():
            raise NotImplementedError("Sorry, random points not implemented " \
                                       "for non-smooth conics")
        par = self.parametrization()
        x = 0
        y = 0
        B = self.base_ring()
        while x == 0 and y == 0:
            x = B.random_element(*args1, **args2)
            y = B.random_element(*args1, **args2)
        return par[0]([x,y])

<<<<<<< HEAD
    def rational_point(self, algorithm = 'default', read_cache = True):
=======
    def rational_point(self, algorithm='default', read_cache=True):
>>>>>>> d93b793c
        r"""
        Return a point on ``self`` defined over the base field.

        Raises ``ValueError`` if no rational point exists.

        See ``self.has_rational_point`` for the algorithm used
        and for the use of the parameters ``algorithm`` and ``read_cache``.

        EXAMPLES:

        Examples over `\QQ` ::

            sage: R.<x,y,z> = QQ[]
            sage: C = Conic(7*x^2 + 2*y*z + z^2)
            sage: C.rational_point()
            (0 : 1 : 0)

            sage: C = Conic(x^2 + 2*y^2 + z^2)
            sage: C.rational_point()
            Traceback (most recent call last):
            ...
            ValueError: Conic Projective Conic Curve over Rational Field defined by x^2 + 2*y^2 + z^2 has no rational points over Rational Field!

            sage: C = Conic(x^2 + y^2 + 7*z^2)
            sage: C.rational_point(algorithm = 'rnfisnorm')
            Traceback (most recent call last):
            ...
            ValueError: Conic Projective Conic Curve over Rational Field defined by x^2 + y^2 + 7*z^2 has no rational points over Rational Field!

        Examples over number fields ::

            sage: P.<x> = QQ[]
            sage: L.<b> = NumberField(x^3-5)
            sage: C = Conic(L, [3, 2, -b])
            sage: p = C.rational_point(algorithm = 'rnfisnorm')
            sage: p                                         # output is random
            (1/3*b^2 - 4/3*b + 4/3 : b^2 - 2 : 1)
            sage: C.defining_polynomial()(list(p))
            0

            sage: K.<i> = QuadraticField(-1)
            sage: D = Conic(K, [3, 2, 5])
            sage: D.rational_point(algorithm = 'rnfisnorm') # output is random
            (-3 : 4*i : 1)

            sage: L.<s> = QuadraticField(2)
            sage: Conic(QQ, [1, 1, -3]).has_rational_point()
            False
            sage: E = Conic(L, [1, 1, -3])
            sage: E.rational_point()                        # output is random
            (-1 : -s : 1)

        Currently Magma is better at solving conics over number fields than
        Sage, so it helps to use the algorithm 'magma' if Magma is installed::

            sage: q = C.rational_point(algorithm = 'magma', read_cache=False) # optional - magma
            sage: q                       # output is random, optional - magma
            (1/5*b^2 : 1/5*b^2 : 1)
            sage: C.defining_polynomial()(list(q))          # optional - magma
            0
            sage: len(str(p)) > 1.5*len(str(q))             # optional - magma
            True

            sage: D.rational_point(algorithm = 'magma', read_cache=False) # random, optional - magma
            (1 : 2*i : 1)

            sage: E.rational_point(algorithm='magma', read_cache=False) # random, optional - magma
            (-s : 1 : 1)

            sage: F = Conic([L.gen(), 30, -20])
            sage: q = F.rational_point(algorithm='magma')   # optional - magma
            sage: q                       # output is random, optional - magma
            (-10/7*s + 40/7 : 5/7*s - 6/7 : 1)
            sage: p = F.rational_point(read_cache=False)
            sage: p                       # output is random
            (788210*s - 1114700 : -171135*s + 242022 : 1)
            sage: len(str(p)) > len(str(q))                 # optional - magma
            True

            sage: G = Conic([L.gen(), 30, -21])
            sage: G.has_rational_point(algorithm='magma')   # optional - magma
            False
            sage: G.has_rational_point(read_cache=False)
            False
            sage: G.has_rational_point(algorithm='local', read_cache=False)
            False
            sage: G.rational_point(algorithm='magma')       # optional - magma
            Traceback (most recent call last):
            ...
            ValueError: Conic Projective Conic Curve over Number Field in s with defining polynomial x^2 - 2 with s = 1.414213562373095? defined by s*x^2 + 30*y^2 - 21*z^2 has no rational points over Number Field in s with defining polynomial x^2 - 2 with s = 1.414213562373095?!
            sage: G.rational_point(algorithm='magma', read_cache=False) # optional - magma
            Traceback (most recent call last):
            ...
            ValueError: Conic Projective Conic Curve over Number Field in s with defining polynomial x^2 - 2 with s = 1.414213562373095? defined by s*x^2 + 30*y^2 - 21*z^2 has no rational points over Number Field in s with defining polynomial x^2 - 2 with s = 1.414213562373095?!

        Examples over finite fields ::

            sage: F.<a> = FiniteField(7^20)
            sage: C = Conic([1, a, -5]); C
            Projective Conic Curve over Finite Field in a of size 7^20 defined by x^2 + a*y^2 + 2*z^2
            sage: C.rational_point()  # output is random
            (4*a^19 + 5*a^18 + 4*a^17 + a^16 + 6*a^15 + 3*a^13 + 6*a^11 + a^9 + 3*a^8 + 2*a^7 + 4*a^6 + 3*a^5 + 3*a^4 + a^3 + a + 6 : 5*a^18 + a^17 + a^16 + 6*a^15 + 4*a^14 + a^13 + 5*a^12 + 5*a^10 + 2*a^9 + 6*a^8 + 6*a^7 + 6*a^6 + 2*a^4 + 3 : 1)

        Examples over `\RR` and `\CC` ::

            sage: Conic(CC, [1, 2, 3]).rational_point()
            (0 : 1.22474487139159*I : 1)

            sage: Conic(RR, [1, 1, 1]).rational_point()
            Traceback (most recent call last):
            ...
            ValueError: Conic Projective Conic Curve over Real Field with 53 bits of precision defined by x^2 + y^2 + z^2 has no rational points over Real Field with 53 bits of precision!
        """
        bl,pt = self.has_rational_point(point=True, algorithm=algorithm,
                                        read_cache=read_cache)
        if bl:
            return pt
        raise ValueError("Conic %s has no rational points over %s!" % \
                          (self, self.ambient_space().base_ring()))

    def singular_point(self):
        r"""
        Returns a singular rational point of ``self``

        EXAMPLES:

        ::

            sage: Conic(GF(2), [1,1,1,1,1,1]).singular_point()
            (1 : 1 : 1)

        ``ValueError`` is raised if the conic has no rational singular point

        ::

            sage: Conic(QQ, [1,1,1,1,1,1]).singular_point()
            Traceback (most recent call last):
            ...
            ValueError: The conic self (= Projective Conic Curve over Rational Field defined by x^2 + x*y + y^2 + x*z + y*z + z^2) has no rational singular point
        """
        b = self.has_singular_point(point=True)
        if not b[0]:
            raise ValueError("The conic self (= %s) has no rational " \
                              "singular point" % self)
        return b[1]

    def symmetric_matrix(self):
        r"""
        The symmetric matrix `M` such that `(x y z) M (x y z)^t`
        is the defining equation of ``self``.

        EXAMPLES::

            sage: R.<x, y, z> = QQ[]
            sage: C = Conic(x^2 + x*y/2 + y^2 + z^2)
            sage: C.symmetric_matrix()
            [  1 1/4   0]
            [1/4   1   0]
            [  0   0   1]

            sage: C = Conic(x^2 + 2*x*y + y^2 + 3*x*z + z^2)
            sage: v = vector([x, y, z])
            sage: v * C.symmetric_matrix() * v
            x^2 + 2*x*y + y^2 + 3*x*z + z^2
        """
        a, b, c, d, e, f = self.coefficients()
        if self.base_ring().characteristic() == 2:
            if b == 0 and c == 0 and e == 0:
                return Matrix([[a,0,0],[0,d,0],[0,0,f]])
            raise ValueError("The conic self (= %s) has no symmetric matrix " \
                              "because the base field has characteristic 2" % \
                              self)
        return Matrix([[  a , b/2, c/2 ],
                       [ b/2,  d , e/2 ],
                       [ c/2, e/2,  f  ]])

    def upper_triangular_matrix(self):
        r"""
        The upper-triangular matrix `M` such that `(x y z) M (x y z)^t`
        is the defining equation of ``self``.

        EXAMPLES::

            sage: R.<x, y, z> = QQ[]
            sage: C = Conic(x^2 + x*y + y^2 + z^2)
            sage: C.upper_triangular_matrix()
            [1 1 0]
            [0 1 0]
            [0 0 1]

            sage: C = Conic(x^2 + 2*x*y + y^2 + 3*x*z + z^2)
            sage: v = vector([x, y, z])
            sage: v * C.upper_triangular_matrix() * v
            x^2 + 2*x*y + y^2 + 3*x*z + z^2
        """
        from sage.matrix.constructor import matrix
        [a,b,c,d,e,f] = self.coefficients()
        return matrix([[ a, b, c ],
                       [ 0, d, e ],
                       [ 0, 0, f ]])

    def variable_names(self):
        r"""
        Returns the variable names of the defining polynomial
        of ``self``.

        EXAMPLES:

        ::

            sage: c=Conic([1,1,0,1,0,1], 'x,y,z')
            sage: c.variable_names()
            ('x', 'y', 'z')
            sage: c.variable_name()
            'x'

        The function ``variable_names()`` is required
        for the following construction:

        ::

            sage: C.<p,q,r> = Conic(QQ, [1, 1, 1])
            sage: C
            Projective Conic Curve over Rational Field defined by p^2 + q^2 + r^2

        """
        return self.defining_polynomial().parent().variable_names()<|MERGE_RESOLUTION|>--- conflicted
+++ resolved
@@ -697,13 +697,8 @@
                                  "map from self (= %s) to Y (= %s)" % \
                                  (x, self, Y))
             x = Sequence(x*vector(self.ambient_space().gens()))
-<<<<<<< HEAD
-            return self.Hom(Y)(x, check = False)
+            return self.Hom(Y)(x, check=False)
         return super().hom(x, Y)
-=======
-            return self.Hom(Y)(x, check=False)
-        return ProjectivePlaneCurve.hom(self, x, Y)
->>>>>>> d93b793c
 
     def is_diagonal(self):
         r"""
@@ -1000,8 +995,8 @@
 
         """
         if not self.is_smooth():
-            raise NotImplementedError("Sorry, random points not implemented " \
-                                       "for non-smooth conics")
+            raise NotImplementedError("Sorry, random points not implemented "
+                                      "for non-smooth conics")
         par = self.parametrization()
         x = 0
         y = 0
@@ -1009,13 +1004,9 @@
         while x == 0 and y == 0:
             x = B.random_element(*args1, **args2)
             y = B.random_element(*args1, **args2)
-        return par[0]([x,y])
-
-<<<<<<< HEAD
-    def rational_point(self, algorithm = 'default', read_cache = True):
-=======
+        return par[0]([x, y])
+
     def rational_point(self, algorithm='default', read_cache=True):
->>>>>>> d93b793c
         r"""
         Return a point on ``self`` defined over the base field.
 
