r"""
Classes for symbolic functions

.. _symbolic-function-classes:

To enable their usage as part of symbolic expressions, symbolic function
classes are derived from one of the subclasses of :class:`Function`:

 * :class:`BuiltinFunction`: the code of these functions is written in Python;
   many :ref:`special functions<special-functions>` are of this type
 * :class:`GinacFunction`: the code of these functions is written in C++ and
   part of the Pynac support library; most elementary functions are of this type
 * :class:`SymbolicFunction`: symbolic functions defined on the Sage command
   line are of this type

Sage uses ``BuiltinFunction`` and ``GinacFunction`` for its symbolic builtin
functions. Users can define any other additional ``SymbolicFunction`` through
the ``function()`` factory, see :doc:`function_factory`

Several parameters are supported by the superclass' ``__init__()`` method.
Examples follow below.

 * ``nargs``: the number of arguments
 * ``name``: the string that is printed on the CLI; the name of the member
   functions that are attempted for evaluation of Sage element arguments; also
   the name of the Pynac function that is associated with a ``GinacFunction``
 * ``alt_name``: the second name of the member functions that are attempted for
   evaluation of Sage element arguments
 * ``latex_name``: what is printed when ``latex(f(...))`` is called
 * ``conversions``: a dict containing the function's name in other CAS
 * ``evalf_params_first``: if ``False``, when floating-point evaluating the
   expression do not evaluate function arguments before calling the
   ``_evalf_()`` member of the function
 * ``preserved_arg``: if nonzero, the index (starting with ``1``) of the
   function argument that determines the return type. Note that, e.g,
   ``atan2()`` uses both arguments to determine return type, through a
   different mechanism

Function classes can define the following Python member functions:

 * ``_eval_(*args)``: the only mandatory member function, evaluating the
   argument and returning the result; if ``None`` is returned the expression
   stays unevaluated
 * ``_eval_numpy_(*args)``: evaluation of ``f(args)`` with arguments of numpy
   type
 * ``_evalf_(*args, **kwds)``: called when the expression is floating-point
   evaluated; may receive a ``parent`` keyword specifying the expected parent
   of the result. If not defined an attempt is made to convert the result of
   ``_eval_()``.
 * ``_conjugate_(*args)``, ``_real_part_(*args)``, ``_imag_part_(*args)``:
   return conjugate, real part, imaginary part of the expression ``f(args)``
 * ``_derivative_(*args, index)``: return derivative with respect to the
   parameter indexed by ``index`` (starting with 0) of ``f(args)``
 * ``_tderivative_()``: same as ``_derivative_()`` but don't apply chain rule;
   only one of the two functions may be defined
 * ``_power_(*args, expo)``: return ``f(args)^expo``
 * ``_series_(*args, **kwds)``: return the power series at ``at`` up to
   ``order`` with respect to ``var`` of ``f(args)``; these three values are
   received in ``kwds``. If not defined the series is attempted to be computed
   by differentiation.
 * ``print(*args)``: return what should be printed on the CLI with ``f(args)``
 * ``print_latex(*args)``: return what should be output with ``latex(f(args))``

The following examples are intended for Sage developers. Users can define
functions interactively through the ``function()`` factory, see
:doc:`function_factory`.

EXAMPLES:

The simplest example is a function returning nothing, it practically behaves
like a symbol. Setting ``nargs=0`` allows any number of arguments::

    sage: from sage.symbolic.function import BuiltinFunction
    sage: class Test1(BuiltinFunction):
    ....:     def __init__(self):
    ....:         BuiltinFunction.__init__(self, 'test', nargs=0)
    ....:     def _eval_(self, *args):
    ....:         pass
    sage: f = Test1()
    sage: f()
    test()
    sage: f(1,2,3)*f(1,2,3)
    test(1, 2, 3)^2

In the following the ``sin`` function of ``CBF(0)`` is called because with
floating point arguments the ``CBF`` element's ``my_sin()`` member function
is attempted, and after that ``sin()`` which succeeds::

    sage: class Test2(BuiltinFunction):
    ....:     def __init__(self):
    ....:         BuiltinFunction.__init__(self, 'my_sin', alt_name='sin',
    ....:                                  latex_name=r'\SIN', nargs=1)
    ....:     def _eval_(self, x):
    ....:         return 5
    ....:     def _evalf_(self, x, **kwds):
    ....:         return 3.5
    sage: f = Test2()
    sage: f(0)
    5
    sage: f(0, hold=True)
    my_sin(0)
    sage: f(0, hold=True).n()
    3.50000000000000
    sage: f(CBF(0))
    0

    sage: latex(f(0, hold=True))
    \SIN\left(0\right)
    sage: f(1,2)
    Traceback (most recent call last):
    ...
    TypeError: Symbolic function my_sin takes exactly 1 arguments (2 given)

"""

#*****************************************************************************
#       Copyright (C) 2008      William Stein <wstein@gmail.com>
#       Copyright (C) 2008-2012 Burcin Erocal <burcin@erocal.org>
#       Copyright (C) 2009      Mike Hansen
#       Copyright (C) 2010      Wilfried Huss
#       Copyright (C) 2012      Michael Orlitzky
#       Copyright (C) 2013      Eviatar Bach
#       Copyright (C) 2013      Robert Bradshaw
#       Copyright (C) 2014      Jeroen Demeyer
#       Copyright (C) 2014      Martin von Gagern
#       Copyright (C) 2015-2020 Frédéric Chapoton
#       Copyright (C) 2016      Vincent Delecroix <vincent.delecroix@u-bordeaux.fr>
#       Copyright (C) 2016-2018 Ralf Stephan
#       Copyright (C) 2018      Erik M. Bray
#       Copyright (C) 2019      Eric Gourgoulhon
#       Copyright (C) 2019      Marc Mezzarobba
#       Copyright (C) 2021      Matthias Koeppe
#
# This program is free software: you can redistribute it and/or modify
# it under the terms of the GNU General Public License as published by
# the Free Software Foundation, either version 2 of the License, or
# (at your option) any later version.
#                  http://www.gnu.org/licenses/
#*****************************************************************************

from sage.structure.sage_object cimport SageObject
from sage.structure.element cimport Element, parent
from sage.misc.lazy_attribute import lazy_attribute
from .expression import (
<<<<<<< HEAD
    call_by_ginac_serial, find_registered_function, register_or_update_function,
    get_sfunction_from_hash,
=======
    call_registered_function, find_registered_function, register_or_update_function,
>>>>>>> 47adbccd
    is_Expression
)
from .expression import get_sfunction_from_serial as get_sfunction_from_serial

from sage.structure.coerce cimport (coercion_model,
        py_scalar_to_element, is_numpy_type, is_mpmath_type)
from sage.structure.richcmp cimport richcmp

from sage.misc.fpickle import pickle_function, unpickle_function
from sage.ext.fast_eval import FastDoubleFunc

# List of functions which ginac allows us to define custom behavior for.
# Changing the order of this list could cause problems unpickling old pickles.
sfunctions_funcs = ['eval', 'evalf', 'conjugate', 'real_part', 'imag_part',
        'derivative', 'power', 'series', 'print', 'print_latex', 'tderivative']

cdef class Function(SageObject):
    """
    Base class for symbolic functions defined through Pynac in Sage.

    This is an abstract base class, with generic code for the interfaces
    and a :meth:`__call__` method. Subclasses should implement the
    :meth:`_is_registered` and :meth:`_register_function` methods.

    This class is not intended for direct use, instead use one of the
    subclasses :class:`BuiltinFunction` or :class:`SymbolicFunction`.
    """
    def __init__(self, name, nargs, latex_name=None, conversions=None,
            evalf_params_first=True, alt_name=None):
        """
        This is an abstract base class. It's not possible to test it directly.

        EXAMPLES::

            sage: f = function('f', nargs=1, conjugate_func=lambda self,x: 2r*x) # indirect doctest
            sage: f(2)
            f(2)
            sage: f(2).conjugate()
            4

        TESTS::

            # eval_func raises exception
            sage: def ef(self, x): raise RuntimeError("foo")
            sage: bar = function("bar", nargs=1, eval_func=ef)
            sage: bar(x)
            Traceback (most recent call last):
            ...
            RuntimeError: foo

            # eval_func returns non coercible
            sage: def ef(self, x): return ZZ
            sage: bar = function("bar", nargs=1, eval_func=ef)
            sage: bar(x)
            Traceback (most recent call last):
            ...
            TypeError: function did not return a symbolic expression or an element that can be coerced into a symbolic expression

            # eval_func is not callable
            sage: bar = function("bar", nargs=1, eval_func=5)
            Traceback (most recent call last):
            ...
            ValueError: eval_func parameter must be callable
        """
        self._name = name
        self._alt_name = alt_name
        self._nargs = nargs
        self._latex_name = latex_name
        self._evalf_params_first = evalf_params_first
        self._conversions = {} if conversions is None else conversions

        # handle custom printing
        # if print_func is defined, it is used instead of name
        # latex printing can be customised either by setting a string latex_name
        # or giving a custom function argument print_latex_func
        if latex_name and hasattr(self, '_print_latex_'):
            raise ValueError("only one of latex_name or _print_latex_ should be specified.")

        # only one of derivative and tderivative should be defined
        if hasattr(self, '_derivative_') and hasattr(self, '_tderivative_'):
            raise ValueError("only one of _derivative_ or _tderivative_ should be defined.")

        for fname in sfunctions_funcs:
            real_fname = '_%s_'%fname
            if hasattr(self, real_fname) and not \
                    callable(getattr(self, real_fname)):
                raise ValueError(real_fname + " parameter must be callable")

        if not self._is_registered():
            self._register_function()

            from .expression import symbol_table, register_symbol

            symbol_table['functions'][self._name] = self

            register_symbol(self, self._conversions)

    cdef _is_registered(self):
        """
        Check if this function is already registered. If it is, set
        `self._serial` to the right value.
        """
        raise NotImplementedError("this is an abstract base class, it shouldn't be initialized directly")

    cdef _register_function(self):
        """

        TESTS:

        After :trac:`9240`, pickling and unpickling of symbolic
        functions was broken. We check here that this is fixed
        (:trac:`11919`)::

            sage: f = function('f')(x)
            sage: s = dumps(f)
            sage: loads(s)
            f(x)
            sage: deepcopy(f)
            f(x)

        """
        self._serial = register_or_update_function(self, self._name, self._latex_name,
                                                   self._nargs, self._evalf_params_first,
                                                   False)

    def _evalf_try_(self, *args):
        """
        Call :meth:`_evalf_` if one the arguments is numerical and none
        of the arguments are symbolic.

        OUTPUT:

        - ``None`` if we didn't succeed to call :meth:`_evalf_` or if
          the input wasn't suitable for it.

        - otherwise, a numerical value for the function.

        TESTS::

            sage: coth(5)  # indirect doctest
            coth(5)
            sage: coth(0.5)
            2.16395341373865
            sage: from sage.symbolic.function import BuiltinFunction
            sage: class Test(BuiltinFunction):
            ....:     def __init__(self):
            ....:         BuiltinFunction.__init__(self, 'test', nargs=2)
            ....:     def _evalf_(self, x, y, parent):
            ....:         return x + 1
            ....:     def _eval_(self, x, y):
            ....:         res = self._evalf_try_(x, y)
            ....:         if res:
            ....:             return res
            ....:         elif x == 2:
            ....:             return 3
            ....:         else:
            ....:             return
            sage: test = Test()
            sage: test(1.3, 4)
            2.30000000000000
            sage: test(pi, 4)
            test(pi, 4)
            sage: test(2, x)
            3
            sage: test(2., 4)
            3.00000000000000
            sage: test(1 + 1.0*I, 2)
            2.00000000000000 + 1.00000000000000*I
            sage: class Test2(BuiltinFunction):
            ....:     def __init__(self):
            ....:         BuiltinFunction.__init__(self, 'test', nargs=1)
            ....:     def _evalf_(self, x, parent):
            ....:         return 0.5
            ....:     def _eval_(self, x):
            ....:         res = self._evalf_try_(x)
            ....:         if res:
            ....:             return res
            ....:         else:
            ....:             return 3
            sage: test2 = Test2()
            sage: test2(1.3)
            0.500000000000000
            sage: test2(pi)
            3
        """
        # If any of the inputs is numerical and none is symbolic,
        # try to call _evalf_() directly
        try:
            evalf = self._evalf_  # catch AttributeError early
            if any(self._is_numerical(x) for x in args):
                if not any(is_Expression(x) for x in args):
                    p = coercion_model.common_parent(*args)
                    return evalf(*args, parent=p)
        except Exception:
            pass

    def __hash__(self):
        """
        EXAMPLES::

            sage: f = function('f', nargs=1, conjugate_func=lambda self,x: 2r*x)
            sage: f.__hash__() #random
            -2224334885124003860
            sage: hash(f(2)) #random
            4168614485
        """
        return hash(self._name)*(self._nargs+1)*self._serial

    def __repr__(self):
        """
        EXAMPLES::

            sage: foo = function("foo", nargs=2); foo
            foo
        """
        return self._name

    def _latex_(self):
        r"""
        EXAMPLES::

            sage: from sage.symbolic.function import SymbolicFunction
            sage: s = SymbolicFunction('foo'); s
            foo
            sage: latex(s)
            foo
            sage: s = SymbolicFunction('foo', latex_name=r'{\rm foo}')
            sage: latex(s)
            {\rm foo}
            sage: s._latex_()
            '{\\rm foo}'
        """
        if self._latex_name is not None:
            return self._latex_name
        else:
            return self._name

    def __richcmp__(self, other, op):
        """
        TESTS::

            sage: foo = function("foo", nargs=2)
            sage: foo == foo
            True
            sage: foo == 2
            False
            sage: foo(1,2).operator() == foo
            True

        """
        try:
            return richcmp((<Function>self)._serial,
                           (<Function>other)._serial, op)
        except AttributeError:
            return NotImplemented

    def __call__(self, *args, bint coerce=True, bint hold=False):
        """
        Evaluates this function at the given arguments.

        We coerce the arguments into symbolic expressions if coerce=True, then
        call the Pynac evaluation method, which in turn passes the arguments to
        a custom automatic evaluation method if ``_eval_()`` is defined.

        EXAMPLES::

            sage: foo = function("foo", nargs=2)
            sage: x,y,z = var("x y z")
            sage: foo(x,y)
            foo(x, y)

            sage: foo(y)
            Traceback (most recent call last):
            ...
            TypeError: Symbolic function foo takes exactly 2 arguments (1 given)

            sage: bar = function("bar")
            sage: bar(x)
            bar(x)
            sage: bar(x,y)
            bar(x, y)

        The `hold` argument prevents automatic evaluation of the function::

            sage: exp(log(x))
            x
            sage: exp(log(x), hold=True)
            e^log(x)

        We can also handle numpy types::

            sage: import numpy
            sage: sin(numpy.arange(5))
            array([ 0.        ,  0.84147098,  0.90929743,  0.14112001, -0.7568025 ])

        Symbolic functions evaluate non-exact input numerically, and return
        symbolic expressions on exact input, or if any input is symbolic::

            sage: arctan(1)
            1/4*pi
            sage: arctan(float(1))
            0.7853981633974483
            sage: type(lambert_w(SR(0)))
            <type 'sage.symbolic.expression.Expression'>

        Precision of the result depends on the precision of the input::

            sage: arctan(RR(1))
            0.785398163397448
            sage: arctan(RealField(100)(1))
            0.78539816339744830961566084582

        Return types for non-exact input depends on the input type::

            sage: type(exp(float(0)))
            <... 'float'>
            sage: exp(RR(0)).parent()
            Real Field with 53 bits of precision


        TESTS:

        Test coercion::

            sage: bar(ZZ)
            Traceback (most recent call last):
            ...
            TypeError: cannot coerce arguments: ...
            sage: exp(QQbar(I))
            e^I

        For functions with single argument, if coercion fails we try to call
        a method with the name of the function on the object::

            sage: M = matrix(SR, 2, 2, [x, 0, 0, I*pi])
            sage: exp(M)
            [e^x   0]
            [  0  -1]

        Make sure we can pass mpmath arguments (:trac:`13608`)::

            sage: import mpmath
            sage: with mpmath.workprec(128): sin(mpmath.mpc('0.5', '1.2'))
            mpc(real='0.86807452059118713192871150787046523179886', imag='1.3246769633571289324095313649562791720086')

        Check that :trac:`10133` is fixed::

            sage: out = sin(0)
            sage: out, parent(out)
            (0, Integer Ring)
            sage: out = sin(int(0))
            sage: (out, parent(out))
            (0, <... 'int'>)
            sage: out = arctan2(int(0), float(1))
            sage: (out, parent(out))
            (0, <... 'int'>)
            sage: out = arctan2(int(0), RR(1))
            sage: (out, parent(out))
            (0, Integer Ring)

        Check that `real_part` and `imag_part` still works after :trac:`21216`::

            sage: import numpy
            sage: a = numpy.array([1+2*I, -2-3*I], dtype=complex)
            sage: real_part(a)
            array([ 1., -2.])
            sage: imag_part(a)
            array([ 2., -3.])
        """
        if self._nargs > 0 and len(args) != self._nargs:
            raise TypeError("Symbolic function %s takes exactly %s arguments (%s given)" % (self._name, self._nargs, len(args)))

        # support fast_float
        if self._nargs == 1:
            if isinstance(args[0], FastDoubleFunc):
                try:
                    method = getattr(args[0], self._name)
                except AttributeError:
                    raise TypeError("cannot handle fast float arguments")
                else:
                    return method()

        # if the given input is a symbolic expression, we don't convert it back
        # to a numeric type at the end
        from .ring import SR
        if any(parent(arg) is SR for arg in args):
            symbolic_input = True
        else:
            symbolic_input = False

        if coerce:
            try:
                args = [SR.coerce(a) for a in args]
            except TypeError as err:
                # If the function takes only one argument, we try to call
                # a method with the name of this function on the object.
                # This makes the following work:
                #     sage: M = matrix(SR, 2, 2, [x, 0, 0, I*pi])
                #     sage: exp(M)
                #     [e^x   0]
                #     [  0  -1]
                if len(args) == 1:
                    method = getattr(args[0], self._name, None)
                    if callable(method):
                        return method()
                raise TypeError("cannot coerce arguments: %s" % (err))

        else: # coerce == False
            for a in args:
                if not is_Expression(a):
                    raise TypeError("arguments must be symbolic expressions")

        return call_registered_function(self._serial, self._nargs, args, hold,
                                    not symbolic_input, SR)

    def name(self):
        """
        Return the name of this function.

        EXAMPLES::

            sage: foo = function("foo", nargs=2)
            sage: foo.name()
            'foo'
        """
        return self._name

    def number_of_arguments(self):
        """
        Return the number of arguments that this function takes.

        EXAMPLES::

            sage: foo = function("foo", nargs=2)
            sage: foo.number_of_arguments()
            2
            sage: foo(x,x)
            foo(x, x)

            sage: foo(x)
            Traceback (most recent call last):
            ...
            TypeError: Symbolic function foo takes exactly 2 arguments (1 given)
        """
        return self._nargs

    def variables(self):
        """
        Return the variables (of which there are none) present in this function.

        EXAMPLES::

            sage: sin.variables()
            ()
        """
        return ()

    def default_variable(self):
        """
        Return a default variable.

        EXAMPLES::

            sage: sin.default_variable()
            x
        """
        from .ring import SR
        return SR.var('x')

    def _is_numerical(self, x):
        """
        Return True if `x` is a numerical object.

        This is used to determine whether to call the :meth:`_evalf_`
        method instead of the :meth:`_eval_` method.

        This is a non-static method since whether or not an argument is
        considered numerical may depend on the specific function.

        TESTS::

            sage: [sin._is_numerical(a) for a in [5., 5.4r]]
            [True, True]
            sage: [sin._is_numerical(a) for a in [5, pi]]
            [False, False]
            sage: [sin._is_numerical(R(1)) for R in [RIF, CIF, RBF, CBF]]
            [False, False, False, False]

        The following calls used to yield incorrect results because intervals
        were considered numerical by this method::

            sage: b = RBF(3/2, 1e-10)
            sage: airy_ai(b)
            airy_ai([1.500000000 +/- 1.01e-10])
            sage: gamma(b, 1)
            gamma([1.500000000 +/- 1.01e-10], 1)
            sage: hurwitz_zeta(b, b)
            hurwitz_zeta([1.500000000 +/- 1.01e-10], [1.500000000 +/- 1.01e-10])
            sage: hurwitz_zeta(1/2, b)
            hurwitz_zeta(1/2, [1.500000000 +/- 1.01e-10])

            sage: iv = RIF(1, 1.0001)
            sage: airy_ai(iv)
            airy_ai(1.0001?)
            sage: airy_ai(CIF(iv))
            airy_ai(1.0001?)
        """
        if isinstance(x, (float, complex)):
            return True
        if isinstance(x, Element):
            parent = (<Element>x)._parent
            return hasattr(parent, 'precision') and parent._is_numerical()
        return False

    def _interface_init_(self, I=None):
        """
        EXAMPLES::

             sage: sin._interface_init_(maxima)
             'sin'
        """
        if I is None:
            return self._name
        return self._conversions.get(I.name(), self._name)

    def _mathematica_init_(self):
        """
        EXAMPLES::

             sage: sin._mathematica_init_()
             'Sin'
             sage: exp._mathematica_init_()
             'Exp'
             sage: (exp(x) + sin(x) + tan(x))._mathematica_init_()
             '(Exp[x])+(Sin[x])+(Tan[x])'
        """
        s = self._conversions.get('mathematica', None)
        return s if s is not None else repr(self).capitalize()

    def _sympy_init_(self, I=None):
        """
        EXAMPLES::

            sage: arcsin._sympy_init_()
            'asin'
            sage: from sage.symbolic.function import SymbolicFunction
            sage: g = SymbolicFunction('g', conversions=dict(sympy='gg'))
            sage: g._sympy_init_()
            'gg'
            sage: g(x)._sympy_()
            gg(x)
        """
        return self._conversions.get('sympy', self._name)

    @lazy_attribute
    def _sympy_(self):
        """
        EXAMPLES::

            sage: cos._sympy_()
            cos
            sage: _(0)
            1
        """
        f = self._sympy_init_()
        import sympy
        if getattr(sympy, f, None):
            def return_sympy():
                return getattr(sympy, f)
            return return_sympy
        return NotImplemented

    def _maxima_init_(self, I=None):
        """
        EXAMPLES::

            sage: exp._maxima_init_()
            'exp'
            sage: from sage.symbolic.function import SymbolicFunction
            sage: f = SymbolicFunction('f', latex_name='f', conversions=dict(maxima='ff'))
            sage: f._maxima_init_()
            'ff'
        """
        return self._conversions.get('maxima', self._name)

    def _fast_float_(self, *vars):
        """
        Returns an object which provides fast floating point evaluation of
        self.

        See sage.ext.fast_eval? for more information.

        EXAMPLES::

            sage: sin._fast_float_()
            <sage.ext.fast_eval.FastDoubleFunc object at 0x...>
            sage: sin._fast_float_()(0)
            0.0

        ::

            sage: ff = cos._fast_float_(); ff
            <sage.ext.fast_eval.FastDoubleFunc object at 0x...>
            sage: ff.is_pure_c()
            True
            sage: ff(0)
            1.0

        ::

            sage: ff = erf._fast_float_()
            sage: ff.is_pure_c()
            False
            sage: ff(1.5) # tol 1e-15
            0.9661051464753108
            sage: erf(1.5)
            0.966105146475311
        """
        import sage.ext.fast_eval as fast_float

        args = [fast_float.fast_float_arg(n) for n in range(self.number_of_arguments())]
        try:
            return self(*args)
        except TypeError as err:
            return fast_float.fast_float_func(self, *args)

    def _fast_callable_(self, etb):
        r"""
        Given an ExpressionTreeBuilder, return an Expression representing
        this value.

        EXAMPLES::

            sage: from sage.ext.fast_callable import ExpressionTreeBuilder
            sage: etb = ExpressionTreeBuilder(vars=['x','y'])
            sage: sin._fast_callable_(etb)
            sin(v_0)
            sage: erf._fast_callable_(etb)
            {erf}(v_0)
        """
        args = [etb._var_number(n) for n in range(self.number_of_arguments())]
        return etb.call(self, *args)

    def _eval_numpy_(self, *args):
        r"""
        Evaluates this function at the given arguments.

        At least one of elements of args is supposed to be a numpy array.

        EXAMPLES::

            sage: import numpy
            sage: a = numpy.arange(5)
            sage: csc(a)
            doctest:...: RuntimeWarning: divide by zero encountered in ...divide
            array([        inf,  1.18839511,  1.09975017,  7.0861674 , -1.32134871])

            sage: factorial(a)
            Traceback (most recent call last):
            ...
            NotImplementedError: The Function factorial does not support numpy arrays as arguments
        """
        raise NotImplementedError("The Function %s does not support numpy arrays as arguments" % self.name())

    def _eval_mpmath_(self, *args):
        r"""
        Evaluates this function for arguments of mpmath types.

        This is only called when no such mpmath function exists. It casts its
        arguments to sage reals of the appropriate precision.

        EXAMPLES:

        At the time of this writing, mpmath had no arcsin, only asin.
        So the following call would actually fall back to the default
        implementation, using sage reals instead of mpmath ones. This
        might change when aliases for these functions are established::

            sage: import mpmath
            sage: with mpmath.workprec(128): arcsin(mpmath.mpf('0.5'))
            mpf('0.52359877559829887307710723054658381403157')

        TESTS:

        To ensure that we actually can fall back to an implementation
        not using mpmath, we have to create a custom function which
        will certainly never get created in mpmath. ::

            sage: import mpmath
            sage: from sage.symbolic.function import BuiltinFunction
            sage: class NoMpmathFn(BuiltinFunction):
            ....:         def _eval_(self, arg):
            ....:                 parent = arg.parent()
            ....:                 prec = parent.prec()
            ....:                 assert parent == RealField(prec)
            ....:                 return prec
            sage: noMpmathFn = NoMpmathFn("noMpmathFn")
            sage: with mpmath.workprec(64): noMpmathFn(sqrt(mpmath.mpf('2')))
            64
            sage: mpmath.noMpmathFn = lambda x: 123
            sage: with mpmath.workprec(64): noMpmathFn(sqrt(mpmath.mpf('2')))
            123
            sage: del mpmath.noMpmathFn

        """
        import mpmath
        from sage.libs.mpmath.utils import mpmath_to_sage, sage_to_mpmath
        prec = mpmath.mp.prec
        args = [mpmath_to_sage(x, prec)
                if isinstance(x, (mpmath.mpf, mpmath.mpc)) else x
                for x in args]
        res = self(*args)
        res = sage_to_mpmath(res, prec)
        return res

cdef class GinacFunction(BuiltinFunction):
    """
    This class provides a wrapper around symbolic functions already defined in
    Pynac/GiNaC.

    GiNaC provides custom methods for these functions defined at the C++ level.
    It is still possible to define new custom functionality or override those
    already defined.

    There is also no need to register these functions.
    """
    def __init__(self, name, nargs=1, latex_name=None, conversions=None,
            ginac_name=None, evalf_params_first=True, preserved_arg=None,
            alt_name=None):
        """
        TESTS::

            sage: from sage.functions.trig import Function_sin
            sage: s = Function_sin() # indirect doctest
            sage: s(0)
            0
            sage: s(pi)
            0
            sage: s(pi/2)
            1
        """
        self._ginac_name = ginac_name
        BuiltinFunction.__init__(self, name, nargs, latex_name, conversions,
                evalf_params_first=evalf_params_first,
                preserved_arg=preserved_arg, alt_name=alt_name)

    cdef _is_registered(self):
        # Since this is function is defined in C++, it is already in
        # ginac's function registry
        fname = self._ginac_name if self._ginac_name is not None else self._name
        self._serial = find_registered_function(fname, self._nargs)
        return bool(get_sfunction_from_serial(self._serial))

    cdef _register_function(self):
        # We don't need to add anything to GiNaC's function registry
        # However, if any custom methods were provided in the python class,
        # we should set the properties of the function_options object
        # corresponding to this function
        fname = self._ginac_name if self._ginac_name is not None else self._name
        register_or_update_function(self, fname, self._latex_name,
                                    self._nargs, self._evalf_params_first,
                                    True)


cdef class BuiltinFunction(Function):
    """
    This is the base class for symbolic functions defined in Sage.

    If a function is provided by the Sage library, we don't need to pickle
    the custom methods, since we can just initialize the same library function
    again. This allows us to use Cython for custom methods.

    We assume that each subclass of this class will define one symbolic
    function. Make sure you use subclasses and not just call the initializer
    of this class.
    """
    def __init__(self, name, nargs=1, latex_name=None, conversions=None,
            evalf_params_first=True, alt_name=None, preserved_arg=None):
        """
        TESTS::

            sage: from sage.functions.trig import Function_cot
            sage: c = Function_cot() # indirect doctest
            sage: c(pi/2)
            0
        """
        self._preserved_arg = preserved_arg
        if preserved_arg and (preserved_arg < 1 or preserved_arg > nargs):
            raise ValueError("preserved_arg must be between 1 and nargs")

        # If we have an _evalf_ method, change _eval_ to a
        # wrapper function which first tries to call _evalf_.
        if hasattr(self, '_evalf_'):
            if hasattr(self, '_eval_'):
                self._eval0_ = self._eval_
                self._eval_ = self._evalf_or_eval_
            else:
                self._eval_ = self._evalf_try_
        Function.__init__(self, name, nargs, latex_name, conversions,
                evalf_params_first, alt_name = alt_name)

    def _method_arguments(self, arg):
        r"""
        Rewrite the arguments before calling a specialized implementation.

        Rewrite the list of arguments of this symbolic function in a form
        suitable for calling dedicated implementations that come as methods of
        a “main” argument.

        The default implementation of this method handles the case of
        univariate functions. Multivariate symbolic functions should override
        it as appropriate.

        EXAMPLES::

            sage: zeta._method_arguments(1)
            [1]
            sage: zetaderiv._method_arguments(2, 3)
            [3, 2]
            sage: zeta._method_arguments(2, 3)
            Traceback (most recent call last):
            ...
            TypeError: ...
        """
        return [arg]

    def __call__(self, *args, bint coerce=True, bint hold=False,
            bint dont_call_method_on_arg=False):
        r"""
        Evaluate this function on the given arguments and return the result.

        EXAMPLES::

            sage: exp(5)
            e^5
            sage: gamma(15)
            87178291200

        Python float, Python complex, mpmath mpf and mpc as well as numpy inputs
        are sent to the relevant ``math``, ``cmath``, ``mpmath`` or ``numpy``
        function::

            sage: cos(1.r)
            0.5403023058681398
            sage: assert type(_) is float
            sage: gamma(4.r)
            6.0
            sage: assert type(_) is float

            sage: cos(1jr)  # abstol 1e-15
            (1.5430806348152437-0j)
            sage: assert type(_) is complex

            sage: import mpmath
            sage: cos(mpmath.mpf('1.321412'))
            mpf('0.24680737898640387')
            sage: cos(mpmath.mpc(1,1))
            mpc(real='0.83373002513114902', imag='-0.98889770576286506')

            sage: import numpy
            sage: sin(numpy.int32(0))
            0.0
            sage: type(_)
            <type 'numpy.float64'>

        TESTS::

            sage: from sage.symbolic.function import BuiltinFunction
            sage: class A:
            ....:     def foo(self):
            ....:         return 'foo'
            sage: foo = BuiltinFunction(name='foo')
            sage: foo(A())
            'foo'
            sage: bar = BuiltinFunction(name='bar', alt_name='foo')
            sage: bar(A())
            'foo'
        """
        res = None
        if args and not hold:
            # try calling the relevant math, cmath, mpmath or numpy function.
            # And as a fallback try the custom self._eval_numpy_ or
            # self._eval_mpmath_
            module = None
            custom = None
            if any(is_numpy_type(type(arg)) for arg in args):
                import numpy as module
                custom = self._eval_numpy_
            elif any(is_mpmath_type(type(arg)) for arg in args):
                import mpmath as module
                custom = self._eval_mpmath_
            elif all(isinstance(arg, float) for arg in args):
                # We do not include the factorial here as
                # factorial(integer-valued float) is deprecated in Python 3.9.
                # This special case should be removed when
                # Python always raise an error for factorial(float).
                # This case will be delegated to the gamma function.
                # see Trac ticket #30764
                if self._name != 'factorial':
                    import math as module
            elif all(isinstance(arg, complex) for arg in args):
                import cmath as module

            if module is not None:
                func = getattr(module, self._name, None)
                if func is None and self._alt_name is not None:
                    func = getattr(module, self._alt_name, None)

                if callable(func):
                    try:
                        return func(*args)
                    except (ValueError, TypeError):
                        pass

            if custom is not None:
                return custom(*args)

        if not hold and not dont_call_method_on_arg:
            try:
                method_args = self._method_arguments(*args)
            except TypeError:
                pass
            else:
                # then try to see whether there exists a method on the object
                # with the given name
                arg = py_scalar_to_element(method_args[0])
                method = getattr(arg, self._name, None)
                if method is None and self._alt_name is not None:
                    method = getattr(arg, self._alt_name, None)

                if callable(method):
                    try:
                        res = method(*method_args[1:])
                    except (TypeError, ValueError, ArithmeticError):
                        pass

        if res is None:
            res = self._evalf_try_(*args)
            if res is None:
                res = super(BuiltinFunction, self).__call__(
                        *args, coerce=coerce, hold=hold)

        # Convert the output back to the corresponding
        # Python type if possible.
        if any(isinstance(x, Element) for x in args):
            if (self._preserved_arg
                    and isinstance(args[self._preserved_arg-1], Element)):
                arg_parent = parent(args[self._preserved_arg-1])
                from .ring import SR
                if arg_parent is SR:
                    return res
                from sage.rings.polynomial.polynomial_ring import PolynomialRing_commutative
                from sage.rings.polynomial.multi_polynomial_ring import MPolynomialRing_polydict_domain
                if (isinstance(arg_parent, PolynomialRing_commutative)
                    or isinstance(arg_parent, MPolynomialRing_polydict_domain)):
                    try:
                        return SR(res).polynomial(ring=arg_parent)
                    except TypeError:
                        return res
                else:
                    try:
                        return arg_parent(res)
                    except TypeError:
                        return res
            return res
        if not isinstance(res, Element):
            return res

        p = res.parent()
        from sage.rings.all import ZZ, RDF, CDF
        if ZZ.has_coerce_map_from(p):
            return int(res)
        elif RDF.has_coerce_map_from(p):
            return float(res)
        elif CDF.has_coerce_map_from(p):
            return complex(res)
        else:
            return res

    cdef _is_registered(self):
        """
        TESTS:

        Check if :trac:`13586` is fixed::

            sage: from sage.symbolic.function import BuiltinFunction
            sage: class AFunction(BuiltinFunction):
            ....:       def __init__(self, name, exp=1):
            ....:           self.exponent=exp
            ....:           BuiltinFunction.__init__(self, name, nargs=1)
            ....:       def _eval_(self, arg):
            ....:               return arg**self.exponent
            sage: p2 = AFunction('p2', 2)
            sage: p2(x)
            x^2
            sage: p3 = AFunction('p3', 3)
            sage: p3(x)
            x^3
            sage: loads(dumps(cot)) == cot    # trac #15138
            True
        """
        # check if already defined
        cdef unsigned int serial

        # search ginac registry for name and nargs
        try:
            serial = find_registered_function(self._name, self._nargs)
        except ValueError:
            return False

        # if match, get operator from function table
        sfunc = get_sfunction_from_serial(serial)
        if sfunc.__class__ == self.__class__:
            # if the returned function is of the same type
            self._serial = serial
            return True

        return False

    def _evalf_or_eval_(self, *args):
        """
        First try to call :meth:`_evalf_` and return the result if it
        was not ``None``. Otherwise, call :meth:`_eval0_`, which is the
        original version of :meth:`_eval_` saved in :meth:`__init__`.
        """
        res = self._evalf_try_(*args)
        if res is None:
            return self._eval0_(*args)
        else:
            return res

    def __reduce__(self):
        """
        EXAMPLES::

            sage: cot.__reduce__()
            (<class 'sage.functions.trig.Function_cot'>, ())

            sage: f = loads(dumps(cot)) #indirect doctest
            sage: f(pi/2)
            0
        """
        return self.__class__, tuple()

    # this is required to read old pickles of erf, elliptic_ec, etc.
    def __setstate__(self, state):
        """
        EXAMPLES::

            sage: cot.__setstate__([1,0])
            Traceback (most recent call last):
            ...
            ValueError: cannot read pickle
            sage: cot.__setstate__([0]) #don't try this at home
        """
        if state[0] == 0:
            # old pickle data
            # we call __init__ since Python only allocates the class and does
            # not call __init__ before passing the pickled state to __setstate__
            self.__init__()
        else:
            # we should never end up here
            raise ValueError("cannot read pickle")


cdef class SymbolicFunction(Function):
    """
    This is the basis for user defined symbolic functions. We try to pickle or
    hash the custom methods, so subclasses must be defined in Python not Cython.
    """
    def __init__(self, name, nargs=0, latex_name=None, conversions=None,
            evalf_params_first=True):
        """
        EXAMPLES::

            sage: from sage.symbolic.function import SymbolicFunction
            sage: class my_function(SymbolicFunction):
            ....:     def __init__(self):
            ....:         SymbolicFunction.__init__(self, 'foo', nargs=2)
            ....:     def _evalf_(self, x, y, parent=None, algorithm=None):
            ....:         return x*y*2r
            ....:     def _conjugate_(self, x, y):
            ....:         return x
            sage: foo = my_function()
            sage: foo
            foo
            sage: foo(2,3)
            foo(2, 3)
            sage: foo(2,3).n()
            12.0000000000000
            sage: foo(2,3).conjugate()
            2
        """
        self.__hinit = False
        Function.__init__(self, name, nargs, latex_name, conversions,
                evalf_params_first)


    cdef _is_registered(SymbolicFunction self):
        # see if there is already a SymbolicFunction with the same state
        cdef long myhash = self._hash_()
        cdef SymbolicFunction sfunc = get_sfunction_from_hash(myhash)
        if sfunc is not None:
            # found one, set self._serial to be a copy
            self._serial = sfunc._serial
            return True
        return False

    # cache the hash value of this function
    # this is used very often while unpickling to see if there is already
    # a function with the same properties
    cdef long _hash_(self) except -1:
        if not self.__hinit:
            # create a string representation of this SymbolicFunction
            slist = [self._nargs, self._name, str(self._latex_name),
                    self._evalf_params_first]
            for fname in sfunctions_funcs:
                real_fname = '_%s_'%fname
                if hasattr(self, '%s'%real_fname):
                    slist.append(hash(getattr(self, real_fname).__code__))
                else:
                    slist.append(' ')
            self.__hcache = hash(tuple(slist))
            self.__hinit = True
        return self.__hcache

    def __hash__(self):
        """
        TESTS::

            sage: foo = function("foo", nargs=2)
            sage: hash(foo)      # random output
            -6859868030555295348

            sage: def ev(self, x): return 2*x
            sage: foo = function("foo", nargs=2, eval_func = ev)
            sage: hash(foo)      # random output
            -6859868030555295348
        """
        return self._serial*self._hash_()

    def __getstate__(self):
        """
        Return a tuple describing the state of this object for pickling.

        Pickling :class:`SymbolicFunction` objects is limited by the ability to pickle
        functions in python. We use :func:`~sage.misc.fpickle.pickle_function` for
        this purpose, which only works if there are no nested functions.


        This should return all information that will be required to unpickle
        the object. The functionality for unpickling is implemented in
        :meth:`__setstate__`.

        In order to pickle :class:`SymbolicFunction` objects, we return a tuple containing

         * 0  - as pickle version number
                in case we decide to change the pickle format in the feature
         * name of this function
         * number of arguments
         * latex_name
         * a tuple containing attempts to pickle the following optional
           functions, in the order below
           * ``eval_f``
           * ``evalf_f``
           * ``conjugate_f``
           * ``real_part_f``
           * ``imag_part_f``
           * ``derivative_f``
           * ``power_f``
           * ``series_f``
           * ``print_f``
           * ``print_latex_f``

        EXAMPLES::

            sage: foo = function("foo", nargs=2)
            sage: foo.__getstate__()
            (2, 'foo', 2, None, {}, True, [None, None, None, None, None, None, None, None, None, None, None])
            sage: t = loads(dumps(foo))
            sage: t == foo
            True
            sage: var('x,y')
            (x, y)
            sage: t(x,y)
            foo(x, y)

            sage: def ev(self, x,y): return 2*x
            sage: foo = function("foo", nargs=2, eval_func = ev)
            sage: foo.__getstate__()
            (2, 'foo', 2, None, {}, True, [..., None, None, None, None, None, None, None, None, None, None])

            sage: u = loads(dumps(foo))
            sage: u == foo
            True
            sage: t == u
            False
            sage: u(y,x)
            2*y

            sage: def evalf_f(self, x, **kwds): return int(6)
            sage: foo = function("foo", nargs=1, evalf_func=evalf_f)
            sage: foo.__getstate__()
            (2, 'foo', 1, None, {}, True, [None, ..., None, None, None, None, None, None, None, None, None])

            sage: v = loads(dumps(foo))
            sage: v == foo
            True
            sage: v == u
            False
            sage: foo(y).n()
            6
            sage: v(y).n()
            6

        Test pickling expressions with symbolic functions::

            sage: u = loads(dumps(foo(x)^2 + foo(y) + x^y)); u
            foo(x)^2 + x^y + foo(y)
            sage: u.subs(y=0)
            foo(x)^2 + foo(0) + 1
            sage: u.subs(y=0).n()
            43.0000000000000
        """
        return (2, self._name, self._nargs, self._latex_name, self._conversions,
                self._evalf_params_first,
                [pickle_wrapper(getattr(self, '_%s_' % fname, None))
                 for fname in sfunctions_funcs])

    def __setstate__(self, state):
        """
        Initialize the state of the object from data saved in a pickle.

        During unpickling ``__init__`` methods of classes are not called, the saved
        data is passed to the class via this function instead.

        TESTS::

            sage: var('x,y')
            (x, y)
            sage: foo = function("foo", nargs=2)
            sage: bar = function("bar", nargs=1)
            sage: bar.__setstate__(foo.__getstate__())

        ::

            sage: g = function('g', nargs=1, conjugate_func=lambda y,x: 2*x)
            sage: st = g.__getstate__()
            sage: f = function('f')
            sage: f(x)
            f(x)
            sage: f(x).conjugate() # no special conjugate method
            conjugate(f(x))
            sage: f.__setstate__(st)
            sage: f(x+1).conjugate() # now there is a special method
            2*x + 2

        Note that the other direction doesn't work here, since ``foo._hash_()``
        hash already been initialized.::

            sage: bar
            foo
            sage: bar(x,y)
            foo(x, y)
        """
        # check input
        if not ((state[0] == 1 and len(state) == 6) or \
                (state[0] == 2 and len(state) == 7)):
            raise ValueError("unknown state information")

        name = state[1]
        nargs = state[2]
        latex_name = state[3]
        conversions = state[4]

        if state[0] == 1:
            evalf_params_first = True
            function_pickles = state[5]
        elif state[0] == 2:
            evalf_params_first = state[5]
            function_pickles = state[6]

        for pickle, fname in zip(function_pickles, sfunctions_funcs):
            if pickle:
                real_fname = '_%s_'%fname
                setattr(self, real_fname, unpickle_function(pickle))

        SymbolicFunction.__init__(self, name, nargs, latex_name,
                conversions, evalf_params_first)


def pickle_wrapper(f):
    """
    Return a pickled version of the function ``f``.

    If ``f`` is ``None``, just return ``None``.

    This is a wrapper around :func:`pickle_function`.

    EXAMPLES::

        sage: from sage.symbolic.function import pickle_wrapper
        sage: def f(x): return x*x
        sage: isinstance(pickle_wrapper(f), bytes)
        True
        sage: pickle_wrapper(None) is None
        True
    """
    if f is None:
        return None
    return pickle_function(f)

def unpickle_wrapper(p):
    """
    Return a unpickled version of the function defined by ``p``.

    If ``p`` is ``None``, just return ``None``.

    This is a wrapper around :func:`unpickle_function`.

    EXAMPLES::

        sage: from sage.symbolic.function import pickle_wrapper, unpickle_wrapper
        sage: def f(x): return x*x
        sage: s = pickle_wrapper(f)
        sage: g = unpickle_wrapper(s)
        sage: g(2)
        4
        sage: unpickle_wrapper(None) is None
        True
    """
    if p is None:
        return None
    return unpickle_function(p)
<|MERGE_RESOLUTION|>--- conflicted
+++ resolved
@@ -142,12 +142,8 @@
 from sage.structure.element cimport Element, parent
 from sage.misc.lazy_attribute import lazy_attribute
 from .expression import (
-<<<<<<< HEAD
-    call_by_ginac_serial, find_registered_function, register_or_update_function,
+    call_registered_function, find_registered_function, register_or_update_function,
     get_sfunction_from_hash,
-=======
-    call_registered_function, find_registered_function, register_or_update_function,
->>>>>>> 47adbccd
     is_Expression
 )
 from .expression import get_sfunction_from_serial as get_sfunction_from_serial
