r"""
This file contains some tests that Sage command line options actually
do something.

We test the following command line options:

test.py
/path/to/test.py
test.sage
/path/to/test.sage
test.spyx
/path/to/test.spyx
--advanced
-c
--cython
--dev
--ecl
--experimental
--fixdoctests
--gap
--gdb
--gp
-h
--help
--info
--ipython
--kash
--lisp
--maxima
--min
--mwrank
--optional
--preparse
--python
-q
--R
--root
--rst2ipynb
--rst2txt
--rst2sws
--sh
--singular
--sqlite3
--standard
--startuptime
-t
-v
--zzfoobar (illegal option)


AUTHORS:

- Jeroen Demeyer (2010-11-20): initial version (:trac:`10300`)

"""
from subprocess import *
import os
import select


def test_executable(args, input="", timeout=100.0, **kwds):
    r"""
    Run the program defined by ``args`` using the string ``input`` on
    the standard input.

    INPUT:

    - ``args`` -- a list of program arguments, the first being the
      executable.

    - ``input`` -- a string serving as standard input.  Usually, this
      should end with a newline.

    - ``timeout`` -- if the program produces no output for ``timeout``
      seconds, a RuntimeError is raised.

    - ``**kwds`` -- Additional keyword arguments passed to the
      :class:`Popen` constructor.

    OUTPUT: a tuple ``(out, err, ret)`` with the standard output,
    standard error and exitcode of the program run.


    EXAMPLES::

        sage: from sage.tests.cmdline import test_executable
        sage: (out, err, ret) = test_executable(["cat"], "Hello World!")
        sage: out
        'Hello World!'
        sage: err
        ''
        sage: ret
        0

    We test the timeout option::

        sage: (out, err, ret) = test_executable(["sleep", "1"], timeout=0.1)
        Traceback (most recent call last):
        ...
        RuntimeError: timeout in test_executable()

    TESTS:

    Run Sage itself with various options::

        sage: (out, err, ret) = test_executable(["sage"])
        sage: out.find(version()) >= 0
        True
        sage: err
        ''
        sage: ret
        0

        sage: (out, err, ret) = test_executable(["sage"], "3^33\n")
        sage: out.find(version()) >= 0
        True
        sage: out.find("5559060566555523") >= 0
        True
        sage: err
        ''
        sage: ret
        0

        sage: (out, err, ret) = test_executable(["sage", "-q"], "3^33\n")
        sage: out.find(version()) >= 0
        False
        sage: out.find("5559060566555523") >= 0
        True
        sage: err
        ''
        sage: ret
        0

        sage: (out, err, ret) = test_executable(["sage", "-c", "print(3^33)"])
        sage: print(out)
        5559060566555523
        sage: err
        ''
        sage: ret
        0

        sage: (out, err, ret) = test_executable(["sage", "--min", "-c", "print(3^33)"])
        sage: print(out)
        5559060566555523
        sage: err
        ''
        sage: ret
        0

        sage: (out, err, ret) = test_executable(["sage", "--startuptime"])
        sage: out.find("Slowest module import") >= 0
        True
        sage: err
        ''
        sage: ret
        0

    Test help::

        sage: (out, err, ret) = test_executable(["sage", "-h"])
        sage: out.find("Optional arguments:") >= 0
        True
        sage: err
        ''
        sage: ret
        0

        sage: (out, err, ret) = test_executable(["sage", "--help"])
        sage: out.find("Optional arguments:") >= 0
        True
        sage: err
        ''
        sage: ret
        0

        sage: (out, err, ret) = test_executable(["sage", "--advanced"])
        sage: out.find("search through the Sage documentation") >= 0
        True
        sage: err
        ''
        sage: ret
        0

    Basic information about the Sage installation::

        sage: (out, err, ret) = test_executable(["sage", "-v"])
        sage: out.find(version()) >= 0
        True
        sage: err
        ''
        sage: ret
        0

        sage: (out, err, ret) = test_executable(["sage", "--root"])
        sage: len(out) >= 2   # at least one character + newline
        True
        sage: err
        ''
        sage: ret
        0

    Test ``sage --info [packages]`` and the equivalent
    ``sage -p --info --info [packages]`` (the doubling of ``--info``
    is intentional, that option should be idempotent)::

        sage: out, err, ret = test_executable(["sage", "--info", "sqlite"])
        sage: print(out)
        Found local metadata for sqlite-...
        = SQLite =
        ...
        SQLite is a software library that implements a self-contained,
        serverless, zero-configuration, transactional SQL database engine.
        ...
        sage: err
        ''
        sage: ret
        0

        sage: out, err, ret = test_executable(["sage", "-p", "--info", "--info", "sqlite"])
        sage: print(out)
        Found local metadata for sqlite-...
        = SQLite =
        ...
        SQLite is a software library that implements a self-contained,
        serverless, zero-configuration, transactional SQL database engine.
        ...
        sage: err
        ''
        sage: ret
        0

    Test ``sage-run`` on a Python file, both with an absolute and with a relative path::

        sage: dir = tmp_dir(); name = 'python_test_file.py'
        sage: fullname = os.path.join(dir, name)
        sage: F = open(fullname, 'w')
        sage: _ = F.write("print(3^33)\n")
        sage: F.close()
        sage: (out, err, ret) = test_executable(["sage", fullname])
        sage: print(out)
        34
        sage: err
        ''
        sage: ret
        0
        sage: (out, err, ret) = test_executable(["sage", name], cwd=dir)
        sage: print(out)
        34
        sage: err
        ''
        sage: ret
        0

    The same as above, but now with a ``.sage`` file.  This indirectly
    also tests the preparser::

        sage: dir = tmp_dir(); name = 'sage_test_file.sage'
        sage: fullname = os.path.join(dir, name)
        sage: F = open(fullname, 'w')
        sage: _ = F.write("k.<a> = GF(5^3); print(a^124)\n")
        sage: F.close()
        sage: (out, err, ret) = test_executable(["sage", fullname])
        sage: print(out)
        1
        sage: err
        ''
        sage: ret
        0
        sage: (out, err, ret) = test_executable(["sage", name], cwd=dir)
        sage: print(out)
        1
        sage: err
        ''
        sage: ret
        0

    Test running a ``.spyx`` file::

        sage: dir = tmp_dir(); name = 'sage_test_file.spyx'
        sage: fullname = os.path.join(dir, name)
        sage: F = open(fullname, 'w')
<<<<<<< HEAD
        sage: _ = F.write("from sage.rings.integer cimport Integer\ncdef long i, s = 0\nsig_on()\nfor i in range(1000): s += i\nsig_off()\nprint(Integer(s))")
=======
        sage: F.write("from cysignals.signals cimport *\nfrom sage.rings.integer cimport Integer\ncdef long i, s = 0\nsig_on()\nfor i in range(1000): s += i\nsig_off()\nprint(Integer(s))")
>>>>>>> 2f5a28f2
        sage: F.close()
        sage: (out, err, ret) = test_executable(["sage", fullname])
        sage: print(out)
        499500
        sage: err
        'Compiling ...spyx...'
        sage: ret
        0
        sage: (out, err, ret) = test_executable(["sage", name], cwd=dir)
        sage: print(out)
        499500
        sage: err
        'Compiling ...spyx...'
        sage: ret
        0

    Testing ``sage --preparse FILE`` and ``sage -t FILE``.  First create
    a file and preparse it::

        sage: s = "# -*- coding: utf-8 -*-\n'''This is a test file.\nAnd I am its doctest'''\ndef my_add(a):\n    '''\n    Add 2 to a.\n\n        EXAMPLES::\n\n            sage: my_add(2)\n            4\n        '''\n    return a + 2\n"
        sage: script = os.path.join(tmp_dir(), 'my_script.sage')
        sage: script_py = script + '.py'
        sage: F = open(script, 'w')
        sage: _ = F.write(s)
        sage: F.close()
        sage: (out, err, ret) = test_executable(["sage", "--preparse", script])
        sage: ret
        0
        sage: os.path.isfile(script_py)
        True

    Now test my_script.sage and the preparsed version my_script.sage.py::

        sage: (out, err, ret) = test_executable(["sage", "-t", script])
        sage: ret
        0
        sage: out.find("All tests passed!") >= 0
        True
        sage: (out, err, ret) = test_executable(["sage", "-t", script_py])
        sage: ret
        0
        sage: out.find("All tests passed!") >= 0
        True

    Test that the coding line and doctest are preserved::

        sage: Fpy = open(script_py, "r")
        sage: Fpy.readline()
        '# -*- coding: utf-8 -*-\n'
        sage: Fpy.readline()
        "'''This is a test file.\n"
        sage: Fpy.readline()
        "And I am its doctest'''\n"

    Now for a file which should fail tests::

        sage: s = s.replace('4', '5') # (2+2 != 5)
        sage: F = open(script, 'w')
        sage: _ = F.write(s)
        sage: F.close()
        sage: (out, err, ret) = test_executable(["sage", "-t", script])
        sage: ret
        1
        sage: out.find("1 item had failures:") >= 0
        True

    Test ``sage -t --debug -p 2`` on a ReST file, the ``-p 2`` should
    be ignored. In Pdb, we run the ``help`` command::

        sage: s = "::\n\n    sage: assert True == False\n    sage: 2 + 2\n    5"
        sage: script = tmp_filename(ext='.rst')
        sage: F = open(script, 'w')
        sage: _ = F.write(s)
        sage: F.close()
        sage: (out, err, ret) = test_executable([
        ....:     "sage", "-t", "--debug", "-p", "2", "--warn-long", "0", script], "help")
        sage: print(out)
        Debugging requires single-threaded operation, setting number of threads to 1.
        Running doctests with ID...
        Doctesting 1 file.
        sage -t ...
        **********************************************************************
        File "...", line 3, in ...
        Failed example:
            assert True == False
        Exception raised:
            Traceback (most recent call last):
            ...
            AssertionError
        > <doctest ...>(1)<module>()
        -> assert True == False
        (Pdb)
        Documented commands (type help <topic>):
        ========================================
        ...
        **********************************************************************
        File "...", line 4, in ...
        Failed example:
            2 + 2
        Expected:
            5
        Got:
            4
        **********************************************************************
        Previously executed commands:
            s...: assert True == False
        In [1]:
        <BLANKLINE>
        Returning to doctests...
        **********************************************************************
        1 item had failures:
           2 of   3 in ...
            [2 tests, 2 failures, ...]
        ...
        sage: ret
        1

    Check that Sage refuses to run doctests from a directory whose
    permissions are too loose.  We create a world-writable directory
    inside a safe temporary directory to test this::

        sage: d = os.path.join(tmp_dir(), "test")
        sage: os.mkdir(d)
        sage: os.chmod(d, 0o777)
        sage: (out, err, ret) = test_executable(["sage", "-t", "nonexisting.py"], cwd=d)
        sage: print(err)
        Traceback (most recent call last):
        ...
        RuntimeError: refusing to run doctests...
        sage: (out, err, ret) = test_executable(["sage", "-tp", "1", "nonexisting.py"], cwd=d)
        sage: print(err)
        Traceback (most recent call last):
        ...
        RuntimeError: refusing to run doctests...

    Now run a test for the fixdoctests script and, in particular, check that the
    issues raised in :trac:`10589` are fixed. We have to go to slightly silly
    lengths to doctest the output.::

        sage: test='r\"\"\"Add a doc-test for the fixdoctest command line option and, in particular, check that\n:trac:`10589` is fixed.\n\nEXAMPLES::\n\n    sage: 1+1              # incorrect output\n    3\n    sage: m=matrix(ZZ,3)   # output when none is expected\n    [0 0 0]\n    [0 0 0]\n    [1 0 0]\n    sage: (2/3)*m          # no output when it is expected\n    sage: mu=PartitionTuple([[4,4],[3,3,2,1],[1,1]])   # output when none is expected\n    [4, 4, 3, 3, 2, 1, 1]\n    sage: mu.pp()          # uneven indentation\n    ****\n    ****\n    sage: PartitionTuples.options(convention="French")\n    sage: mu.pp()         # fix doctest with uneven indentation\n    sage: PartitionTuples.options._reset()\n\"\"\"\n'
        sage: test_file = os.path.join(tmp_dir(), 'test_file.py')
        sage: F = open(test_file, 'w')
        sage: _ = F.write(test)
        sage: F.close()
        sage: (out, err, ret) = test_executable(["sage", "--fixdoctests", test_file])
        sage: with open(test_file, 'r') as f:
        ....:     fixed_test = f.read()
        sage: import difflib
        sage: list(difflib.unified_diff(test.splitlines(), fixed_test.splitlines()))[2:-1]
        ['@@ -4,18 +4,23 @@\n',
         ' EXAMPLES::',
         ' ',
         '     sage: 1+1              # incorrect output',
         '-    3',
         '+    2',
         '     sage: m=matrix(ZZ,3)   # output when none is expected',
         '+    sage: (2/3)*m          # no output when it is expected',
         '     [0 0 0]',
         '     [0 0 0]',
         '-    [1 0 0]',
         '-    sage: (2/3)*m          # no output when it is expected',
         '+    [0 0 0]',
         '     sage: mu=PartitionTuple([[4,4],[3,3,2,1],[1,1]])   # output when none is expected',
         '-    [4, 4, 3, 3, 2, 1, 1]',
         '     sage: mu.pp()          # uneven indentation',
         '-    ****',
         '-    ****',
         '+       ****   ***   *',
         '+       ****   ***   *',
         '+              **',
         '+              *',
         '     sage: PartitionTuples.options(convention="French")',
         '     sage: mu.pp()         # fix doctest with uneven indentation',
         '+    *',
         '+    **',
         '+    ****   ***   *',
         '+    ****   ***   *',
         '     sage: PartitionTuples.options._reset()']

    Test external programs being called by Sage::

        sage: (out, err, ret) = test_executable(["sage", "--sh"], "echo Hello World\nexit 42\n")
        sage: out.find("Hello World\n") >= 0
        True
        sage: ret
        42

        sage: (out, err, ret) = test_executable(["sage", "--sh", "-c", "echo Hello World; exit 42"])
        sage: out.find("Hello World\n") >= 0
        True
        sage: ret
        42

        sage: (out, err, ret) = test_executable(["sage", "--ipython"], "\n3**33\n")
        sage: out.find("5559060566555523") >= 0
        True
        sage: err
        ''
        sage: ret
        0

        sage: (out, err, ret) = test_executable(["sage", "--python"], "print(3^33)\n")
        sage: out
        '34\n'
        sage: err
        ''
        sage: ret
        0

        sage: (out, err, ret) = test_executable(["sage", "--cython"])
        sage: print(err)
        Cython (http://cython.org) is a compiler for code written in the
        Cython language.  Cython is based on Pyrex by Greg Ewing.
        ...

        sage: def has_tty():
        ....:     try:
        ....:         os.open(os.ctermid(), os.O_RDONLY)
        ....:         return True
        ....:     except OSError:
        ....:         return False
        sage: (out, err, ret) = test_executable(["sage", "--ecl"], "(* 12345 54321)\n")
        sage: out.find("Embeddable Common-Lisp") >= 0
        True
        sage: out.find("670592745") >= 0
        True
        sage: err
        ''
        sage: ret
        0

        sage: (out, err, ret) = test_executable(["sage", "--lisp"], "(* 12345 54321)\n")
        sage: out.find("Embeddable Common-Lisp") >= 0
        True
        sage: out.find("670592745") >= 0
        True
        sage: err
        ''
        sage: ret
        0

        sage: (out, err, ret) = test_executable(["sage", "--gap", "-q"], "Size(SymmetricGroup(5));\n")
        sage: out
        '120\n'
        sage: err.replace('gap: halving pool size.', '').strip()
        ''
        sage: ret
        0

        sage: (out, err, ret) = test_executable(["sage", "--gdb"], 'quit\n')  # optional - gdb
        sage: out.find('(gdb) ') >= 0  # optional - gdb
        True
        sage: ret  # optional - gdb
        0

        sage: (out, err, ret) = test_executable(["sage", "--kash", "-b", "3^33;\n"])  # optional - kash
        sage: out.find("5559060566555523") >= 0  # optional - kash
        True
        sage: err  # optional - kash
        ''
        sage: ret  # optional - kash
        0

        sage: (out, err, ret) = test_executable(["sage", "--mwrank", "-v0", "-q", "-o"], "0 0 1 -7 6 0 0 0 0 0\n")
        sage: out
        'Curve [0,0,1,-7,6] :\tRank = 3\n[[3],[[1,-1],[-2,3],[-7/4,25/8]]]\n\n\n'
        sage: err
        ''
        sage: ret
        0

        sage: (out, err, ret) = test_executable(["sage", "--singular"], "12345*54321;\n")
        sage: out.find("A Computer Algebra System for Polynomial Computations") >= 0
        True
        sage: out.find("670592745") >= 0
        True
        sage: err
        ''
        sage: ret
        0

    Check that ``sage-location`` did its job in making Python scripts
    relative.  We test it on the ``ipython`` script::

        sage: open(os.path.join(SAGE_LOCAL, "bin", "ipython")).readline()
        '#!/usr/bin/env python\n'

    Test GP using the ``-f`` option which prevents the reading of a ``.gprc``
    configuration file::

        sage: (out, err, ret) = test_executable(["sage", "--gp", "-f"], "3^33\nquit(42)\n")
        sage: out.find("PARI/GP") >= 0
        True
        sage: out.find("5559060566555523") >= 0
        True
        sage: err
        ''
        sage: ret
        42

    Some programs of which we check functionality using only ``--version``::

        sage: (out, err, ret) = test_executable(["sage", "--maxima", "--version"])
        sage: out.find("Maxima ") >= 0
        True
        sage: err
        ''
        sage: ret
        0

        sage: (out, err, ret) = test_executable(["sage", "--R", "--version"])
        sage: out.find("R version ") >= 0
        True
        sage: err
        ''
        sage: ret
        0

        sage: (out, err, ret) = test_executable(["sage", "--sqlite3", "--version"])
        sage: out.startswith("3.")
        True
        sage: err
        ''
        sage: ret
        0

    Check some things requiring an internet connection::

        sage: (out, err, ret) = test_executable(["sage", "--standard"])  # optional - internet
        sage: out.find("atlas") >= 0  # optional - internet
        True
        sage: err  # optional - internet
        ''
        sage: ret  # optional - internet
        0

        sage: (out, err, ret) = test_executable(["sage", "--optional"])  # optional - internet
        sage: out.find("database_cremona_ellcurve") >= 0  # optional - internet
        True
        sage: err  # optional - internet
        ''
        sage: ret  # optional - internet
        0

        sage: (out, err, ret) = test_executable(["sage", "--experimental"])  # optional - internet
        sage: out.find("macaulay2") >= 0  # optional - internet
        True
        sage: err  # optional - internet
        ''
        sage: ret  # optional - internet
        0

    Check an illegal command line option.  This outputs an error to stdout,
    but we allow stderr in case this changes in the future::

        sage: (out, err, ret) = test_executable(["sage", "--zzfoobar"])
        sage: (out+err).find("unknown option: --zzfoobar") >= 0
        True
        sage: ret > 0
        True

    Test ``sage --rst2ipynb file.rst`` on a ReST file::

        sage: s = "::\n\n    sage: 2^10\n    1024\n    sage: 2 + 2\n    4"
        sage: input = tmp_filename(ext='.rst')
        sage: with open(input, 'w') as F:
        ....:     _ = F.write(s)
        sage: L = ["sage", "--rst2ipynb", input]
        sage: (out, err, ret) = test_executable(L) # optional - rst2ipynb
        sage: print(out)                           # optional - rst2ipynb
        {
         "nbformat_minor": ...,
         "nbformat": ...,
         "cells": [
          {
           "source": [
            "$$\n",
            "\\def\\CC{\\bf C}\n",
            "\\def\\QQ{\\bf Q}\n",
            "\\def\\RR{\\bf R}\n",
            "\\def\\ZZ{\\bf Z}\n",
            "\\def\\NN{\\bf N}\n",
            "$$"
           ],
           "cell_type": "markdown",
           "metadata": {}
          },
          {
           "execution_count": null,
           "cell_type": "code",
           "source": [
            "2^10"
           ],
           "outputs": [
            {
             "execution_count": 1,
             "output_type": "execute_result",
             "data": {
              "text/plain": [
               "1024"
              ]
             },
             "metadata": {}
            }
           ],
           "metadata": {}
          },
          {
           "execution_count": null,
           "cell_type": "code",
           "source": [
            "2 + 2"
           ],
           "outputs": [
            {
             "execution_count": 1,
             "output_type": "execute_result",
             "data": {
              "text/plain": [
               "4"
              ]
             },
             "metadata": {}
            }
           ],
           "metadata": {}
          }
         ],
         "metadata": {
          "kernelspec": {
           "display_name": "sagemath",
           "name": "sagemath"
          }
         }
        }
        sage: err                   # optional - rst2ipynb
        ''
        sage: ret                   # optional - rst2ipynb
        0

    Test ``sage --rst2ipynb file.rst file.ipynb`` on a ReST file::

        sage: s = "::\n\n    sage: 2^10\n    1024\n    sage: 2 + 2\n    4"
        sage: input = tmp_filename(ext='.rst')
        sage: output = tmp_filename(ext='.ipynb')
        sage: with open(input, 'w') as F:
        ....:     _ = F.write(s)
        sage: L = ["sage", "--rst2ipynb", input, output]
        sage: test_executable(L)              # optional - rst2ipynb
        ('', '', 0)
        sage: print(open(output, 'r').read()) # optional - rst2ipynb
        {
         "nbformat_minor": ...,
         "nbformat": ...,
         "cells": [
          {
           "source": [
            "$$\n",
            "\\def\\CC{\\bf C}\n",
            "\\def\\QQ{\\bf Q}\n",
        ...
         "metadata": {
          "kernelspec": {
           "display_name": "sagemath",
           "name": "sagemath"
          }
         }
        }

    Test ``sage --rst2txt file.rst`` on a ReST file::

        sage: s = "::\n\n    sage: 2^10\n    1024\n    sage: 2 + 2\n    4"
        sage: input = tmp_filename(ext='.rst')
        sage: with open(input, 'w') as F:
        ....:     _ = F.write(s)
        sage: (out, err, ret) = test_executable(["sage", "--rst2txt", input])
        sage: print(out)
        {{{id=0|
        2^10
        ///
        1024
        }}}
        <BLANKLINE>
        {{{id=1|
        2 + 2
        ///
        4
        }}}
        sage: err
        ''
        sage: ret
        0

    Test ``sage --rst2txt file.rst file.txt`` on a ReST file::

        sage: s = "::\n\n    sage: 2^10\n    1024\n    sage: 2 + 2\n    4"
        sage: input = tmp_filename(ext='.rst')
        sage: output = tmp_filename(ext='.txt')
        sage: with open(input, 'w') as F:
        ....:     _ = F.write(s)
        sage: test_executable(["sage", "--rst2txt", input, output])
        ('', '', 0)
        sage: print(open(output, 'r').read())
        {{{id=0|
        2^10
        ///
        1024
        }}}
        <BLANKLINE>
        {{{id=1|
        2 + 2
        ///
        4
        }}}

    Test ``sage --rst2sws file.rst file.sws`` on a ReST file::

        sage: s = "Thetitle\n--------\n\n::\n\n    sage: 2^10\n    1024\n    sage: 2 + 2\n    4"
        sage: input = tmp_filename(ext='.rst')
        sage: output = tmp_filename(ext='.sws')
        sage: with open(input, 'w') as F:
        ....:     _ = F.write(s)
        sage: test_executable(["sage", "--rst2sws", input, output])
        ('', '', 0)
        sage: import tarfile
        sage: f = tarfile.open(output, 'r')
        sage: print(f.extractfile('sage_worksheet/worksheet.html').read())
        <h1 class="title">Thetitle</h1>
        <BLANKLINE>
        {{{id=0|
        2^10
        ///
        1024
        }}}
        <BLANKLINE>
        {{{id=1|
        2 + 2
        ///
        4
        }}}
        sage: print(f.extractfile('sage_worksheet/worksheet.txt').read())
        Thetitle
        system:sage
        <BLANKLINE>
        <BLANKLINE>
        <h1 class="title">Thetitle</h1>
        <BLANKLINE>
        {{{id=0|
        2^10
        ///
        1024
        }}}
        <BLANKLINE>
        {{{id=1|
        2 + 2
        ///
        4
        }}}
    """
    pexpect_env = dict(os.environ)
    try:
        del pexpect_env["TERM"]
    except KeyError:
        pass
    p = Popen(args, stdin=PIPE, stdout=PIPE, stderr=PIPE, env=pexpect_env, **kwds)
    if input:
        p.stdin.write(input)
    p.stdin.close()
    fdout = p.stdout.fileno()
    fderr = p.stderr.fileno()
    out = ""
    err = ""

    while True:
        # Try reading from fdout and fderr
        rfd = []
        if fdout:
            rfd.append(fdout)
        if fderr:
            rfd.append(fderr)
        if len(rfd) == 0:
            break
        rlist = select.select(rfd, [], [], timeout)[0]

        if len(rlist) == 0:
            # Timeout!
            p.terminate()
            raise RuntimeError("timeout in test_executable()")
        if fdout in rlist:
            s = os.read(fdout, 1024)
            if s == "":
                fdout = None   # EOF
            out += s
        if fderr in rlist:
            s = os.read(fderr, 1024)
            if s == "":
                fderr = None   # EOF
            err += s

    return (out, err, p.wait())<|MERGE_RESOLUTION|>--- conflicted
+++ resolved
@@ -279,11 +279,7 @@
         sage: dir = tmp_dir(); name = 'sage_test_file.spyx'
         sage: fullname = os.path.join(dir, name)
         sage: F = open(fullname, 'w')
-<<<<<<< HEAD
-        sage: _ = F.write("from sage.rings.integer cimport Integer\ncdef long i, s = 0\nsig_on()\nfor i in range(1000): s += i\nsig_off()\nprint(Integer(s))")
-=======
-        sage: F.write("from cysignals.signals cimport *\nfrom sage.rings.integer cimport Integer\ncdef long i, s = 0\nsig_on()\nfor i in range(1000): s += i\nsig_off()\nprint(Integer(s))")
->>>>>>> 2f5a28f2
+        sage: _ = F.write("from cysignals.signals cimport *\nfrom sage.rings.integer cimport Integer\ncdef long i, s = 0\nsig_on()\nfor i in range(1000): s += i\nsig_off()\nprint(Integer(s))")
         sage: F.close()
         sage: (out, err, ret) = test_executable(["sage", fullname])
         sage: print(out)
