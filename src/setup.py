--- conflicted
+++ resolved
@@ -402,18 +402,8 @@
                'sage/ext/arith.pyx'],
               libraries = ['gmp']), \
 
-<<<<<<< HEAD
-    Extension('sage.modular.modsym.right_cosets',
-              ['sage/modular/modsym/right_cosets.pyx',
-               'sage/ext/arith.pyx'],
-              libraries = ['gmp']), \
-
-    Extension('sage.structure.mutability_pyx',
-              ['sage/structure/mutability_pyx.pyx']
-=======
     Extension('sage.structure.mutability',
               ['sage/structure/mutability.pyx']
->>>>>>> 379ff914
               ), \
 
     Extension('sage.matrix.matrix',
